--- conflicted
+++ resolved
@@ -167,44 +167,6 @@
 chown sogo:sogo -R /var/lib/sogo/
 chmod 600 /var/lib/sogo/GNUstep/Defaults/sogod.plist
 
-<<<<<<< HEAD
-# Prevent theme switching
-sed -i \
-  -e 's/eaf5e9/E3F2FD/g' \
-  -e 's/cbe5c8/BBDEFB/g' \
-  -e 's/aad6a5/90CAF9/g' \
-  -e 's/88c781/64B5F6/g' \
-  -e 's/66b86a/42A5F5/g' \
-  -e 's/56b04c/2196F3/g' \
-  -e 's/4da143/1E88E5/g' \
-  -e 's/388e3c/1976D2/g' \
-  -e 's/367d2e/1565C0/g' \
-  -e 's/225e1b/0D47A1/g' \
-  -e 's/fafafa/82B1FF/g' \
-  -e 's/69f0ae/448AFF/g' \
-  -e 's/00e676/2979ff/g' \
-  -e 's/00c853/2962ff/g'  \
-  /usr/lib/GNUstep/SOGo/WebServerResources/js/Common/Common.app.js \
-  /usr/lib/GNUstep/SOGo/WebServerResources/js/Common.js
-
-sed -i \
-  -e 's/default: "900"/default: "700"/g' \
-  -e 's/default: "500"/default: "700"/g' \
-  -e 's/"hue-1": "400"/"hue-1": "500"/g' \
-  -e 's/"hue-1": "A100"/"hue-1": "500"/g' \
-  -e 's/"hue-2": "800"/"hue-2": "700"/g' \
-  -e 's/"hue-2": "300"/"hue-2": "700"/g' \
-  -e 's/"hue-3": "A700"/"hue-3": "A200"/' \
-  -e 's/default:"900"/default:"700"/g' \
-  -e 's/default:"500"/default:"700"/g' \
-  -e 's/"hue-1":"400"/"hue-1":"500"/g' \
-  -e 's/"hue-1":"A100"/"hue-1":"500"/g' \
-  -e 's/"hue-2":"800"/"hue-2":"700"/g' \
-  -e 's/"hue-2":"300"/"hue-2":"700"/g' \
-  -e 's/"hue-3":"A700"/"hue-3":"A200"/' \
-  /usr/lib/GNUstep/SOGo/WebServerResources/js/Common/Common.app.js \
-  /usr/lib/GNUstep/SOGo/WebServerResources/js/Common.js
-
 # Patch ACLs
 if [[ ${ACL_ANYONE} == 'allow' ]]; then
   #enable any or authenticated targets for ACL
@@ -216,11 +178,6 @@
   if patch -sfN --dry-run /usr/lib/GNUstep/SOGo/Templates/UIxAclEditor.wox < /acl.diff > /dev/null; then
     patch /usr/lib/GNUstep/SOGo/Templates/UIxAclEditor.wox < /acl.diff;
   fi
-=======
-# Patch ACLs (comment this out to enable any or authenticated targets for ACL)
-if patch -sfN --dry-run /usr/lib/GNUstep/SOGo/Templates/UIxAclEditor.wox < /acl.diff > /dev/null; then
-  patch /usr/lib/GNUstep/SOGo/Templates/UIxAclEditor.wox < /acl.diff;
->>>>>>> 0111362e
 fi
 
 # Copy logo, if any
