--- conflicted
+++ resolved
@@ -1,2104 +1,2100 @@
-<?php
-/*
-   see /api
-*/
-require_once $_SERVER['DOCUMENT_ROOT'] . '/inc/prerequisites.inc.php';
-cors("set_headers");
-header('Content-Type: application/json');
-error_reporting(0);
-
-function api_log($_data) {
-  global $redis;
-  $data_var = array();
-  foreach ($_data as $data => &$value) {
-    if ($data == 'csrf_token') {
-      continue;
-    }
-
-    $value = json_decode($value, true);
-    if ($value) {
-      if (is_array($value)) unset($value["csrf_token"]);
-      foreach ($value as $key => &$val) {
-        if(preg_match("/pass/i", $key)) {
-          $val = '*';
-        }
-      }
-      $value = json_encode($value);
-    }
-    $data_var[] = $data . "='" . $value . "'";
-  }
-
-  try {
-    $log_line = array(
-      'time' => time(),
-      'uri' => $_SERVER['REQUEST_URI'],
-      'method' => $_SERVER['REQUEST_METHOD'],
-      'remote' => get_remote_ip(),
-      'data' => implode(', ', $data_var)
-    );
-    $redis->lPush('API_LOG', json_encode($log_line));
-  }
-  catch (RedisException $e) {
-    $_SESSION['return'][] = array(
-      'type' => 'danger',
-      'msg' => 'Redis: '.$e
-    );
-    return false;
-  }
-}
-
-// Block requests not intended for direct API use by checking the 'Sec-Fetch-Dest' header.
-if (isset($_SERVER['HTTP_SEC_FETCH_DEST']) && $_SERVER['HTTP_SEC_FETCH_DEST'] !== 'empty') {
-  header('HTTP/1.1 403 Forbidden');
-  exit;
-}
-
-if (isset($_GET['query'])) {
-
-  $query = explode('/', $_GET['query']);
-  $action =     (isset($query[0])) ? $query[0] : null;
-  $category =   (isset($query[1])) ? $query[1] : null;
-  $object =     (isset($query[2])) ? $query[2] : null;
-  $extra =      (isset($query[3])) ? $query[3] : null;
-
-  // accept json in request body
-  if(strpos($_SERVER['HTTP_CONTENT_TYPE'], 'application/json') !== false) {
-    $request = file_get_contents('php://input');
-    $requestDecoded = json_decode($request, true);
-
-    // check for valid json
-    if ($action != 'get' && $requestDecoded === null) {
-      http_response_code(400);
-      echo json_encode(array(
-          'type' => 'error',
-          'msg' => 'Request body doesn\'t contain valid json!'
-      ));
-      exit;
-    }
-
-    // add
-    if ($action == 'add') {
-      $_POST['attr'] = $request;
-    }
-
-    // edit
-    if ($action == 'edit') {
-      $_POST['attr']  = json_encode($requestDecoded['attr']);
-      $_POST['items'] = json_encode($requestDecoded['items']);
-    }
-
-    // delete
-    if ($action == 'delete') {
-      $_POST['items'] = $request;
-    }
-  }
-  api_log($_POST);
-
-
-  $request_incomplete = json_encode(array(
-    'type' => 'error',
-    'msg' => 'Cannot find attributes in post data'
-  ));
-
-  switch ($action) {
-    case "add":
-      if ($_SESSION['mailcow_cc_api_access'] == 'ro' || isset($_SESSION['pending_mailcow_cc_username'])) {
-        http_response_code(403);
-        echo json_encode(array(
-            'type' => 'error',
-            'msg' => 'API read/write access denied'
-        ));
-        exit();
-      }
-      function process_add_return($return) {
-        $generic_failure = json_encode(array(
-          'type' => 'error',
-          'msg' => 'Cannot add item'
-        ));
-        $generic_success = json_encode(array(
-          'type' => 'success',
-          'msg' => 'Task completed'
-        ));
-        if ($return === false) {
-          echo isset($_SESSION['return']) ? json_encode($_SESSION['return']) : $generic_failure;
-        }
-        else {
-          echo isset($_SESSION['return']) ? json_encode($_SESSION['return']) : $generic_success;
-        }
-      }
-      if (!isset($_POST['attr']) && $category != "fido2-registration" && $category != "webauthn-tfa-registration") {
-        echo $request_incomplete;
-        exit;
-      }
-      else {
-        if ($category != "fido2-registration" && $category != "webauthn-tfa-registration") {
-          $attr = (array)json_decode($_POST['attr'], true);
-        }
-        unset($attr['csrf_token']);
-      }
-      // only allow POST requests to POST API endpoints
-      if ($_SERVER['REQUEST_METHOD'] != 'POST') {
-        http_response_code(405);
-        echo json_encode(array(
-            'type' => 'error',
-            'msg' => 'only POST method is allowed'
-        ));
-        exit();
-      }
-
-      switch ($category) {
-        // fido2-registration via POST
-        case "fido2-registration":
-          header('Content-Type: application/json');
-          if (isset($_SESSION["mailcow_cc_role"])) {
-            $post = trim(file_get_contents('php://input'));
-            if ($post) {
-              $post = json_decode($post);
-            }
-            $clientDataJSON = base64_decode($post->clientDataJSON);
-            $attestationObject = base64_decode($post->attestationObject);
-            $challenge = $_SESSION['challenge'];
-            try {
-              $data = $WebAuthn->processCreate($clientDataJSON, $attestationObject, $challenge, $GLOBALS['FIDO2_UV_FLAG_REGISTER'], $GLOBALS['FIDO2_USER_PRESENT_FLAG']);
-            }
-            catch (Throwable $ex) {
-              $return = new stdClass();
-              $return->success = false;
-              $return->msg = $ex->getMessage();
-              echo json_encode($return);
-              exit;
-            }
-            fido2(array("action" => "register", "registration" => $data));
-            $return = new stdClass();
-            $return->success = true;
-            echo json_encode($return);
-            exit;
-          }
-          else {
-            echo $request_incomplete;
-            exit;
-          }
-        break;
-        case "webauthn-tfa-registration":
-            if (isset($_SESSION["mailcow_cc_role"])) {
-              // parse post data
-              $post = trim(file_get_contents('php://input'));
-              if ($post) $post = json_decode($post);
-
-              // process registration data from authenticator
-              try {
-                // decode base64 strings
-                $clientDataJSON = base64_decode($post->clientDataJSON);
-                $attestationObject = base64_decode($post->attestationObject);
-
-                // processCreate($clientDataJSON, $attestationObject, $challenge, $requireUserVerification=false, $requireUserPresent=true, $failIfRootMismatch=true)
-                $data = $WebAuthn->processCreate($clientDataJSON, $attestationObject, $_SESSION['challenge'], false, true);
-
-                // safe authenticator in mysql `tfa` table
-                $_data['tfa_method'] = $post->tfa_method;
-                $_data['key_id'] = $post->key_id;
-                $_data['confirm_password'] = $post->confirm_password;
-                $_data['registration'] = $data;
-                set_tfa($_data);
-              }
-              catch (Throwable $ex) {
-                // err
-                $return = new stdClass();
-                $return->success = false;
-                $return->msg = $ex->getMessage();
-                echo json_encode($return);
-                exit;
-              }
-
-
-              // send response
-              $return = new stdClass();
-              $return->success = true;
-              echo json_encode($return);
-              exit;
-            }
-            else {
-              // err - request incomplete
-              echo $request_incomplete;
-              exit;
-            }
-        break;
-        case "time_limited_alias":
-          process_add_return(mailbox('add', 'time_limited_alias', $attr));
-        break;
-        case "relayhost":
-          process_add_return(relayhost('add', $attr));
-        break;
-        case "transport":
-          process_add_return(transport('add', $attr));
-        break;
-        case "rsetting":
-          process_add_return(rsettings('add', $attr));
-        break;
-        case "mailbox":
-          switch ($object) {
-            case "template":
-              process_add_return(mailbox('add', 'mailbox_templates', $attr));
-            break;
-            default:
-              process_add_return(mailbox('add', 'mailbox', $attr));
-            break;
-          }
-        break;
-        case "oauth2-client":
-          process_add_return(oauth2('add', 'client', $attr));
-        break;
-        case "domain":
-          switch ($object) {
-            case "template":
-              process_add_return(mailbox('add', 'domain_templates', $attr));
-            break;
-            default:
-              process_add_return(mailbox('add', 'domain', $attr));
-            break;
-          }
-        break;
-        case "resource":
-          process_add_return(mailbox('add', 'resource', $attr));
-        break;
-        case "alias":
-          process_add_return(mailbox('add', 'alias', $attr));
-        break;
-        case "filter":
-          process_add_return(mailbox('add', 'filter', $attr));
-        break;
-        case "global-filter":
-          process_add_return(mailbox('add', 'global_filter', $attr));
-        break;
-        case "domain-policy":
-          process_add_return(policy('add', 'domain', $attr));
-        break;
-        case "mailbox-policy":
-          process_add_return(policy('add', 'mailbox', $attr));
-        break;
-        case "alias-domain":
-          process_add_return(mailbox('add', 'alias_domain', $attr));
-        break;
-        case "fwdhost":
-          process_add_return(fwdhost('add', $attr));
-        break;
-        case "dkim":
-          process_add_return(dkim('add', $attr));
-        break;
-        case "dkim_duplicate":
-          process_add_return(dkim('duplicate', $attr));
-        break;
-        case "dkim_import":
-          process_add_return(dkim('import', $attr));
-        break;
-        case "domain-admin":
-          process_add_return(domain_admin('add', $attr));
-        break;
-        case "sso":
-          switch ($object) {
-            case "domain-admin":
-              $data = domain_admin_sso('issue', $attr);
-              if($data) {
-                echo json_encode($data);
-                exit(0);
-              }
-              process_add_return($data);
-            break;
-          }
-        break;
-        case "admin":
-          process_add_return(admin('add', $attr));
-        break;
-        case "syncjob":
-          process_add_return(mailbox('add', 'syncjob', $attr));
-        break;
-        case "bcc":
-          process_add_return(bcc('add', $attr));
-        break;
-        case "recipient_map":
-          process_add_return(recipient_map('add', $attr));
-        break;
-        case "tls-policy-map":
-          process_add_return(tls_policy_maps('add', $attr));
-        break;
-        case "app-passwd":
-          process_add_return(app_passwd('add', $attr));
-        break;
-        // return no route found if no case is matched
-        default:
-          http_response_code(404);
-          echo json_encode(array(
-            'type' => 'error',
-            'msg' => 'route not found'
-          ));
-          exit();
-      }
-    break;
-    case "process":
-      // only allow POST requests to process API endpoints
-      if ($_SERVER['REQUEST_METHOD'] != 'POST') {
-        http_response_code(405);
-        echo json_encode(array(
-            'type' => 'error',
-            'msg' => 'only POST method is allowed'
-        ));
-        exit();
-      }
-      switch ($category) {
-        case "fido2-args":
-          header('Content-Type: application/json');
-          $post = trim(file_get_contents('php://input'));
-          if ($post) {
-            $post = json_decode($post);
-          }
-          $clientDataJSON = base64_decode($post->clientDataJSON);
-          $authenticatorData = base64_decode($post->authenticatorData);
-          $signature = base64_decode($post->signature);
-          $id = base64_decode($post->id);
-          $challenge = $_SESSION['challenge'];
-          $process_fido2 = fido2(array("action" => "get_by_b64cid", "cid" => $post->id));
-          if ($process_fido2['pub_key'] === false) {
-            $return = new stdClass();
-            $return->success = false;
-            echo json_encode($return);
-            exit;
-          }
-          try {
-            $WebAuthn->processGet($clientDataJSON, $authenticatorData, $signature, $process_fido2['pub_key'], $challenge, null, $GLOBALS['FIDO2_UV_FLAG_LOGIN'], $GLOBALS['FIDO2_USER_PRESENT_FLAG']);
-          }
-          catch (Throwable $ex) {
-            unset($process_fido2);
-            $return = new stdClass();
-            $return->success = false;
-            echo json_encode($return);
-            exit;
-          }
-          $return = new stdClass();
-          $return->success = true;
-          $stmt = $pdo->prepare("SELECT `superadmin` FROM `admin` WHERE `username` = :username");
-          $stmt->execute(array(':username' => $process_fido2['username']));
-          $obj_props = $stmt->fetch(PDO::FETCH_ASSOC);
-          if ($obj_props['superadmin'] === 1) {
-            $_SESSION["mailcow_cc_role"] = "admin";
-          }
-          elseif ($obj_props['superadmin'] === 0) {
-            $_SESSION["mailcow_cc_role"] = "domainadmin";
-          }
-          else {
-            $stmt = $pdo->prepare("SELECT `username` FROM `mailbox` WHERE `username` = :username");
-            $stmt->execute(array(':username' => $process_fido2['username']));
-            $row = $stmt->fetch(PDO::FETCH_ASSOC);
-            if ($row['username'] == $process_fido2['username']) {
-              $_SESSION["mailcow_cc_role"] = "user";
-            }
-          }
-          if (empty($_SESSION["mailcow_cc_role"])) {
-            session_unset();
-            session_destroy();
-            exit;
-          }
-          $_SESSION["mailcow_cc_username"] = $process_fido2['username'];
-          $_SESSION["fido2_cid"] = $process_fido2['cid'];
-          unset($_SESSION["challenge"]);
-          $_SESSION['return'][] =  array(
-            'type' => 'success',
-            'log' => array("fido2_login"),
-            'msg' => array('logged_in_as', $process_fido2['username'])
-          );
-          echo json_encode($return);
-        break;
-      }
-    break;
-    case "get":
-      function process_get_return($data, $object = true) {
-        if ($object === true) {
-          $ret_str = '{}';
-        }
-        else {
-          $ret_str = '[]';
-        }
-        echo (!isset($data) || empty($data)) ? $ret_str : json_encode($data, JSON_UNESCAPED_UNICODE | JSON_PRETTY_PRINT);
-      }
-      // only allow GET requests to GET API endpoints
-      if ($_SERVER['REQUEST_METHOD'] != 'GET') {
-        http_response_code(405);
-        echo json_encode(array(
-            'type' => 'error',
-            'msg' => 'only GET method is allowed'
-        ));
-        exit();
-      }
-      switch ($category) {
-        // fido2
-        case "fido2-registration":
-          header('Content-Type: application/json');
-          if (isset($_SESSION["mailcow_cc_role"])) {
-              // Exclude existing CredentialIds, if any
-              $excludeCredentialIds = fido2(array("action" => "get_user_cids"));
-              $createArgs = $WebAuthn->getCreateArgs($_SESSION["mailcow_cc_username"], $_SESSION["mailcow_cc_username"], $_SESSION["mailcow_cc_username"], 30, true, $GLOBALS['FIDO2_UV_FLAG_REGISTER'], null, $excludeCredentialIds);
-              print(json_encode($createArgs));
-              $_SESSION['challenge'] = $WebAuthn->getChallenge();
-              return;
-          }
-          else {
-            return;
-          }
-        break;
-        case "fido2-get-args":
-          header('Content-Type: application/json');
-          // Login without username, no ids!
-          // $ids = fido2(array("action" => "get_all_cids"));
-          // if (count($ids) == 0) {
-            // return;
-          // }
-          $ids = NULL;
-
-          $getArgs = $WebAuthn->getGetArgs($ids, 30, false, false, false, false, $GLOBALS['FIDO2_UV_FLAG_LOGIN']);
-          print(json_encode($getArgs));
-          $_SESSION['challenge'] = $WebAuthn->getChallenge();
-          return;
-        break;
-        // webauthn two factor authentication
-        case "webauthn-tfa-registration":
-          if (isset($_SESSION["mailcow_cc_role"])) {
-              // Exclude existing CredentialIds, if any
-              $stmt = $pdo->prepare("SELECT `keyHandle` FROM `tfa` WHERE username = :username AND authmech = :authmech");
-              $stmt->execute(array(
-                ':username' => $_SESSION['mailcow_cc_username'],
-                ':authmech' => 'webauthn'
-              ));
-              $rows = $stmt->fetchAll(PDO::FETCH_ASSOC);
-              while($row = array_shift($rows)) {
-                $excludeCredentialIds[] = base64_decode($row['keyHandle']);
-              }
-              // getCreateArgs($userId, $userName, $userDisplayName, $timeout=20, $requireResidentKey=false, $requireUserVerification=false, $crossPlatformAttachment=null, $excludeCredentialIds=array())
-              // cross-platform: true, if type internal is not allowed
-              //        false, if only internal is allowed
-              //        null, if internal and cross-platform is allowed
-              $createArgs = $WebAuthn->getCreateArgs($_SESSION["mailcow_cc_username"], $_SESSION["mailcow_cc_username"], $_SESSION["mailcow_cc_username"], 30, false, $GLOBALS['WEBAUTHN_UV_FLAG_REGISTER'], null, $excludeCredentialIds);
-
-              print(json_encode($createArgs));
-              $_SESSION['challenge'] = $WebAuthn->getChallenge();
-              return;
-
-          }
-          else {
-            return;
-          }
-        break;
-        case "webauthn-tfa-get-args":
-          $stmt = $pdo->prepare("SELECT `keyHandle` FROM `tfa` WHERE username = :username AND authmech = :authmech");
-          $stmt->execute(array(
-            ':username' => $_SESSION['pending_mailcow_cc_username'],
-            ':authmech' => 'webauthn'
-          ));
-          $rows = $stmt->fetchAll(PDO::FETCH_ASSOC);
-          if (count($rows) == 0) {
-            print(json_encode(array(
-                'type' => 'error',
-                'msg' => 'Cannot find matching credentialIds'
-            )));
-            exit;
-          }
-          while($row = array_shift($rows)) {
-            $cids[] = base64_decode($row['keyHandle']);
-          }
-
-          $getArgs = $WebAuthn->getGetArgs($cids, 30, false, false, false, false, $GLOBALS['WEBAUTHN_UV_FLAG_LOGIN']);
-          $getArgs->publicKey->extensions = array('appid' => "https://".$getArgs->publicKey->rpId);
-          print(json_encode($getArgs));
-          $_SESSION['challenge'] = $WebAuthn->getChallenge();
-          return;
-        break;
-      }
-      if (isset($_SESSION['mailcow_cc_role'])) {
-        switch ($category) {
-          case "rspamd":
-            switch ($object) {
-              case "actions":
-                $data = rspamd_actions();
-                if ($data) {
-                  echo json_encode($data, JSON_UNESCAPED_UNICODE | JSON_PRETTY_PRINT);
-                }
-                else {
-                  echo '{}';
-                }
-              break;
-            }
-          break;
-
-          case "domain":
-            switch ($object) {
-              case "datatables":
-                $table = ['domain', 'd'];
-                $primaryKey = 'domain';
-                $columns = [
-                  ['db' => 'domain', 'dt' => 2],
-                  ['db' => 'aliases', 'dt' => 3, 'order_subquery' => "SELECT COUNT(*) FROM `alias` WHERE (`domain`= `d`.`domain` OR `domain` IN (SELECT `alias_domain` FROM `alias_domain` WHERE `target_domain` = `d`.`domain`)) AND `address` NOT IN (SELECT `username` FROM `mailbox`)"],
-                  ['db' => 'mailboxes', 'dt' => 4, 'order_subquery' => "SELECT COUNT(*) FROM `mailbox` WHERE `mailbox`.`domain` = `d`.`domain` AND (`mailbox`.`kind` = '' OR `mailbox`.`kind` = NULL)"],
-                  ['db' => 'quota', 'dt' => 5, 'order_subquery' => "SELECT COALESCE(SUM(`mailbox`.`quota`), 0) FROM `mailbox` WHERE `mailbox`.`domain` = `d`.`domain` AND (`mailbox`.`kind` = '' OR `mailbox`.`kind` = NULL)"],
-                  ['db' => 'stats', 'dt' => 6, 'dummy' => true, 'order_subquery' => "SELECT SUM(bytes) FROM `quota2` WHERE `quota2`.`username` IN (SELECT `username` FROM `mailbox` WHERE `domain` = `d`.`domain`)"],
-                  ['db' => 'defquota', 'dt' => 7],
-                  ['db' => 'maxquota', 'dt' => 8],
-                  ['db' => 'backupmx', 'dt' => 10],
-                  ['db' => 'tags', 'dt' => 14, 'dummy' => true, 'search' => ['join' => 'LEFT JOIN `tags_domain` AS `td` ON `td`.`domain` = `d`.`domain`', 'where_column' => '`td`.`tag_name`']],
-                  ['db' => 'active', 'dt' => 15],
-                ];
-
-                require_once $_SERVER['DOCUMENT_ROOT'] . '/inc/lib/ssp.class.php';
-                global $pdo;
-                if($_SESSION['mailcow_cc_role'] === 'admin') {
-                  $data = SSP::simple($_GET, $pdo, $table, $primaryKey, $columns);
-                } elseif ($_SESSION['mailcow_cc_role'] === 'domainadmin') {
-                  $data = SSP::complex($_GET, $pdo, $table, $primaryKey, $columns,
-                    'INNER JOIN domain_admins as da ON da.domain = d.domain',
-                    [
-                      'condition' => 'da.active = 1 and da.username = :username',
-                      'bindings' => ['username' => $_SESSION['mailcow_cc_username']]
-                    ]);
-                }
-
-                if (!empty($data['data'])) {
-                  $domainsData = [];
-                  foreach ($data['data'] as $domain) {
-                    if ($details = mailbox('get', 'domain_details', $domain[2])) {
-                      $domainsData[] = $details;
-                    }
-                  }
-                  $data['data'] = $domainsData;
-                }
-
-                process_get_return($data);
-              break;
-              case "all":
-                $tags = null;
-                if (isset($_GET['tags']) && $_GET['tags'] != '')
-                  $tags = explode(',', $_GET['tags']);
-
-                $domains = mailbox('get', 'domains', null, $tags);
-
-                if (!empty($domains)) {
-                  foreach ($domains as $domain) {
-                    if ($details = mailbox('get', 'domain_details', $domain)) {
-                      $data[] = $details;
-                    }
-                    else {
-                      continue;
-                    }
-                  }
-                  process_get_return($data);
-                }
-                else {
-                  echo '{}';
-                }
-              break;
-              case "template":
-                switch ($extra){
-                  case "all":
-                    process_get_return(mailbox('get', 'domain_templates'));
-                  break;
-                  default:
-                    process_get_return(mailbox('get', 'domain_templates', $extra));
-                  break;
-                }
-              break;
-              default:
-                $data = mailbox('get', 'domain_details', $object);
-                process_get_return($data);
-              break;
-            }
-          break;
-
-          case "passwordpolicy":
-            switch ($object) {
-              case "html":
-                $password_complexity_rules = password_complexity('html');
-                if ($password_complexity_rules !== false) {
-                  process_get_return($password_complexity_rules);
-                }
-                else {
-                  echo '{}';
-                }
-              break;
-              default:
-                $password_complexity_rules = password_complexity('get');
-                if ($password_complexity_rules !== false) {
-                  process_get_return($password_complexity_rules);
-                }
-                else {
-                  echo '{}';
-                }
-              break;
-            }
-          break;
-
-          case "app-passwd":
-            switch ($object) {
-              case "all":
-                if (empty($extra)) {
-                  $app_passwds = app_passwd('get');
-                }
-                else {
-                  $app_passwds = app_passwd('get', array('username' => $extra));
-                }
-                if (!empty($app_passwds)) {
-                  foreach ($app_passwds as $app_passwd) {
-                    $details = app_passwd('details', $app_passwd['id']);
-                    if ($details !== false) {
-                      $data[] = $details;
-                    }
-                    else {
-                      continue;
-                    }
-                  }
-                  process_get_return($data);
-                }
-                else {
-                  echo '{}';
-                }
-              break;
-
-              default:
-                $data = app_passwd('details', array('id' => $object['id']));
-                process_get_return($data);
-              break;
-            }
-          break;
-
-          case "mailq":
-            switch ($object) {
-              case "all":
-                $mailq = mailq('get');
-                if (!empty($mailq)) {
-                  echo $mailq;
-                }
-                else {
-                  echo '[]';
-                }
-              break;
-            }
-          break;
-
-          case "postcat":
-            switch ($object) {
-              default:
-                $data = mailq('cat', array('qid' => $object));
-                echo $data;
-              break;
-            }
-          break;
-
-          case "global_filters":
-            $global_filters = mailbox('get', 'global_filter_details');
-            switch ($object) {
-              case "all":
-                if (!empty($global_filters)) {
-                  process_get_return($global_filters);
-                }
-                else {
-                  echo '{}';
-                }
-              break;
-              case "prefilter":
-                if (!empty($global_filters['prefilter'])) {
-                  process_get_return($global_filters['prefilter']);
-                }
-                else {
-                  echo '{}';
-                }
-              break;
-              case "postfilter":
-                if (!empty($global_filters['postfilter'])) {
-                  process_get_return($global_filters['postfilter']);
-                }
-                else {
-                  echo '{}';
-                }
-              break;
-            }
-          break;
-
-          case "rl-domain":
-            switch ($object) {
-              case "all":
-                $domains = array_merge(mailbox('get', 'domains'), mailbox('get', 'alias_domains'));
-                if (!empty($domains)) {
-                  foreach ($domains as $domain) {
-                    if ($details = ratelimit('get', 'domain', $domain)) {
-                      $details['domain'] = $domain;
-                      $data[] = $details;
-                    }
-                    else {
-                      continue;
-                    }
-                  }
-                  process_get_return($data);
-                }
-                else {
-                  echo '{}';
-                }
-              break;
-
-              default:
-                $data = ratelimit('get', 'domain', $object);
-                process_get_return($data);
-              break;
-            }
-          break;
-
-          case "rl-mbox":
-            switch ($object) {
-              case "all":
-                $domains = mailbox('get', 'domains');
-                if (!empty($domains)) {
-                  foreach ($domains as $domain) {
-                    $mailboxes = mailbox('get', 'mailboxes', $domain);
-                    if (!empty($mailboxes)) {
-                      foreach ($mailboxes as $mailbox) {
-                        if ($details = ratelimit('get', 'mailbox', $mailbox)) {
-                          $details['mailbox'] = $mailbox;
-                          $data[] = $details;
-                        }
-                        else {
-                          continue;
-                        }
-                      }
-                    }
-                  }
-                  process_get_return($data);
-                }
-                else {
-                  echo '{}';
-                }
-              break;
-
-              default:
-                $data = ratelimit('get', 'mailbox', $object);
-                process_get_return($data);
-              break;
-            }
-          break;
-
-          case "relayhost":
-            switch ($object) {
-              case "all":
-                $relayhosts = relayhost('get');
-                if (!empty($relayhosts)) {
-                  foreach ($relayhosts as $relayhost) {
-                    if ($details = relayhost('details', $relayhost['id'])) {
-                      $data[] = $details;
-                    }
-                    else {
-                      continue;
-                    }
-                  }
-                  process_get_return($data);
-                }
-                else {
-                  echo '{}';
-                }
-              break;
-
-              default:
-                $data = relayhost('details', $object);
-                process_get_return($data);
-              break;
-            }
-          break;
-
-          case "last-login":
-            if ($object) {
-              // extra == days
-              if (isset($extra) && intval($extra) >= 1) {
-                $data = last_login('get', $object, intval($extra));
-              }
-              else {
-                $data = last_login('get', $object);
-              }
-              process_get_return($data);
-            }
-          break;
-
-          // Todo: move to delete
-          case "reset-last-login":
-            if ($object) {
-              $data = last_login('reset', $object);
-              process_get_return($data);
-            }
-          break;
-
-          case "transport":
-            switch ($object) {
-              case "all":
-                $transports = transport('get');
-                if (!empty($transports)) {
-                  foreach ($transports as $transport) {
-                    if ($details = transport('details', $transport['id'])) {
-                      $data[] = $details;
-                    }
-                    else {
-                      continue;
-                    }
-                  }
-                  process_get_return($data);
-                }
-                else {
-                  echo '{}';
-                }
-              break;
-
-              default:
-                $data = transport('details', $object);
-                process_get_return($data);
-              break;
-            }
-          break;
-
-          case "rsetting":
-            switch ($object) {
-              case "all":
-                $rsettings = rsettings('get');
-                if (!empty($rsettings)) {
-                  foreach ($rsettings as $rsetting) {
-                    if ($details = rsettings('details', $rsetting['id'])) {
-                      $data[] = $details;
-                    }
-                    else {
-                      continue;
-                    }
-                  }
-                  process_get_return($data);
-                }
-                else {
-                  echo '{}';
-                }
-              break;
-
-              default:
-                $data = rsettings('details', $object);
-                process_get_return($data);
-              break;
-            }
-          break;
-
-          case "oauth2-client":
-            switch ($object) {
-              case "all":
-                $clients = oauth2('get', 'clients');
-                if (!empty($clients)) {
-                  foreach ($clients as $client) {
-                    if ($details = oauth2('details', 'client', $client)) {
-                      $data[] = $details;
-                    }
-                    else {
-                      continue;
-                    }
-                  }
-                  process_get_return($data);
-                }
-                else {
-                  echo '{}';
-                }
-              break;
-
-              default:
-                $data = oauth2('details', 'client', $object);
-                process_get_return($data);
-              break;
-            }
-          break;
-
-          case "logs":
-            switch ($object) {
-              case "dovecot":
-                // 0 is first record, so empty is fine
-                if (isset($extra)) {
-                  $extra = preg_replace('/[^\d\-]/i', '', $extra);
-                  $logs = get_logs('dovecot-mailcow', $extra);
-                }
-                else {
-                  $logs = get_logs('dovecot-mailcow');
-                }
-                echo (isset($logs) && !empty($logs)) ? json_encode($logs, JSON_UNESCAPED_UNICODE | JSON_PRETTY_PRINT) : '{}';
-              break;
-              case "ratelimited":
-                // 0 is first record, so empty is fine
-                if (isset($extra)) {
-                  $extra = preg_replace('/[^\d\-]/i', '', $extra);
-                  $logs = get_logs('ratelimited', $extra);
-                }
-                else {
-                  $logs = get_logs('ratelimited');
-                }
-                echo (isset($logs) && !empty($logs)) ? json_encode($logs, JSON_UNESCAPED_UNICODE | JSON_PRETTY_PRINT) : '{}';
-              break;
-              case "netfilter":
-                // 0 is first record, so empty is fine
-                if (isset($extra)) {
-                  $extra = preg_replace('/[^\d\-]/i', '', $extra);
-                  $logs = get_logs('netfilter-mailcow', $extra);
-                }
-                else {
-                  $logs = get_logs('netfilter-mailcow');
-                }
-                echo (isset($logs) && !empty($logs)) ? json_encode($logs, JSON_UNESCAPED_UNICODE | JSON_PRETTY_PRINT) : '{}';
-              break;
-              case "cron":
-                // 0 is first record, so empty is fine
-                if (isset($extra)) {
-                  $extra = preg_replace('/[^\d\-]/i', '', $extra);
-                  $logs = get_logs('cron-mailcow', $extra);
-                }
-                else {
-                  $logs = get_logs('cron-mailcow');
-                }
-                echo (isset($logs) && !empty($logs)) ? json_encode($logs, JSON_UNESCAPED_UNICODE | JSON_PRETTY_PRINT) : '{}';
-              break;
-              case "postfix":
-                // 0 is first record, so empty is fine
-                if (isset($extra)) {
-                  $extra = preg_replace('/[^\d\-]/i', '', $extra);
-                  $logs = get_logs('postfix-mailcow', $extra);
-                }
-                else {
-                  $logs = get_logs('postfix-mailcow');
-                }
-                echo (isset($logs) && !empty($logs)) ? json_encode($logs, JSON_UNESCAPED_UNICODE | JSON_PRETTY_PRINT) : '{}';
-              break;
-              case "autodiscover":
-                // 0 is first record, so empty is fine
-                if (isset($extra)) {
-                  $extra = preg_replace('/[^\d\-]/i', '', $extra);
-                  $logs = get_logs('autodiscover-mailcow', $extra);
-                }
-                else {
-                  $logs = get_logs('autodiscover-mailcow');
-                }
-                echo (isset($logs) && !empty($logs)) ? json_encode($logs, JSON_UNESCAPED_UNICODE | JSON_PRETTY_PRINT) : '{}';
-              break;
-              case "sogo":
-                // 0 is first record, so empty is fine
-                if (isset($extra)) {
-                  $extra = preg_replace('/[^\d\-]/i', '', $extra);
-                  $logs = get_logs('sogo-mailcow', $extra);
-                }
-                else {
-                  $logs = get_logs('sogo-mailcow');
-                }
-                echo (isset($logs) && !empty($logs)) ? json_encode($logs, JSON_UNESCAPED_UNICODE | JSON_PRETTY_PRINT) : '{}';
-              break;
-              case "ui":
-                // 0 is first record, so empty is fine
-                if (isset($extra)) {
-                  $extra = preg_replace('/[^\d\-]/i', '', $extra);
-                  $logs = get_logs('mailcow-ui', $extra);
-                }
-                else {
-                  $logs = get_logs('mailcow-ui');
-                }
-                echo (isset($logs) && !empty($logs)) ? json_encode($logs, JSON_UNESCAPED_UNICODE | JSON_PRETTY_PRINT) : '{}';
-              break;
-              case "sasl":
-                // 0 is first record, so empty is fine
-                if (isset($extra)) {
-                  $extra = preg_replace('/[^\d\-]/i', '', $extra);
-                  $logs = get_logs('sasl', $extra);
-                }
-                else {
-                  $logs = get_logs('sasl');
-                }
-                echo (isset($logs) && !empty($logs)) ? json_encode($logs, JSON_UNESCAPED_UNICODE | JSON_PRETTY_PRINT) : '{}';
-              break;
-              case "watchdog":
-                // 0 is first record, so empty is fine
-                if (isset($extra)) {
-                  $extra = preg_replace('/[^\d\-]/i', '', $extra);
-                  $logs = get_logs('watchdog-mailcow', $extra);
-                }
-                else {
-                  $logs = get_logs('watchdog-mailcow');
-                }
-                echo (isset($logs) && !empty($logs)) ? json_encode($logs, JSON_UNESCAPED_UNICODE | JSON_PRETTY_PRINT) : '{}';
-              break;
-              case "acme":
-                // 0 is first record, so empty is fine
-                if (isset($extra)) {
-                  $extra = preg_replace('/[^\d\-]/i', '', $extra);
-                  $logs = get_logs('acme-mailcow', $extra);
-                }
-                else {
-                  $logs = get_logs('acme-mailcow');
-                }
-                echo (isset($logs) && !empty($logs)) ? json_encode($logs, JSON_UNESCAPED_UNICODE | JSON_PRETTY_PRINT) : '{}';
-              break;
-              case "api":
-                // 0 is first record, so empty is fine
-                if (isset($extra)) {
-                  $extra = preg_replace('/[^\d\-]/i', '', $extra);
-                  $logs = get_logs('api-mailcow', $extra);
-                }
-                else {
-                  $logs = get_logs('api-mailcow');
-                }
-                echo (isset($logs) && !empty($logs)) ? json_encode($logs, JSON_UNESCAPED_UNICODE | JSON_PRETTY_PRINT) : '{}';
-              break;
-              case "rspamd-history":
-                // 0 is first record, so empty is fine
-                if (isset($extra)) {
-                  $extra = preg_replace('/[^\d\-]/i', '', $extra);
-                  $logs = get_logs('rspamd-history', $extra);
-                }
-                else {
-                  $logs = get_logs('rspamd-history');
-                }
-                echo (isset($logs) && !empty($logs)) ? json_encode($logs, JSON_UNESCAPED_UNICODE | JSON_PRETTY_PRINT) : '{}';
-              break;
-              case "rspamd-stats":
-                $logs = get_logs('rspamd-stats');
-                echo (isset($logs) && !empty($logs)) ? json_encode($logs, JSON_UNESCAPED_UNICODE | JSON_PRETTY_PRINT) : '{}';
-              break;
-              // return no route found if no case is matched
-              default:
-                http_response_code(404);
-                echo json_encode(array(
-                  'type' => 'error',
-                  'msg' => 'route not found'
-                ));
-                exit();
-            }
-          break;
-          case "mailbox":
-            switch ($object) {
-              case "datatables":
-                $table = ['mailbox', 'm'];
-                $primaryKey = 'username';
-                $columns = [
-                  ['db' => 'username', 'dt' => 2],
-                  ['db' => 'quota', 'dt' => 3],
-                  ['db' => 'last_mail_login', 'dt' => 4, 'dummy' => true, 'order_subquery' => "SELECT MAX(`datetime`) FROM `sasl_log` WHERE `service` != 'SSO' AND `username` = `m`.`username`"],
-                  ['db' => 'last_pw_change', 'dt' => 5, 'dummy' => true, 'order_subquery' => "JSON_EXTRACT(attributes, '$.passwd_update')"],
-                  ['db' => 'in_use', 'dt' => 6, 'dummy' => true, 'order_subquery' => "(SELECT SUM(bytes) FROM `quota2` WHERE `quota2`.`username` = `m`.`username`) / `m`.`quota`"],
-<<<<<<< HEAD
-                  ['db' => 'messages', 'dt' => 18, 'dummy' => true, 'order_subquery' => "SELECT SUM(messages) FROM `quota2` WHERE `quota2`.`username` = `m`.`username`"],
-=======
-                  ['db' => 'name', 'dt' => 7],
-                  ['db' => 'messages', 'dt' => 17, 'dummy' => true, 'order_subquery' => "SELECT SUM(messages) FROM `quota2` WHERE `quota2`.`username` = `m`.`username`"],
->>>>>>> 1fca3282
-                  ['db' => 'tags', 'dt' => 20, 'dummy' => true, 'search' => ['join' => 'LEFT JOIN `tags_mailbox` AS `tm` ON `tm`.`username` = `m`.`username`', 'where_column' => '`tm`.`tag_name`']],
-                  ['db' => 'active', 'dt' => 21],
-                ];
-
-                require_once $_SERVER['DOCUMENT_ROOT'] . '/inc/lib/ssp.class.php';
-                global $pdo;
-                if($_SESSION['mailcow_cc_role'] === 'admin') {
-                  $data = SSP::complex($_GET, $pdo, $table, $primaryKey, $columns, null, "(`m`.`kind` = '' OR `m`.`kind` = NULL)");
-                } elseif ($_SESSION['mailcow_cc_role'] === 'domainadmin') {
-                  $data = SSP::complex($_GET, $pdo, $table, $primaryKey, $columns,
-                    'INNER JOIN domain_admins as da ON da.domain = m.domain',
-                    [
-                      'condition' => "(`m`.`kind` = '' OR `m`.`kind` = NULL) AND `da`.`active` = 1 AND `da`.`username` = :username",
-                      'bindings' => ['username' => $_SESSION['mailcow_cc_username']]
-                    ]);
-                }
-
-                if (!empty($data['data'])) {
-                  $mailboxData = [];
-                  foreach ($data['data'] as $mailbox) {
-                    if ($details = mailbox('get', 'mailbox_details', $mailbox[2])) {
-                      $mailboxData[] = $details;
-                    }
-                  }
-                  $data['data'] = $mailboxData;
-                }
-
-                process_get_return($data);
-              break;
-              case "all":
-              case "reduced":
-                $tags = null;
-                if (isset($_GET['tags']) && $_GET['tags'] != '')
-                  $tags = explode(',', $_GET['tags']);
-
-                if (empty($extra)) $domains = mailbox('get', 'domains');
-                else $domains = explode(',', $extra);
-
-                if (!empty($domains)) {
-                  foreach ($domains as $domain) {
-                    $mailboxes = mailbox('get', 'mailboxes', $domain, $tags);
-                    if (!empty($mailboxes)) {
-                      foreach ($mailboxes as $mailbox) {
-                        if ($details = mailbox('get', 'mailbox_details', $mailbox, $object)) $data[] = $details;
-                        else continue;
-                      }
-                    }
-                  }
-                  process_get_return($data);
-                }
-                else {
-                  echo '{}';
-                }
-              break;
-              case "template":
-                switch ($extra){
-                  case "all":
-                    process_get_return(mailbox('get', 'mailbox_templates'));
-                  break;
-                  default:
-                    process_get_return(mailbox('get', 'mailbox_templates', $extra));
-                  break;
-                }
-              break;
-              default:
-                $tags = null;
-                if (isset($_GET['tags']) && $_GET['tags'] != '')
-                  $tags = explode(',', $_GET['tags']);
-
-                if ($tags === null) {
-                  $data = mailbox('get', 'mailbox_details', $object);
-                  process_get_return($data);
-                } else {
-                  $mailboxes = mailbox('get', 'mailboxes', $object, $tags);
-                  if (is_array($mailboxes)) {
-                    foreach ($mailboxes as $mailbox) {
-                      if ($details = mailbox('get', 'mailbox_details', $mailbox))
-                        $data[] = $details;
-                    }
-                  }
-                  process_get_return($data, false);
-                }
-              break;
-            }
-          break;
-          case "bcc-destination-options":
-            $domains = mailbox('get', 'domains');
-            $alias_domains = mailbox('get', 'alias_domains');
-            $data = array();
-            if (!empty($domains)) {
-              foreach ($domains as $domain) {
-                $data['domains'][] = $domain;
-                $mailboxes = mailbox('get', 'mailboxes', $domain);
-                foreach ($mailboxes as $mailbox) {
-                  $data['mailboxes'][$mailbox][] = $mailbox;
-                  $user_alias_details = user_get_alias_details($mailbox);
-                  foreach ($user_alias_details['direct_aliases'] as $k => $v) {
-                    $data['mailboxes'][$mailbox][] = $k;
-                  }
-                  foreach ($user_alias_details['shared_aliases'] as $k => $v) {
-                    $data['mailboxes'][$mailbox][] = $k;
-                  }
-                }
-              }
-            }
-            if (!empty($alias_domains)) {
-              foreach ($alias_domains as $alias_domain) {
-                $data['alias_domains'][] = $alias_domain;
-              }
-            }
-            process_get_return($data);
-          break;
-          case "syncjobs":
-            switch ($object) {
-              case "all":
-                $domains = mailbox('get', 'domains');
-                if (!empty($domains)) {
-                  foreach ($domains as $domain) {
-                    $mailboxes = mailbox('get', 'mailboxes', $domain);
-                    if (!empty($mailboxes)) {
-                      foreach ($mailboxes as $mailbox) {
-                        $syncjobs = mailbox('get', 'syncjobs', $mailbox);
-                        if (!empty($syncjobs)) {
-                          foreach ($syncjobs as $syncjob) {
-                            if (isset($extra)) {
-                              $details = mailbox('get', 'syncjob_details', $syncjob, explode(',', $extra));
-                            }
-                            else {
-                              $details = mailbox('get', 'syncjob_details', $syncjob);
-                            }
-                            if ($details) {
-                              $data[] = $details;
-                            }
-                            else {
-                              continue;
-                            }
-                          }
-                        }
-                      }
-                    }
-                  }
-                  process_get_return($data);
-                }
-                else {
-                  echo '{}';
-                }
-              break;
-
-              default:
-                $syncjobs = mailbox('get', 'syncjobs', $object);
-                if (!empty($syncjobs)) {
-                  foreach ($syncjobs as $syncjob) {
-                    if (isset($extra)) {
-                      $details = mailbox('get', 'syncjob_details', $syncjob, explode(',', $extra));
-                    }
-                    else {
-                      $details = mailbox('get', 'syncjob_details', $syncjob);
-                    }
-                    if ($details) {
-                      $data[] = $details;
-                    }
-                    else {
-                      continue;
-                    }
-                  }
-                }
-                process_get_return($data);
-              break;
-            }
-          break;
-          case "active-user-sieve":
-            if (isset($object)) {
-              $sieve_filter = mailbox('get', 'active_user_sieve', $object);
-              if (!empty($sieve_filter)) {
-                $data[] = $sieve_filter;
-              }
-            }
-            process_get_return($data);
-          break;
-          case "filters":
-            switch ($object) {
-              case "all":
-                $domains = mailbox('get', 'domains');
-                if (!empty($domains)) {
-                  foreach ($domains as $domain) {
-                    $mailboxes = mailbox('get', 'mailboxes', $domain);
-                    if (!empty($mailboxes)) {
-                      foreach ($mailboxes as $mailbox) {
-                        $filters = mailbox('get', 'filters', $mailbox);
-                        if (!empty($filters)) {
-                          foreach ($filters as $filter) {
-                            if ($details = mailbox('get', 'filter_details', $filter)) {
-                              $data[] = $details;
-                            }
-                            else {
-                              continue;
-                            }
-                          }
-                        }
-                      }
-                    }
-                  }
-                  process_get_return($data);
-                }
-                else {
-                  echo '{}';
-                }
-              break;
-
-              default:
-                $filters = mailbox('get', 'filters', $object);
-                if (!empty($filters)) {
-                  foreach ($filters as $filter) {
-                    if ($details = mailbox('get', 'filter_details', $filter)) {
-                      $data[] = $details;
-                    }
-                    else {
-                      continue;
-                    }
-                  }
-                }
-                process_get_return($data);
-              break;
-            }
-          break;
-          case "bcc":
-            switch ($object) {
-              case "all":
-                $bcc_items = bcc('get');
-                if (!empty($bcc_items)) {
-                  foreach ($bcc_items as $bcc_item) {
-                    if ($details = bcc('details', $bcc_item)) {
-                      $data[] = $details;
-                    }
-                    else {
-                      continue;
-                    }
-                  }
-                }
-                process_get_return($data);
-              break;
-              default:
-                $data = bcc('details', $object);
-                if (!empty($data)) {
-                  $data[] = $details;
-                }
-                process_get_return($data);
-              break;
-            }
-          break;
-          case "recipient_map":
-            switch ($object) {
-              case "all":
-                $recipient_map_items = recipient_map('get');
-                if (!empty($recipient_map_items)) {
-                  foreach ($recipient_map_items as $recipient_map_item) {
-                    if ($details = recipient_map('details', $recipient_map_item)) {
-                      $data[] = $details;
-                    }
-                    else {
-                      continue;
-                    }
-                  }
-                }
-                process_get_return($data);
-              break;
-              default:
-                $data = recipient_map('details', $object);
-                if (!empty($data)) {
-                  $data[] = $details;
-                }
-                process_get_return($data);
-              break;
-            }
-          break;
-          case "tls-policy-map":
-            switch ($object) {
-              case "all":
-                $tls_policy_maps_items = tls_policy_maps('get');
-                if (!empty($tls_policy_maps_items)) {
-                  foreach ($tls_policy_maps_items as $tls_policy_maps_item) {
-                    if ($details = tls_policy_maps('details', $tls_policy_maps_item)) {
-                      $data[] = $details;
-                    }
-                    else {
-                      continue;
-                    }
-                  }
-                }
-                process_get_return($data);
-              break;
-              default:
-                $data = tls_policy_maps('details', $object);
-                if (!empty($data)) {
-                  $data[] = $details;
-                }
-                process_get_return($data);
-              break;
-            }
-          break;
-          case "policy_wl_mailbox":
-            switch ($object) {
-              default:
-                $data = policy('get', 'mailbox', $object)['whitelist'];
-                process_get_return($data);
-              break;
-            }
-          break;
-          case "policy_bl_mailbox":
-            switch ($object) {
-              default:
-                $data = policy('get', 'mailbox', $object)['blacklist'];
-                process_get_return($data);
-              break;
-            }
-          break;
-          case "policy_wl_domain":
-            switch ($object) {
-              default:
-                $data = policy('get', 'domain', $object)['whitelist'];
-                process_get_return($data);
-              break;
-            }
-          break;
-          case "policy_bl_domain":
-            switch ($object) {
-              default:
-                $data = policy('get', 'domain', $object)['blacklist'];
-                process_get_return($data);
-              break;
-            }
-          break;
-          case "time_limited_aliases":
-            switch ($object) {
-              default:
-                $data = mailbox('get', 'time_limited_aliases', $object);
-                process_get_return($data);
-              break;
-            }
-          break;
-          case "fail2ban":
-            switch ($object) {
-              default:
-                $data = fail2ban('get');
-                process_get_return($data);
-              break;
-            }
-          break;
-          case "resource":
-            switch ($object) {
-              case "all":
-                $domains = mailbox('get', 'domains');
-                if (!empty($domains)) {
-                  foreach ($domains as $domain) {
-                    $resources = mailbox('get', 'resources', $domain);
-                    if (!empty($resources)) {
-                      foreach ($resources as $resource) {
-                        if ($details = mailbox('get', 'resource_details', $resource)) {
-                          $data[] = $details;
-                        }
-                        else {
-                          continue;
-                        }
-                      }
-                    }
-                  }
-                  process_get_return($data);
-                }
-                else {
-                  echo '{}';
-                }
-              break;
-              default:
-                $data = mailbox('get', 'resource_details', $object);
-                process_get_return($data);
-              break;
-            }
-          break;
-          case "fwdhost":
-            switch ($object) {
-              case "all":
-                process_get_return(fwdhost('get'));
-              break;
-              default:
-                process_get_return(fwdhost('details', $object));
-              break;
-            }
-          break;
-          case "quarantine":
-            // "all" will not print details
-            switch ($object) {
-              case "all":
-                process_get_return(quarantine('get'), false);
-              break;
-              default:
-                process_get_return(quarantine('details', $object), false);
-              break;
-            }
-          break;
-          case "alias-domain":
-            switch ($object) {
-              case "all":
-                $alias_domains = mailbox('get', 'alias_domains');
-                if (!empty($alias_domains)) {
-                  foreach ($alias_domains as $alias_domain) {
-                    if ($details = mailbox('get', 'alias_domain_details', $alias_domain)) {
-                      $data[] = $details;
-                    }
-                    else {
-                      continue;
-                    }
-                  }
-                }
-                process_get_return($data);
-              break;
-              default:
-                process_get_return(mailbox('get', 'alias_domain_details', $object));
-              break;
-            }
-          break;
-          case "alias":
-            switch ($object) {
-              case "all":
-                if (empty($extra)) {
-                  $domains = array_merge(mailbox('get', 'domains'), mailbox('get', 'alias_domains'));
-                }
-                else {
-                  $domains = explode(',', $extra);
-                }
-                if (!empty($domains)) {
-                  foreach ($domains as $domain) {
-                    $aliases = mailbox('get', 'aliases', $domain);
-                    if (!empty($aliases)) {
-                      foreach ($aliases as $alias) {
-                        if ($details = mailbox('get', 'alias_details', $alias)) {
-                          $data[] = $details;
-                        }
-                        else {
-                          continue;
-                        }
-                      }
-                    }
-                  }
-                  process_get_return($data);
-                }
-                else {
-                  echo '{}';
-                }
-              break;
-
-              default:
-                process_get_return(mailbox('get', 'alias_details', $object));
-              break;
-            }
-          break;
-          case "domain-admin":
-            switch ($object) {
-              case "all":
-                $domain_admins = domain_admin('get');
-                if (!empty($domain_admins)) {
-                  foreach ($domain_admins as $domain_admin) {
-                    if ($details = domain_admin('details', $domain_admin)) {
-                      $data[] = $details;
-                    }
-                    else {
-                      continue;
-                    }
-                  }
-                  process_get_return($data);
-                }
-                else {
-                  echo '{}';
-                }
-              break;
-
-              default:
-                process_get_return(domain_admin('details', $object));
-              break;
-            }
-          break;
-          case "admin":
-            switch ($object) {
-              case "all":
-                $admins = admin('get');
-                if (!empty($admins)) {
-                  foreach ($admins as $admin) {
-                    if ($details = admin('details', $admin)) {
-                      $data[] = $details;
-                    }
-                    else {
-                      continue;
-                    }
-                  }
-                  process_get_return($data);
-                }
-                else {
-                  echo '{}';
-                }
-              break;
-
-              default:
-                process_get_return(admin('details', $object));
-              break;
-            }
-          break;
-          case "dkim":
-            switch ($object) {
-              default:
-                $data = dkim('details', $object);
-                process_get_return($data);
-                break;
-            }
-          break;
-          case "presets":
-            switch ($object) {
-              case "rspamd":
-                process_get_return(presets('get', 'rspamd'));
-              break;
-              case "sieve":
-                process_get_return(presets('get', 'sieve'));
-              break;
-            }
-          break;
-          case "status":
-            if ($_SESSION['mailcow_cc_role'] == "admin") {
-              switch ($object) {
-                case "containers":
-                  $containers = (docker('info'));
-                  foreach ($containers as $container => $container_info) {
-                    $container . ' (' . $container_info['Config']['Image'] . ')';
-                    $containerstarttime = ($container_info['State']['StartedAt']);
-                    $containerstate = ($container_info['State']['Status']);
-                    $containerimage = ($container_info['Config']['Image']);
-                    $temp[$container] = array(
-                      'type' => 'info',
-                      'container' => $container,
-                      'state' => $containerstate,
-                      'started_at' => $containerstarttime,
-                      'image' => $containerimage
-                    );
-                  }
-                  echo json_encode($temp, JSON_UNESCAPED_SLASHES);
-                break;
-                case "container":
-                  $container_stats = docker('container_stats', $extra);
-                  echo json_encode($container_stats);
-                break;
-                case "vmail":
-                  $exec_fields_vmail = array('cmd' => 'system', 'task' => 'df', 'dir' => '/var/vmail');
-                  $vmail_df = explode(',', json_decode(docker('post', 'dovecot-mailcow', 'exec', $exec_fields_vmail), true));
-                  $temp = array(
-                    'type' => 'info',
-                    'disk' => $vmail_df[0],
-                    'used' => $vmail_df[2],
-                    'total'=> $vmail_df[1],
-                    'used_percent' => $vmail_df[4]
-                  );
-                  echo json_encode($temp, JSON_UNESCAPED_SLASHES);
-                break;
-                case "host":
-                  if (!$extra){
-                    $stats = docker("host_stats");
-                    echo json_encode($stats);
-                  }
-                  else if ($extra == "ip") {
-                    // get public ips
-
-                    $curl = curl_init();
-                    curl_setopt($curl, CURLOPT_RETURNTRANSFER, 1);
-                    curl_setopt($curl, CURLOPT_POST, 0);
-                    curl_setopt($curl, CURLOPT_CONNECTTIMEOUT, 10);
-                    curl_setopt($curl, CURLOPT_TIMEOUT, 15);
-                    curl_setopt($curl, CURLOPT_URL, 'http://ipv4.mailcow.email');
-                    $ipv4 = curl_exec($curl);
-                    curl_setopt($curl, CURLOPT_URL, 'http://ipv6.mailcow.email');
-                    $ipv6 = curl_exec($curl);
-                    $ips = array(
-                      "ipv4" => $ipv4,
-                      "ipv6" => $ipv6
-                    );
-                    curl_close($curl);
-                    echo json_encode($ips);
-                  }
-                break;
-                case "version":
-                  echo json_encode(array(
-                    'version' => $GLOBALS['MAILCOW_GIT_VERSION']
-                  ));
-                break;
-              }
-            }
-          break;
-          case "spam-score":
-            $score = mailbox('get', 'spam_score', $object);
-            if ($score)
-              $score = array("score" => preg_replace("/\s+/", "", $score));
-            process_get_return($score);
-          break;
-          case "identity-provider":
-            if($_SESSION['mailcow_cc_role'] === 'admin') {
-              process_get_return($iam_settings);
-            } else {
-              process_get_return(null);
-            }
-          break;
-        break;
-        // return no route found if no case is matched
-        default:
-          http_response_code(404);
-          echo json_encode(array(
-            'type' => 'error',
-            'msg' => 'route not found'
-          ));
-          exit();
-        }
-      }
-    break;
-    case "delete":
-      if ($_SESSION['mailcow_cc_api_access'] == 'ro' || isset($_SESSION['pending_mailcow_cc_username']) || !isset($_SESSION["mailcow_cc_username"])) {
-        http_response_code(403);
-        echo json_encode(array(
-            'type' => 'error',
-            'msg' => 'API read/write access denied'
-        ));
-        exit();
-      }
-      function process_delete_return($return) {
-        $generic_failure = json_encode(array(
-          'type' => 'error',
-          'msg' => 'Cannot delete item'
-        ));
-        $generic_success = json_encode(array(
-          'type' => 'success',
-          'msg' => 'Task completed'
-        ));
-        if ($return === false) {
-          echo isset($_SESSION['return']) ? json_encode($_SESSION['return']) : $generic_failure;
-        }
-        else {
-          echo isset($_SESSION['return']) ? json_encode($_SESSION['return']) : $generic_success;
-        }
-      }
-      if (!isset($_POST['items'])) {
-        echo $request_incomplete;
-        exit;
-      }
-      else {
-        $items = (array)json_decode($_POST['items'], true);
-      }
-      // only allow POST requests to POST API endpoints
-      if ($_SERVER['REQUEST_METHOD'] != 'POST') {
-        http_response_code(405);
-        echo json_encode(array(
-            'type' => 'error',
-            'msg' => 'only POST method is allowed'
-        ));
-        exit();
-      }
-      switch ($category) {
-        case "alias":
-          process_delete_return(mailbox('delete', 'alias', array('id' => $items)));
-        break;
-        case "oauth2-client":
-          process_delete_return(oauth2('delete', 'client', array('id' => $items)));
-        break;
-        case "app-passwd":
-          process_delete_return(app_passwd('delete', array('id' => $items)));
-        break;
-        case "relayhost":
-          process_delete_return(relayhost('delete', array('id' => $items)));
-        break;
-        case "transport":
-          process_delete_return(transport('delete', array('id' => $items)));
-        break;
-        case "rsetting":
-          process_delete_return(rsettings('delete', array('id' => $items)));
-        break;
-        case "syncjob":
-          process_delete_return(mailbox('delete', 'syncjob', array('id' => $items)));
-        break;
-        case "filter":
-          process_delete_return(mailbox('delete', 'filter', array('id' => $items)));
-        break;
-        case "mailq":
-          process_delete_return(mailq('delete', array('qid' => $items)));
-        break;
-        case "qitem":
-          process_delete_return(quarantine('delete', array('id' => $items)));
-        break;
-        case "bcc":
-          process_delete_return(bcc('delete', array('id' => $items)));
-        break;
-        case "recipient_map":
-          process_delete_return(recipient_map('delete', array('id' => $items)));
-        break;
-        case "tls-policy-map":
-          process_delete_return(tls_policy_maps('delete', array('id' => $items)));
-        break;
-        case "fwdhost":
-          process_delete_return(fwdhost('delete', array('forwardinghost' => $items)));
-        break;
-        case "dkim":
-          process_delete_return(dkim('delete', array('domains' => $items)));
-        break;
-        case "domain":
-          switch ($object){
-            case "tag":
-              process_delete_return(mailbox('delete', 'tags_domain', array('tags' => $items, 'domain' => $extra)));
-            break;
-            case "template":
-              process_delete_return(mailbox('delete', 'domain_templates', array('ids' => $items)));
-            break;
-            default:
-              process_delete_return(mailbox('delete', 'domain', array('domain' => $items)));
-          }
-        break;
-        case "alias-domain":
-          process_delete_return(mailbox('delete', 'alias_domain', array('alias_domain' => $items)));
-        break;
-        case "mailbox":
-          switch ($object){
-            case "tag":
-              process_delete_return(mailbox('delete', 'tags_mailbox', array('tags' => $items, 'username' => $extra)));
-            break;
-            case "template":
-              process_delete_return(mailbox('delete', 'mailbox_templates', array('ids' => $items)));
-            break;
-            default:
-              process_delete_return(mailbox('delete', 'mailbox', array('username' => $items)));
-          }
-        break;
-        case "resource":
-          process_delete_return(mailbox('delete', 'resource', array('name' => $items)));
-        break;
-        case "mailbox-policy":
-          process_delete_return(policy('delete', 'mailbox', array('prefid' => $items)));
-        break;
-        case "domain-policy":
-          process_delete_return(policy('delete', 'domain', array('prefid' => $items)));
-        break;
-        case "time_limited_alias":
-          process_delete_return(mailbox('delete', 'time_limited_alias', array('address' => $items)));
-        break;
-        case "eas_cache":
-          process_delete_return(mailbox('delete', 'eas_cache', array('username' => $items)));
-        break;
-        case "sogo_profile":
-          process_delete_return(mailbox('delete', 'sogo_profile', array('username' => $items)));
-        break;
-        case "domain-admin":
-          process_delete_return(domain_admin('delete', array('username' => $items)));
-        break;
-        case "admin":
-          process_delete_return(admin('delete', array('username' => $items)));
-        break;
-        case "rlhash":
-          echo ratelimit('delete', null, implode($items));
-        break;
-        case "identity-provider":
-          process_delete_return(identity_provider('delete'));
-        break;
-        // return no route found if no case is matched
-        default:
-          http_response_code(404);
-          echo json_encode(array(
-            'type' => 'error',
-            'msg' => 'route not found'
-          ));
-          exit();
-      }
-    break;
-    case "edit":
-      if ($_SESSION['mailcow_cc_api_access'] == 'ro' || isset($_SESSION['pending_mailcow_cc_username']) || !isset($_SESSION["mailcow_cc_username"])) {
-        http_response_code(403);
-        echo json_encode(array(
-            'type' => 'error',
-            'msg' => 'API read/write access denied'
-        ));
-        exit();
-      }
-      function process_edit_return($return) {
-        $generic_failure = json_encode(array(
-          'type' => 'error',
-          'msg' => 'Cannot edit item'
-        ));
-        $generic_success = json_encode(array(
-          'type' => 'success',
-          'msg' => 'Task completed'
-        ));
-        if ($return === false) {
-          echo isset($_SESSION['return']) ? json_encode($_SESSION['return']) : $generic_failure;
-        }
-        else {
-          echo isset($_SESSION['return']) ? json_encode($_SESSION['return']) : $generic_success;
-        }
-      }
-      if (!isset($_POST['attr'])) {
-        echo $request_incomplete;
-        exit;
-      }
-      else {
-        $attr = (array)json_decode($_POST['attr'], true);
-        unset($attr['csrf_token']);
-        $items = isset($_POST['items']) ? (array)json_decode($_POST['items'], true) : null;
-      }
-      // only allow POST requests to POST API endpoints
-      if ($_SERVER['REQUEST_METHOD'] != 'POST') {
-        http_response_code(405);
-        echo json_encode(array(
-            'type' => 'error',
-            'msg' => 'only POST method is allowed'
-        ));
-        exit();
-      }
-      switch ($category) {
-        case "bcc":
-          process_edit_return(bcc('edit', array_merge(array('id' => $items), $attr)));
-        break;
-        case "pushover":
-          process_edit_return(pushover('edit', array_merge(array('username' => $items), $attr)));
-        break;
-        case "pushover-test":
-          process_edit_return(pushover('test', array_merge(array('username' => $items), $attr)));
-        break;
-        case "oauth2-client":
-          process_edit_return(oauth2('edit', 'client', array_merge(array('id' => $items), $attr)));
-        break;
-        case "recipient_map":
-          process_edit_return(recipient_map('edit', array_merge(array('id' => $items), $attr)));
-        break;
-        case "app-passwd":
-          process_edit_return(app_passwd('edit', array_merge(array('id' => $items), $attr)));
-        break;
-        case "tls-policy-map":
-          process_edit_return(tls_policy_maps('edit', array_merge(array('id' => $items), $attr)));
-        break;
-        case "alias":
-          process_edit_return(mailbox('edit', 'alias', array_merge(array('id' => $items), $attr)));
-        break;
-        case "rspamd-map":
-          process_edit_return(rspamd_maps('edit', array_merge(array('map' => $items), $attr)));
-        break;
-        case "fido2-fn":
-          process_edit_return(fido2(array('action' => 'edit_fn', 'fido2_attrs' => $attr)));
-        break;
-        case "app_links":
-          process_edit_return(customize('edit', 'app_links', $attr));
-        break;
-        case "passwordpolicy":
-          process_edit_return(password_complexity('edit', $attr));
-        break;
-        case "relayhost":
-          process_edit_return(relayhost('edit', array_merge(array('id' => $items), $attr)));
-        break;
-        case "transport":
-          process_edit_return(transport('edit', array_merge(array('id' => $items), $attr)));
-        break;
-        case "rsetting":
-          process_edit_return(rsettings('edit', array_merge(array('id' => $items), $attr)));
-        break;
-        case "delimiter_action":
-          process_edit_return(mailbox('edit', 'delimiter_action', array_merge(array('username' => $items), $attr)));
-        break;
-        case "tls_policy":
-          process_edit_return(mailbox('edit', 'tls_policy', array_merge(array('username' => $items), $attr)));
-        break;
-        case "quarantine_notification":
-          process_edit_return(mailbox('edit', 'quarantine_notification', array_merge(array('username' => $items), $attr)));
-        break;
-        case "quarantine_category":
-          process_edit_return(mailbox('edit', 'quarantine_category', array_merge(array('username' => $items), $attr)));
-        break;
-        case "qitem":
-          process_edit_return(quarantine('edit', array_merge(array('id' => $items), $attr)));
-        break;
-        case "quarantine":
-          process_edit_return(quarantine('edit', $attr));
-        break;
-        case "quota_notification":
-          process_edit_return(quota_notification('edit', $attr));
-        break;
-        case "quota_notification_bcc":
-          process_edit_return(quota_notification_bcc('edit', $attr));
-        break;
-        case "mailq":
-          process_edit_return(mailq('edit', array_merge(array('qid' => $items), $attr)));
-        break;
-        case "time_limited_alias":
-          process_edit_return(mailbox('edit', 'time_limited_alias', array_merge(array('address' => $items), $attr)));
-        break;
-        case "mailbox":
-          switch ($object) {
-            case "template":
-              process_edit_return(mailbox('edit', 'mailbox_templates', array_merge(array('ids' => $items), $attr)));
-            break;
-            case "custom-attribute":
-              process_edit_return(mailbox('edit', 'mailbox_custom_attribute', array_merge(array('mailboxes' => $items), $attr)));
-            break;
-            default:
-              process_edit_return(mailbox('edit', 'mailbox', array_merge(array('username' => $items), $attr)));
-            break;
-          }
-        break;
-        case "syncjob":
-          process_edit_return(mailbox('edit', 'syncjob', array_merge(array('id' => $items), $attr)));
-        break;
-        case "filter":
-          process_edit_return(mailbox('edit', 'filter', array_merge(array('id' => $items), $attr)));
-        break;
-        case "resource":
-          process_edit_return(mailbox('edit', 'resource', array_merge(array('name' => $items), $attr)));
-        break;
-        case "domain":
-          switch ($object) {
-            case "template":
-              process_edit_return(mailbox('edit', 'domain_templates', array_merge(array('ids' => $items), $attr)));
-            break;
-            case "footer":
-              process_edit_return(mailbox('edit', 'domain_wide_footer', array_merge(array('domains' => $items), $attr)));
-            break;
-            default:
-              process_edit_return(mailbox('edit', 'domain', array_merge(array('domain' => $items), $attr)));
-            break;
-          }
-        break;
-        case "rl-domain":
-          process_edit_return(ratelimit('edit', 'domain', array_merge(array('object' => $items), $attr)));
-        break;
-        case "rl-mbox":
-          process_edit_return(ratelimit('edit', 'mailbox', array_merge(array('object' => $items), $attr)));
-        break;
-        case "rename-mbox":
-          process_edit_return(mailbox('edit', 'mailbox_rename', array_merge(array('mailbox' => $items), $attr)));
-        break;
-        case "user-acl":
-          process_edit_return(acl('edit', 'user', array_merge(array('username' => $items), $attr)));
-        break;
-        case "da-acl":
-          process_edit_return(acl('edit', 'domainadmin', array_merge(array('username' => $items), $attr)));
-        break;
-        case "alias-domain":
-          process_edit_return(mailbox('edit', 'alias_domain', array_merge(array('alias_domain' => $items), $attr)));
-        break;
-        case "spam-score":
-          process_edit_return(mailbox('edit', 'spam_score', array_merge(array('username' => $items), $attr)));
-        break;
-        case "domain-admin":
-          process_edit_return(domain_admin('edit', array_merge(array('username' => $items), $attr)));
-        break;
-        case "admin":
-          process_edit_return(admin('edit', array_merge(array('username' => $items), $attr)));
-        break;
-        case "fwdhost":
-          process_edit_return(fwdhost('edit', array_merge(array('fwdhost' => $items), $attr)));
-        break;
-        case "fail2ban":
-          switch ($object) {
-            case 'banlist':
-              process_edit_return(fail2ban('banlist', 'refresh', $items));
-            break;
-            default:
-              process_edit_return(fail2ban('edit', array_merge(array('network' => $items), $attr)));
-            break;
-          }
-        break;
-        case "ui_texts":
-          process_edit_return(customize('edit', 'ui_texts', $attr));
-        break;
-        case "ip_check":
-          process_edit_return(customize('edit', 'ip_check', $attr));
-        break;
-        case "self":
-          if ($_SESSION['mailcow_cc_role'] == "domainadmin") {
-            process_edit_return(domain_admin('edit', $attr));
-          }
-          elseif ($_SESSION['mailcow_cc_role'] == "user") {
-            process_edit_return(edit_user_account($attr));
-          }
-        break;
-        case "cors":
-          process_edit_return(cors('edit', $attr));
-        case "identity-provider":
-          process_edit_return(identity_provider('edit', $attr));
-        break;
-        case "identity-provider-test":
-          process_edit_return(identity_provider('test', $attr));
-        break;
-        case "cors":
-          process_edit_return(cors('edit', $attr));
-        break;
-        case "reset-password-notification":
-          process_edit_return(reset_password('edit_notification', $attr));
-        break;
-        // return no route found if no case is matched
-        default:
-          http_response_code(404);
-          echo json_encode(array(
-            'type' => 'error',
-            'msg' => 'route not found'
-          ));
-          exit();
-      }
-    break;
-    // return no route found if no case is matched
-    default:
-      http_response_code(404);
-      echo json_encode(array(
-        'type' => 'error',
-        'msg' => 'route not found'
-      ));
-      exit();
-  }
-}
-if (array_key_exists('mailcow_cc_api', $_SESSION) && $_SESSION['mailcow_cc_api'] === true) {
-  if (isset($_SESSION['mailcow_cc_api']) && $_SESSION['mailcow_cc_api'] === true) {
-    unset($_SESSION['return']);
-  }
-}
+<?php
+/*
+   see /api
+*/
+require_once $_SERVER['DOCUMENT_ROOT'] . '/inc/prerequisites.inc.php';
+cors("set_headers");
+header('Content-Type: application/json');
+error_reporting(0);
+
+function api_log($_data) {
+  global $redis;
+  $data_var = array();
+  foreach ($_data as $data => &$value) {
+    if ($data == 'csrf_token') {
+      continue;
+    }
+
+    $value = json_decode($value, true);
+    if ($value) {
+      if (is_array($value)) unset($value["csrf_token"]);
+      foreach ($value as $key => &$val) {
+        if(preg_match("/pass/i", $key)) {
+          $val = '*';
+        }
+      }
+      $value = json_encode($value);
+    }
+    $data_var[] = $data . "='" . $value . "'";
+  }
+
+  try {
+    $log_line = array(
+      'time' => time(),
+      'uri' => $_SERVER['REQUEST_URI'],
+      'method' => $_SERVER['REQUEST_METHOD'],
+      'remote' => get_remote_ip(),
+      'data' => implode(', ', $data_var)
+    );
+    $redis->lPush('API_LOG', json_encode($log_line));
+  }
+  catch (RedisException $e) {
+    $_SESSION['return'][] = array(
+      'type' => 'danger',
+      'msg' => 'Redis: '.$e
+    );
+    return false;
+  }
+}
+
+// Block requests not intended for direct API use by checking the 'Sec-Fetch-Dest' header.
+if (isset($_SERVER['HTTP_SEC_FETCH_DEST']) && $_SERVER['HTTP_SEC_FETCH_DEST'] !== 'empty') {
+  header('HTTP/1.1 403 Forbidden');
+  exit;
+}
+
+if (isset($_GET['query'])) {
+
+  $query = explode('/', $_GET['query']);
+  $action =     (isset($query[0])) ? $query[0] : null;
+  $category =   (isset($query[1])) ? $query[1] : null;
+  $object =     (isset($query[2])) ? $query[2] : null;
+  $extra =      (isset($query[3])) ? $query[3] : null;
+
+  // accept json in request body
+  if(strpos($_SERVER['HTTP_CONTENT_TYPE'], 'application/json') !== false) {
+    $request = file_get_contents('php://input');
+    $requestDecoded = json_decode($request, true);
+
+    // check for valid json
+    if ($action != 'get' && $requestDecoded === null) {
+      http_response_code(400);
+      echo json_encode(array(
+          'type' => 'error',
+          'msg' => 'Request body doesn\'t contain valid json!'
+      ));
+      exit;
+    }
+
+    // add
+    if ($action == 'add') {
+      $_POST['attr'] = $request;
+    }
+
+    // edit
+    if ($action == 'edit') {
+      $_POST['attr']  = json_encode($requestDecoded['attr']);
+      $_POST['items'] = json_encode($requestDecoded['items']);
+    }
+
+    // delete
+    if ($action == 'delete') {
+      $_POST['items'] = $request;
+    }
+  }
+  api_log($_POST);
+
+
+  $request_incomplete = json_encode(array(
+    'type' => 'error',
+    'msg' => 'Cannot find attributes in post data'
+  ));
+
+  switch ($action) {
+    case "add":
+      if ($_SESSION['mailcow_cc_api_access'] == 'ro' || isset($_SESSION['pending_mailcow_cc_username'])) {
+        http_response_code(403);
+        echo json_encode(array(
+            'type' => 'error',
+            'msg' => 'API read/write access denied'
+        ));
+        exit();
+      }
+      function process_add_return($return) {
+        $generic_failure = json_encode(array(
+          'type' => 'error',
+          'msg' => 'Cannot add item'
+        ));
+        $generic_success = json_encode(array(
+          'type' => 'success',
+          'msg' => 'Task completed'
+        ));
+        if ($return === false) {
+          echo isset($_SESSION['return']) ? json_encode($_SESSION['return']) : $generic_failure;
+        }
+        else {
+          echo isset($_SESSION['return']) ? json_encode($_SESSION['return']) : $generic_success;
+        }
+      }
+      if (!isset($_POST['attr']) && $category != "fido2-registration" && $category != "webauthn-tfa-registration") {
+        echo $request_incomplete;
+        exit;
+      }
+      else {
+        if ($category != "fido2-registration" && $category != "webauthn-tfa-registration") {
+          $attr = (array)json_decode($_POST['attr'], true);
+        }
+        unset($attr['csrf_token']);
+      }
+      // only allow POST requests to POST API endpoints
+      if ($_SERVER['REQUEST_METHOD'] != 'POST') {
+        http_response_code(405);
+        echo json_encode(array(
+            'type' => 'error',
+            'msg' => 'only POST method is allowed'
+        ));
+        exit();
+      }
+
+      switch ($category) {
+        // fido2-registration via POST
+        case "fido2-registration":
+          header('Content-Type: application/json');
+          if (isset($_SESSION["mailcow_cc_role"])) {
+            $post = trim(file_get_contents('php://input'));
+            if ($post) {
+              $post = json_decode($post);
+            }
+            $clientDataJSON = base64_decode($post->clientDataJSON);
+            $attestationObject = base64_decode($post->attestationObject);
+            $challenge = $_SESSION['challenge'];
+            try {
+              $data = $WebAuthn->processCreate($clientDataJSON, $attestationObject, $challenge, $GLOBALS['FIDO2_UV_FLAG_REGISTER'], $GLOBALS['FIDO2_USER_PRESENT_FLAG']);
+            }
+            catch (Throwable $ex) {
+              $return = new stdClass();
+              $return->success = false;
+              $return->msg = $ex->getMessage();
+              echo json_encode($return);
+              exit;
+            }
+            fido2(array("action" => "register", "registration" => $data));
+            $return = new stdClass();
+            $return->success = true;
+            echo json_encode($return);
+            exit;
+          }
+          else {
+            echo $request_incomplete;
+            exit;
+          }
+        break;
+        case "webauthn-tfa-registration":
+            if (isset($_SESSION["mailcow_cc_role"])) {
+              // parse post data
+              $post = trim(file_get_contents('php://input'));
+              if ($post) $post = json_decode($post);
+
+              // process registration data from authenticator
+              try {
+                // decode base64 strings
+                $clientDataJSON = base64_decode($post->clientDataJSON);
+                $attestationObject = base64_decode($post->attestationObject);
+
+                // processCreate($clientDataJSON, $attestationObject, $challenge, $requireUserVerification=false, $requireUserPresent=true, $failIfRootMismatch=true)
+                $data = $WebAuthn->processCreate($clientDataJSON, $attestationObject, $_SESSION['challenge'], false, true);
+
+                // safe authenticator in mysql `tfa` table
+                $_data['tfa_method'] = $post->tfa_method;
+                $_data['key_id'] = $post->key_id;
+                $_data['confirm_password'] = $post->confirm_password;
+                $_data['registration'] = $data;
+                set_tfa($_data);
+              }
+              catch (Throwable $ex) {
+                // err
+                $return = new stdClass();
+                $return->success = false;
+                $return->msg = $ex->getMessage();
+                echo json_encode($return);
+                exit;
+              }
+
+
+              // send response
+              $return = new stdClass();
+              $return->success = true;
+              echo json_encode($return);
+              exit;
+            }
+            else {
+              // err - request incomplete
+              echo $request_incomplete;
+              exit;
+            }
+        break;
+        case "time_limited_alias":
+          process_add_return(mailbox('add', 'time_limited_alias', $attr));
+        break;
+        case "relayhost":
+          process_add_return(relayhost('add', $attr));
+        break;
+        case "transport":
+          process_add_return(transport('add', $attr));
+        break;
+        case "rsetting":
+          process_add_return(rsettings('add', $attr));
+        break;
+        case "mailbox":
+          switch ($object) {
+            case "template":
+              process_add_return(mailbox('add', 'mailbox_templates', $attr));
+            break;
+            default:
+              process_add_return(mailbox('add', 'mailbox', $attr));
+            break;
+          }
+        break;
+        case "oauth2-client":
+          process_add_return(oauth2('add', 'client', $attr));
+        break;
+        case "domain":
+          switch ($object) {
+            case "template":
+              process_add_return(mailbox('add', 'domain_templates', $attr));
+            break;
+            default:
+              process_add_return(mailbox('add', 'domain', $attr));
+            break;
+          }
+        break;
+        case "resource":
+          process_add_return(mailbox('add', 'resource', $attr));
+        break;
+        case "alias":
+          process_add_return(mailbox('add', 'alias', $attr));
+        break;
+        case "filter":
+          process_add_return(mailbox('add', 'filter', $attr));
+        break;
+        case "global-filter":
+          process_add_return(mailbox('add', 'global_filter', $attr));
+        break;
+        case "domain-policy":
+          process_add_return(policy('add', 'domain', $attr));
+        break;
+        case "mailbox-policy":
+          process_add_return(policy('add', 'mailbox', $attr));
+        break;
+        case "alias-domain":
+          process_add_return(mailbox('add', 'alias_domain', $attr));
+        break;
+        case "fwdhost":
+          process_add_return(fwdhost('add', $attr));
+        break;
+        case "dkim":
+          process_add_return(dkim('add', $attr));
+        break;
+        case "dkim_duplicate":
+          process_add_return(dkim('duplicate', $attr));
+        break;
+        case "dkim_import":
+          process_add_return(dkim('import', $attr));
+        break;
+        case "domain-admin":
+          process_add_return(domain_admin('add', $attr));
+        break;
+        case "sso":
+          switch ($object) {
+            case "domain-admin":
+              $data = domain_admin_sso('issue', $attr);
+              if($data) {
+                echo json_encode($data);
+                exit(0);
+              }
+              process_add_return($data);
+            break;
+          }
+        break;
+        case "admin":
+          process_add_return(admin('add', $attr));
+        break;
+        case "syncjob":
+          process_add_return(mailbox('add', 'syncjob', $attr));
+        break;
+        case "bcc":
+          process_add_return(bcc('add', $attr));
+        break;
+        case "recipient_map":
+          process_add_return(recipient_map('add', $attr));
+        break;
+        case "tls-policy-map":
+          process_add_return(tls_policy_maps('add', $attr));
+        break;
+        case "app-passwd":
+          process_add_return(app_passwd('add', $attr));
+        break;
+        // return no route found if no case is matched
+        default:
+          http_response_code(404);
+          echo json_encode(array(
+            'type' => 'error',
+            'msg' => 'route not found'
+          ));
+          exit();
+      }
+    break;
+    case "process":
+      // only allow POST requests to process API endpoints
+      if ($_SERVER['REQUEST_METHOD'] != 'POST') {
+        http_response_code(405);
+        echo json_encode(array(
+            'type' => 'error',
+            'msg' => 'only POST method is allowed'
+        ));
+        exit();
+      }
+      switch ($category) {
+        case "fido2-args":
+          header('Content-Type: application/json');
+          $post = trim(file_get_contents('php://input'));
+          if ($post) {
+            $post = json_decode($post);
+          }
+          $clientDataJSON = base64_decode($post->clientDataJSON);
+          $authenticatorData = base64_decode($post->authenticatorData);
+          $signature = base64_decode($post->signature);
+          $id = base64_decode($post->id);
+          $challenge = $_SESSION['challenge'];
+          $process_fido2 = fido2(array("action" => "get_by_b64cid", "cid" => $post->id));
+          if ($process_fido2['pub_key'] === false) {
+            $return = new stdClass();
+            $return->success = false;
+            echo json_encode($return);
+            exit;
+          }
+          try {
+            $WebAuthn->processGet($clientDataJSON, $authenticatorData, $signature, $process_fido2['pub_key'], $challenge, null, $GLOBALS['FIDO2_UV_FLAG_LOGIN'], $GLOBALS['FIDO2_USER_PRESENT_FLAG']);
+          }
+          catch (Throwable $ex) {
+            unset($process_fido2);
+            $return = new stdClass();
+            $return->success = false;
+            echo json_encode($return);
+            exit;
+          }
+          $return = new stdClass();
+          $return->success = true;
+          $stmt = $pdo->prepare("SELECT `superadmin` FROM `admin` WHERE `username` = :username");
+          $stmt->execute(array(':username' => $process_fido2['username']));
+          $obj_props = $stmt->fetch(PDO::FETCH_ASSOC);
+          if ($obj_props['superadmin'] === 1) {
+            $_SESSION["mailcow_cc_role"] = "admin";
+          }
+          elseif ($obj_props['superadmin'] === 0) {
+            $_SESSION["mailcow_cc_role"] = "domainadmin";
+          }
+          else {
+            $stmt = $pdo->prepare("SELECT `username` FROM `mailbox` WHERE `username` = :username");
+            $stmt->execute(array(':username' => $process_fido2['username']));
+            $row = $stmt->fetch(PDO::FETCH_ASSOC);
+            if ($row['username'] == $process_fido2['username']) {
+              $_SESSION["mailcow_cc_role"] = "user";
+            }
+          }
+          if (empty($_SESSION["mailcow_cc_role"])) {
+            session_unset();
+            session_destroy();
+            exit;
+          }
+          $_SESSION["mailcow_cc_username"] = $process_fido2['username'];
+          $_SESSION["fido2_cid"] = $process_fido2['cid'];
+          unset($_SESSION["challenge"]);
+          $_SESSION['return'][] =  array(
+            'type' => 'success',
+            'log' => array("fido2_login"),
+            'msg' => array('logged_in_as', $process_fido2['username'])
+          );
+          echo json_encode($return);
+        break;
+      }
+    break;
+    case "get":
+      function process_get_return($data, $object = true) {
+        if ($object === true) {
+          $ret_str = '{}';
+        }
+        else {
+          $ret_str = '[]';
+        }
+        echo (!isset($data) || empty($data)) ? $ret_str : json_encode($data, JSON_UNESCAPED_UNICODE | JSON_PRETTY_PRINT);
+      }
+      // only allow GET requests to GET API endpoints
+      if ($_SERVER['REQUEST_METHOD'] != 'GET') {
+        http_response_code(405);
+        echo json_encode(array(
+            'type' => 'error',
+            'msg' => 'only GET method is allowed'
+        ));
+        exit();
+      }
+      switch ($category) {
+        // fido2
+        case "fido2-registration":
+          header('Content-Type: application/json');
+          if (isset($_SESSION["mailcow_cc_role"])) {
+              // Exclude existing CredentialIds, if any
+              $excludeCredentialIds = fido2(array("action" => "get_user_cids"));
+              $createArgs = $WebAuthn->getCreateArgs($_SESSION["mailcow_cc_username"], $_SESSION["mailcow_cc_username"], $_SESSION["mailcow_cc_username"], 30, true, $GLOBALS['FIDO2_UV_FLAG_REGISTER'], null, $excludeCredentialIds);
+              print(json_encode($createArgs));
+              $_SESSION['challenge'] = $WebAuthn->getChallenge();
+              return;
+          }
+          else {
+            return;
+          }
+        break;
+        case "fido2-get-args":
+          header('Content-Type: application/json');
+          // Login without username, no ids!
+          // $ids = fido2(array("action" => "get_all_cids"));
+          // if (count($ids) == 0) {
+            // return;
+          // }
+          $ids = NULL;
+
+          $getArgs = $WebAuthn->getGetArgs($ids, 30, false, false, false, false, $GLOBALS['FIDO2_UV_FLAG_LOGIN']);
+          print(json_encode($getArgs));
+          $_SESSION['challenge'] = $WebAuthn->getChallenge();
+          return;
+        break;
+        // webauthn two factor authentication
+        case "webauthn-tfa-registration":
+          if (isset($_SESSION["mailcow_cc_role"])) {
+              // Exclude existing CredentialIds, if any
+              $stmt = $pdo->prepare("SELECT `keyHandle` FROM `tfa` WHERE username = :username AND authmech = :authmech");
+              $stmt->execute(array(
+                ':username' => $_SESSION['mailcow_cc_username'],
+                ':authmech' => 'webauthn'
+              ));
+              $rows = $stmt->fetchAll(PDO::FETCH_ASSOC);
+              while($row = array_shift($rows)) {
+                $excludeCredentialIds[] = base64_decode($row['keyHandle']);
+              }
+              // getCreateArgs($userId, $userName, $userDisplayName, $timeout=20, $requireResidentKey=false, $requireUserVerification=false, $crossPlatformAttachment=null, $excludeCredentialIds=array())
+              // cross-platform: true, if type internal is not allowed
+              //        false, if only internal is allowed
+              //        null, if internal and cross-platform is allowed
+              $createArgs = $WebAuthn->getCreateArgs($_SESSION["mailcow_cc_username"], $_SESSION["mailcow_cc_username"], $_SESSION["mailcow_cc_username"], 30, false, $GLOBALS['WEBAUTHN_UV_FLAG_REGISTER'], null, $excludeCredentialIds);
+
+              print(json_encode($createArgs));
+              $_SESSION['challenge'] = $WebAuthn->getChallenge();
+              return;
+
+          }
+          else {
+            return;
+          }
+        break;
+        case "webauthn-tfa-get-args":
+          $stmt = $pdo->prepare("SELECT `keyHandle` FROM `tfa` WHERE username = :username AND authmech = :authmech");
+          $stmt->execute(array(
+            ':username' => $_SESSION['pending_mailcow_cc_username'],
+            ':authmech' => 'webauthn'
+          ));
+          $rows = $stmt->fetchAll(PDO::FETCH_ASSOC);
+          if (count($rows) == 0) {
+            print(json_encode(array(
+                'type' => 'error',
+                'msg' => 'Cannot find matching credentialIds'
+            )));
+            exit;
+          }
+          while($row = array_shift($rows)) {
+            $cids[] = base64_decode($row['keyHandle']);
+          }
+
+          $getArgs = $WebAuthn->getGetArgs($cids, 30, false, false, false, false, $GLOBALS['WEBAUTHN_UV_FLAG_LOGIN']);
+          $getArgs->publicKey->extensions = array('appid' => "https://".$getArgs->publicKey->rpId);
+          print(json_encode($getArgs));
+          $_SESSION['challenge'] = $WebAuthn->getChallenge();
+          return;
+        break;
+      }
+      if (isset($_SESSION['mailcow_cc_role'])) {
+        switch ($category) {
+          case "rspamd":
+            switch ($object) {
+              case "actions":
+                $data = rspamd_actions();
+                if ($data) {
+                  echo json_encode($data, JSON_UNESCAPED_UNICODE | JSON_PRETTY_PRINT);
+                }
+                else {
+                  echo '{}';
+                }
+              break;
+            }
+          break;
+
+          case "domain":
+            switch ($object) {
+              case "datatables":
+                $table = ['domain', 'd'];
+                $primaryKey = 'domain';
+                $columns = [
+                  ['db' => 'domain', 'dt' => 2],
+                  ['db' => 'aliases', 'dt' => 3, 'order_subquery' => "SELECT COUNT(*) FROM `alias` WHERE (`domain`= `d`.`domain` OR `domain` IN (SELECT `alias_domain` FROM `alias_domain` WHERE `target_domain` = `d`.`domain`)) AND `address` NOT IN (SELECT `username` FROM `mailbox`)"],
+                  ['db' => 'mailboxes', 'dt' => 4, 'order_subquery' => "SELECT COUNT(*) FROM `mailbox` WHERE `mailbox`.`domain` = `d`.`domain` AND (`mailbox`.`kind` = '' OR `mailbox`.`kind` = NULL)"],
+                  ['db' => 'quota', 'dt' => 5, 'order_subquery' => "SELECT COALESCE(SUM(`mailbox`.`quota`), 0) FROM `mailbox` WHERE `mailbox`.`domain` = `d`.`domain` AND (`mailbox`.`kind` = '' OR `mailbox`.`kind` = NULL)"],
+                  ['db' => 'stats', 'dt' => 6, 'dummy' => true, 'order_subquery' => "SELECT SUM(bytes) FROM `quota2` WHERE `quota2`.`username` IN (SELECT `username` FROM `mailbox` WHERE `domain` = `d`.`domain`)"],
+                  ['db' => 'defquota', 'dt' => 7],
+                  ['db' => 'maxquota', 'dt' => 8],
+                  ['db' => 'backupmx', 'dt' => 10],
+                  ['db' => 'tags', 'dt' => 14, 'dummy' => true, 'search' => ['join' => 'LEFT JOIN `tags_domain` AS `td` ON `td`.`domain` = `d`.`domain`', 'where_column' => '`td`.`tag_name`']],
+                  ['db' => 'active', 'dt' => 15],
+                ];
+
+                require_once $_SERVER['DOCUMENT_ROOT'] . '/inc/lib/ssp.class.php';
+                global $pdo;
+                if($_SESSION['mailcow_cc_role'] === 'admin') {
+                  $data = SSP::simple($_GET, $pdo, $table, $primaryKey, $columns);
+                } elseif ($_SESSION['mailcow_cc_role'] === 'domainadmin') {
+                  $data = SSP::complex($_GET, $pdo, $table, $primaryKey, $columns,
+                    'INNER JOIN domain_admins as da ON da.domain = d.domain',
+                    [
+                      'condition' => 'da.active = 1 and da.username = :username',
+                      'bindings' => ['username' => $_SESSION['mailcow_cc_username']]
+                    ]);
+                }
+
+                if (!empty($data['data'])) {
+                  $domainsData = [];
+                  foreach ($data['data'] as $domain) {
+                    if ($details = mailbox('get', 'domain_details', $domain[2])) {
+                      $domainsData[] = $details;
+                    }
+                  }
+                  $data['data'] = $domainsData;
+                }
+
+                process_get_return($data);
+              break;
+              case "all":
+                $tags = null;
+                if (isset($_GET['tags']) && $_GET['tags'] != '')
+                  $tags = explode(',', $_GET['tags']);
+
+                $domains = mailbox('get', 'domains', null, $tags);
+
+                if (!empty($domains)) {
+                  foreach ($domains as $domain) {
+                    if ($details = mailbox('get', 'domain_details', $domain)) {
+                      $data[] = $details;
+                    }
+                    else {
+                      continue;
+                    }
+                  }
+                  process_get_return($data);
+                }
+                else {
+                  echo '{}';
+                }
+              break;
+              case "template":
+                switch ($extra){
+                  case "all":
+                    process_get_return(mailbox('get', 'domain_templates'));
+                  break;
+                  default:
+                    process_get_return(mailbox('get', 'domain_templates', $extra));
+                  break;
+                }
+              break;
+              default:
+                $data = mailbox('get', 'domain_details', $object);
+                process_get_return($data);
+              break;
+            }
+          break;
+
+          case "passwordpolicy":
+            switch ($object) {
+              case "html":
+                $password_complexity_rules = password_complexity('html');
+                if ($password_complexity_rules !== false) {
+                  process_get_return($password_complexity_rules);
+                }
+                else {
+                  echo '{}';
+                }
+              break;
+              default:
+                $password_complexity_rules = password_complexity('get');
+                if ($password_complexity_rules !== false) {
+                  process_get_return($password_complexity_rules);
+                }
+                else {
+                  echo '{}';
+                }
+              break;
+            }
+          break;
+
+          case "app-passwd":
+            switch ($object) {
+              case "all":
+                if (empty($extra)) {
+                  $app_passwds = app_passwd('get');
+                }
+                else {
+                  $app_passwds = app_passwd('get', array('username' => $extra));
+                }
+                if (!empty($app_passwds)) {
+                  foreach ($app_passwds as $app_passwd) {
+                    $details = app_passwd('details', $app_passwd['id']);
+                    if ($details !== false) {
+                      $data[] = $details;
+                    }
+                    else {
+                      continue;
+                    }
+                  }
+                  process_get_return($data);
+                }
+                else {
+                  echo '{}';
+                }
+              break;
+
+              default:
+                $data = app_passwd('details', array('id' => $object['id']));
+                process_get_return($data);
+              break;
+            }
+          break;
+
+          case "mailq":
+            switch ($object) {
+              case "all":
+                $mailq = mailq('get');
+                if (!empty($mailq)) {
+                  echo $mailq;
+                }
+                else {
+                  echo '[]';
+                }
+              break;
+            }
+          break;
+
+          case "postcat":
+            switch ($object) {
+              default:
+                $data = mailq('cat', array('qid' => $object));
+                echo $data;
+              break;
+            }
+          break;
+
+          case "global_filters":
+            $global_filters = mailbox('get', 'global_filter_details');
+            switch ($object) {
+              case "all":
+                if (!empty($global_filters)) {
+                  process_get_return($global_filters);
+                }
+                else {
+                  echo '{}';
+                }
+              break;
+              case "prefilter":
+                if (!empty($global_filters['prefilter'])) {
+                  process_get_return($global_filters['prefilter']);
+                }
+                else {
+                  echo '{}';
+                }
+              break;
+              case "postfilter":
+                if (!empty($global_filters['postfilter'])) {
+                  process_get_return($global_filters['postfilter']);
+                }
+                else {
+                  echo '{}';
+                }
+              break;
+            }
+          break;
+
+          case "rl-domain":
+            switch ($object) {
+              case "all":
+                $domains = array_merge(mailbox('get', 'domains'), mailbox('get', 'alias_domains'));
+                if (!empty($domains)) {
+                  foreach ($domains as $domain) {
+                    if ($details = ratelimit('get', 'domain', $domain)) {
+                      $details['domain'] = $domain;
+                      $data[] = $details;
+                    }
+                    else {
+                      continue;
+                    }
+                  }
+                  process_get_return($data);
+                }
+                else {
+                  echo '{}';
+                }
+              break;
+
+              default:
+                $data = ratelimit('get', 'domain', $object);
+                process_get_return($data);
+              break;
+            }
+          break;
+
+          case "rl-mbox":
+            switch ($object) {
+              case "all":
+                $domains = mailbox('get', 'domains');
+                if (!empty($domains)) {
+                  foreach ($domains as $domain) {
+                    $mailboxes = mailbox('get', 'mailboxes', $domain);
+                    if (!empty($mailboxes)) {
+                      foreach ($mailboxes as $mailbox) {
+                        if ($details = ratelimit('get', 'mailbox', $mailbox)) {
+                          $details['mailbox'] = $mailbox;
+                          $data[] = $details;
+                        }
+                        else {
+                          continue;
+                        }
+                      }
+                    }
+                  }
+                  process_get_return($data);
+                }
+                else {
+                  echo '{}';
+                }
+              break;
+
+              default:
+                $data = ratelimit('get', 'mailbox', $object);
+                process_get_return($data);
+              break;
+            }
+          break;
+
+          case "relayhost":
+            switch ($object) {
+              case "all":
+                $relayhosts = relayhost('get');
+                if (!empty($relayhosts)) {
+                  foreach ($relayhosts as $relayhost) {
+                    if ($details = relayhost('details', $relayhost['id'])) {
+                      $data[] = $details;
+                    }
+                    else {
+                      continue;
+                    }
+                  }
+                  process_get_return($data);
+                }
+                else {
+                  echo '{}';
+                }
+              break;
+
+              default:
+                $data = relayhost('details', $object);
+                process_get_return($data);
+              break;
+            }
+          break;
+
+          case "last-login":
+            if ($object) {
+              // extra == days
+              if (isset($extra) && intval($extra) >= 1) {
+                $data = last_login('get', $object, intval($extra));
+              }
+              else {
+                $data = last_login('get', $object);
+              }
+              process_get_return($data);
+            }
+          break;
+
+          // Todo: move to delete
+          case "reset-last-login":
+            if ($object) {
+              $data = last_login('reset', $object);
+              process_get_return($data);
+            }
+          break;
+
+          case "transport":
+            switch ($object) {
+              case "all":
+                $transports = transport('get');
+                if (!empty($transports)) {
+                  foreach ($transports as $transport) {
+                    if ($details = transport('details', $transport['id'])) {
+                      $data[] = $details;
+                    }
+                    else {
+                      continue;
+                    }
+                  }
+                  process_get_return($data);
+                }
+                else {
+                  echo '{}';
+                }
+              break;
+
+              default:
+                $data = transport('details', $object);
+                process_get_return($data);
+              break;
+            }
+          break;
+
+          case "rsetting":
+            switch ($object) {
+              case "all":
+                $rsettings = rsettings('get');
+                if (!empty($rsettings)) {
+                  foreach ($rsettings as $rsetting) {
+                    if ($details = rsettings('details', $rsetting['id'])) {
+                      $data[] = $details;
+                    }
+                    else {
+                      continue;
+                    }
+                  }
+                  process_get_return($data);
+                }
+                else {
+                  echo '{}';
+                }
+              break;
+
+              default:
+                $data = rsettings('details', $object);
+                process_get_return($data);
+              break;
+            }
+          break;
+
+          case "oauth2-client":
+            switch ($object) {
+              case "all":
+                $clients = oauth2('get', 'clients');
+                if (!empty($clients)) {
+                  foreach ($clients as $client) {
+                    if ($details = oauth2('details', 'client', $client)) {
+                      $data[] = $details;
+                    }
+                    else {
+                      continue;
+                    }
+                  }
+                  process_get_return($data);
+                }
+                else {
+                  echo '{}';
+                }
+              break;
+
+              default:
+                $data = oauth2('details', 'client', $object);
+                process_get_return($data);
+              break;
+            }
+          break;
+
+          case "logs":
+            switch ($object) {
+              case "dovecot":
+                // 0 is first record, so empty is fine
+                if (isset($extra)) {
+                  $extra = preg_replace('/[^\d\-]/i', '', $extra);
+                  $logs = get_logs('dovecot-mailcow', $extra);
+                }
+                else {
+                  $logs = get_logs('dovecot-mailcow');
+                }
+                echo (isset($logs) && !empty($logs)) ? json_encode($logs, JSON_UNESCAPED_UNICODE | JSON_PRETTY_PRINT) : '{}';
+              break;
+              case "ratelimited":
+                // 0 is first record, so empty is fine
+                if (isset($extra)) {
+                  $extra = preg_replace('/[^\d\-]/i', '', $extra);
+                  $logs = get_logs('ratelimited', $extra);
+                }
+                else {
+                  $logs = get_logs('ratelimited');
+                }
+                echo (isset($logs) && !empty($logs)) ? json_encode($logs, JSON_UNESCAPED_UNICODE | JSON_PRETTY_PRINT) : '{}';
+              break;
+              case "netfilter":
+                // 0 is first record, so empty is fine
+                if (isset($extra)) {
+                  $extra = preg_replace('/[^\d\-]/i', '', $extra);
+                  $logs = get_logs('netfilter-mailcow', $extra);
+                }
+                else {
+                  $logs = get_logs('netfilter-mailcow');
+                }
+                echo (isset($logs) && !empty($logs)) ? json_encode($logs, JSON_UNESCAPED_UNICODE | JSON_PRETTY_PRINT) : '{}';
+              break;
+              case "cron":
+                // 0 is first record, so empty is fine
+                if (isset($extra)) {
+                  $extra = preg_replace('/[^\d\-]/i', '', $extra);
+                  $logs = get_logs('cron-mailcow', $extra);
+                }
+                else {
+                  $logs = get_logs('cron-mailcow');
+                }
+                echo (isset($logs) && !empty($logs)) ? json_encode($logs, JSON_UNESCAPED_UNICODE | JSON_PRETTY_PRINT) : '{}';
+              break;
+              case "postfix":
+                // 0 is first record, so empty is fine
+                if (isset($extra)) {
+                  $extra = preg_replace('/[^\d\-]/i', '', $extra);
+                  $logs = get_logs('postfix-mailcow', $extra);
+                }
+                else {
+                  $logs = get_logs('postfix-mailcow');
+                }
+                echo (isset($logs) && !empty($logs)) ? json_encode($logs, JSON_UNESCAPED_UNICODE | JSON_PRETTY_PRINT) : '{}';
+              break;
+              case "autodiscover":
+                // 0 is first record, so empty is fine
+                if (isset($extra)) {
+                  $extra = preg_replace('/[^\d\-]/i', '', $extra);
+                  $logs = get_logs('autodiscover-mailcow', $extra);
+                }
+                else {
+                  $logs = get_logs('autodiscover-mailcow');
+                }
+                echo (isset($logs) && !empty($logs)) ? json_encode($logs, JSON_UNESCAPED_UNICODE | JSON_PRETTY_PRINT) : '{}';
+              break;
+              case "sogo":
+                // 0 is first record, so empty is fine
+                if (isset($extra)) {
+                  $extra = preg_replace('/[^\d\-]/i', '', $extra);
+                  $logs = get_logs('sogo-mailcow', $extra);
+                }
+                else {
+                  $logs = get_logs('sogo-mailcow');
+                }
+                echo (isset($logs) && !empty($logs)) ? json_encode($logs, JSON_UNESCAPED_UNICODE | JSON_PRETTY_PRINT) : '{}';
+              break;
+              case "ui":
+                // 0 is first record, so empty is fine
+                if (isset($extra)) {
+                  $extra = preg_replace('/[^\d\-]/i', '', $extra);
+                  $logs = get_logs('mailcow-ui', $extra);
+                }
+                else {
+                  $logs = get_logs('mailcow-ui');
+                }
+                echo (isset($logs) && !empty($logs)) ? json_encode($logs, JSON_UNESCAPED_UNICODE | JSON_PRETTY_PRINT) : '{}';
+              break;
+              case "sasl":
+                // 0 is first record, so empty is fine
+                if (isset($extra)) {
+                  $extra = preg_replace('/[^\d\-]/i', '', $extra);
+                  $logs = get_logs('sasl', $extra);
+                }
+                else {
+                  $logs = get_logs('sasl');
+                }
+                echo (isset($logs) && !empty($logs)) ? json_encode($logs, JSON_UNESCAPED_UNICODE | JSON_PRETTY_PRINT) : '{}';
+              break;
+              case "watchdog":
+                // 0 is first record, so empty is fine
+                if (isset($extra)) {
+                  $extra = preg_replace('/[^\d\-]/i', '', $extra);
+                  $logs = get_logs('watchdog-mailcow', $extra);
+                }
+                else {
+                  $logs = get_logs('watchdog-mailcow');
+                }
+                echo (isset($logs) && !empty($logs)) ? json_encode($logs, JSON_UNESCAPED_UNICODE | JSON_PRETTY_PRINT) : '{}';
+              break;
+              case "acme":
+                // 0 is first record, so empty is fine
+                if (isset($extra)) {
+                  $extra = preg_replace('/[^\d\-]/i', '', $extra);
+                  $logs = get_logs('acme-mailcow', $extra);
+                }
+                else {
+                  $logs = get_logs('acme-mailcow');
+                }
+                echo (isset($logs) && !empty($logs)) ? json_encode($logs, JSON_UNESCAPED_UNICODE | JSON_PRETTY_PRINT) : '{}';
+              break;
+              case "api":
+                // 0 is first record, so empty is fine
+                if (isset($extra)) {
+                  $extra = preg_replace('/[^\d\-]/i', '', $extra);
+                  $logs = get_logs('api-mailcow', $extra);
+                }
+                else {
+                  $logs = get_logs('api-mailcow');
+                }
+                echo (isset($logs) && !empty($logs)) ? json_encode($logs, JSON_UNESCAPED_UNICODE | JSON_PRETTY_PRINT) : '{}';
+              break;
+              case "rspamd-history":
+                // 0 is first record, so empty is fine
+                if (isset($extra)) {
+                  $extra = preg_replace('/[^\d\-]/i', '', $extra);
+                  $logs = get_logs('rspamd-history', $extra);
+                }
+                else {
+                  $logs = get_logs('rspamd-history');
+                }
+                echo (isset($logs) && !empty($logs)) ? json_encode($logs, JSON_UNESCAPED_UNICODE | JSON_PRETTY_PRINT) : '{}';
+              break;
+              case "rspamd-stats":
+                $logs = get_logs('rspamd-stats');
+                echo (isset($logs) && !empty($logs)) ? json_encode($logs, JSON_UNESCAPED_UNICODE | JSON_PRETTY_PRINT) : '{}';
+              break;
+              // return no route found if no case is matched
+              default:
+                http_response_code(404);
+                echo json_encode(array(
+                  'type' => 'error',
+                  'msg' => 'route not found'
+                ));
+                exit();
+            }
+          break;
+          case "mailbox":
+            switch ($object) {
+              case "datatables":
+                $table = ['mailbox', 'm'];
+                $primaryKey = 'username';
+                $columns = [
+                  ['db' => 'username', 'dt' => 2],
+                  ['db' => 'quota', 'dt' => 3],
+                  ['db' => 'last_mail_login', 'dt' => 4, 'dummy' => true, 'order_subquery' => "SELECT MAX(`datetime`) FROM `sasl_log` WHERE `service` != 'SSO' AND `username` = `m`.`username`"],
+                  ['db' => 'last_pw_change', 'dt' => 5, 'dummy' => true, 'order_subquery' => "JSON_EXTRACT(attributes, '$.passwd_update')"],
+                  ['db' => 'in_use', 'dt' => 6, 'dummy' => true, 'order_subquery' => "(SELECT SUM(bytes) FROM `quota2` WHERE `quota2`.`username` = `m`.`username`) / `m`.`quota`"],
+                  ['db' => 'name', 'dt' => 7],
+                  ['db' => 'messages', 'dt' => 17, 'dummy' => true, 'order_subquery' => "SELECT SUM(messages) FROM `quota2` WHERE `quota2`.`username` = `m`.`username`"],
+                  ['db' => 'tags', 'dt' => 20, 'dummy' => true, 'search' => ['join' => 'LEFT JOIN `tags_mailbox` AS `tm` ON `tm`.`username` = `m`.`username`', 'where_column' => '`tm`.`tag_name`']],
+                  ['db' => 'active', 'dt' => 21],
+                ];
+
+                require_once $_SERVER['DOCUMENT_ROOT'] . '/inc/lib/ssp.class.php';
+                global $pdo;
+                if($_SESSION['mailcow_cc_role'] === 'admin') {
+                  $data = SSP::complex($_GET, $pdo, $table, $primaryKey, $columns, null, "(`m`.`kind` = '' OR `m`.`kind` = NULL)");
+                } elseif ($_SESSION['mailcow_cc_role'] === 'domainadmin') {
+                  $data = SSP::complex($_GET, $pdo, $table, $primaryKey, $columns,
+                    'INNER JOIN domain_admins as da ON da.domain = m.domain',
+                    [
+                      'condition' => "(`m`.`kind` = '' OR `m`.`kind` = NULL) AND `da`.`active` = 1 AND `da`.`username` = :username",
+                      'bindings' => ['username' => $_SESSION['mailcow_cc_username']]
+                    ]);
+                }
+
+                if (!empty($data['data'])) {
+                  $mailboxData = [];
+                  foreach ($data['data'] as $mailbox) {
+                    if ($details = mailbox('get', 'mailbox_details', $mailbox[2])) {
+                      $mailboxData[] = $details;
+                    }
+                  }
+                  $data['data'] = $mailboxData;
+                }
+
+                process_get_return($data);
+              break;
+              case "all":
+              case "reduced":
+                $tags = null;
+                if (isset($_GET['tags']) && $_GET['tags'] != '')
+                  $tags = explode(',', $_GET['tags']);
+
+                if (empty($extra)) $domains = mailbox('get', 'domains');
+                else $domains = explode(',', $extra);
+
+                if (!empty($domains)) {
+                  foreach ($domains as $domain) {
+                    $mailboxes = mailbox('get', 'mailboxes', $domain, $tags);
+                    if (!empty($mailboxes)) {
+                      foreach ($mailboxes as $mailbox) {
+                        if ($details = mailbox('get', 'mailbox_details', $mailbox, $object)) $data[] = $details;
+                        else continue;
+                      }
+                    }
+                  }
+                  process_get_return($data);
+                }
+                else {
+                  echo '{}';
+                }
+              break;
+              case "template":
+                switch ($extra){
+                  case "all":
+                    process_get_return(mailbox('get', 'mailbox_templates'));
+                  break;
+                  default:
+                    process_get_return(mailbox('get', 'mailbox_templates', $extra));
+                  break;
+                }
+              break;
+              default:
+                $tags = null;
+                if (isset($_GET['tags']) && $_GET['tags'] != '')
+                  $tags = explode(',', $_GET['tags']);
+
+                if ($tags === null) {
+                  $data = mailbox('get', 'mailbox_details', $object);
+                  process_get_return($data);
+                } else {
+                  $mailboxes = mailbox('get', 'mailboxes', $object, $tags);
+                  if (is_array($mailboxes)) {
+                    foreach ($mailboxes as $mailbox) {
+                      if ($details = mailbox('get', 'mailbox_details', $mailbox))
+                        $data[] = $details;
+                    }
+                  }
+                  process_get_return($data, false);
+                }
+              break;
+            }
+          break;
+          case "bcc-destination-options":
+            $domains = mailbox('get', 'domains');
+            $alias_domains = mailbox('get', 'alias_domains');
+            $data = array();
+            if (!empty($domains)) {
+              foreach ($domains as $domain) {
+                $data['domains'][] = $domain;
+                $mailboxes = mailbox('get', 'mailboxes', $domain);
+                foreach ($mailboxes as $mailbox) {
+                  $data['mailboxes'][$mailbox][] = $mailbox;
+                  $user_alias_details = user_get_alias_details($mailbox);
+                  foreach ($user_alias_details['direct_aliases'] as $k => $v) {
+                    $data['mailboxes'][$mailbox][] = $k;
+                  }
+                  foreach ($user_alias_details['shared_aliases'] as $k => $v) {
+                    $data['mailboxes'][$mailbox][] = $k;
+                  }
+                }
+              }
+            }
+            if (!empty($alias_domains)) {
+              foreach ($alias_domains as $alias_domain) {
+                $data['alias_domains'][] = $alias_domain;
+              }
+            }
+            process_get_return($data);
+          break;
+          case "syncjobs":
+            switch ($object) {
+              case "all":
+                $domains = mailbox('get', 'domains');
+                if (!empty($domains)) {
+                  foreach ($domains as $domain) {
+                    $mailboxes = mailbox('get', 'mailboxes', $domain);
+                    if (!empty($mailboxes)) {
+                      foreach ($mailboxes as $mailbox) {
+                        $syncjobs = mailbox('get', 'syncjobs', $mailbox);
+                        if (!empty($syncjobs)) {
+                          foreach ($syncjobs as $syncjob) {
+                            if (isset($extra)) {
+                              $details = mailbox('get', 'syncjob_details', $syncjob, explode(',', $extra));
+                            }
+                            else {
+                              $details = mailbox('get', 'syncjob_details', $syncjob);
+                            }
+                            if ($details) {
+                              $data[] = $details;
+                            }
+                            else {
+                              continue;
+                            }
+                          }
+                        }
+                      }
+                    }
+                  }
+                  process_get_return($data);
+                }
+                else {
+                  echo '{}';
+                }
+              break;
+
+              default:
+                $syncjobs = mailbox('get', 'syncjobs', $object);
+                if (!empty($syncjobs)) {
+                  foreach ($syncjobs as $syncjob) {
+                    if (isset($extra)) {
+                      $details = mailbox('get', 'syncjob_details', $syncjob, explode(',', $extra));
+                    }
+                    else {
+                      $details = mailbox('get', 'syncjob_details', $syncjob);
+                    }
+                    if ($details) {
+                      $data[] = $details;
+                    }
+                    else {
+                      continue;
+                    }
+                  }
+                }
+                process_get_return($data);
+              break;
+            }
+          break;
+          case "active-user-sieve":
+            if (isset($object)) {
+              $sieve_filter = mailbox('get', 'active_user_sieve', $object);
+              if (!empty($sieve_filter)) {
+                $data[] = $sieve_filter;
+              }
+            }
+            process_get_return($data);
+          break;
+          case "filters":
+            switch ($object) {
+              case "all":
+                $domains = mailbox('get', 'domains');
+                if (!empty($domains)) {
+                  foreach ($domains as $domain) {
+                    $mailboxes = mailbox('get', 'mailboxes', $domain);
+                    if (!empty($mailboxes)) {
+                      foreach ($mailboxes as $mailbox) {
+                        $filters = mailbox('get', 'filters', $mailbox);
+                        if (!empty($filters)) {
+                          foreach ($filters as $filter) {
+                            if ($details = mailbox('get', 'filter_details', $filter)) {
+                              $data[] = $details;
+                            }
+                            else {
+                              continue;
+                            }
+                          }
+                        }
+                      }
+                    }
+                  }
+                  process_get_return($data);
+                }
+                else {
+                  echo '{}';
+                }
+              break;
+
+              default:
+                $filters = mailbox('get', 'filters', $object);
+                if (!empty($filters)) {
+                  foreach ($filters as $filter) {
+                    if ($details = mailbox('get', 'filter_details', $filter)) {
+                      $data[] = $details;
+                    }
+                    else {
+                      continue;
+                    }
+                  }
+                }
+                process_get_return($data);
+              break;
+            }
+          break;
+          case "bcc":
+            switch ($object) {
+              case "all":
+                $bcc_items = bcc('get');
+                if (!empty($bcc_items)) {
+                  foreach ($bcc_items as $bcc_item) {
+                    if ($details = bcc('details', $bcc_item)) {
+                      $data[] = $details;
+                    }
+                    else {
+                      continue;
+                    }
+                  }
+                }
+                process_get_return($data);
+              break;
+              default:
+                $data = bcc('details', $object);
+                if (!empty($data)) {
+                  $data[] = $details;
+                }
+                process_get_return($data);
+              break;
+            }
+          break;
+          case "recipient_map":
+            switch ($object) {
+              case "all":
+                $recipient_map_items = recipient_map('get');
+                if (!empty($recipient_map_items)) {
+                  foreach ($recipient_map_items as $recipient_map_item) {
+                    if ($details = recipient_map('details', $recipient_map_item)) {
+                      $data[] = $details;
+                    }
+                    else {
+                      continue;
+                    }
+                  }
+                }
+                process_get_return($data);
+              break;
+              default:
+                $data = recipient_map('details', $object);
+                if (!empty($data)) {
+                  $data[] = $details;
+                }
+                process_get_return($data);
+              break;
+            }
+          break;
+          case "tls-policy-map":
+            switch ($object) {
+              case "all":
+                $tls_policy_maps_items = tls_policy_maps('get');
+                if (!empty($tls_policy_maps_items)) {
+                  foreach ($tls_policy_maps_items as $tls_policy_maps_item) {
+                    if ($details = tls_policy_maps('details', $tls_policy_maps_item)) {
+                      $data[] = $details;
+                    }
+                    else {
+                      continue;
+                    }
+                  }
+                }
+                process_get_return($data);
+              break;
+              default:
+                $data = tls_policy_maps('details', $object);
+                if (!empty($data)) {
+                  $data[] = $details;
+                }
+                process_get_return($data);
+              break;
+            }
+          break;
+          case "policy_wl_mailbox":
+            switch ($object) {
+              default:
+                $data = policy('get', 'mailbox', $object)['whitelist'];
+                process_get_return($data);
+              break;
+            }
+          break;
+          case "policy_bl_mailbox":
+            switch ($object) {
+              default:
+                $data = policy('get', 'mailbox', $object)['blacklist'];
+                process_get_return($data);
+              break;
+            }
+          break;
+          case "policy_wl_domain":
+            switch ($object) {
+              default:
+                $data = policy('get', 'domain', $object)['whitelist'];
+                process_get_return($data);
+              break;
+            }
+          break;
+          case "policy_bl_domain":
+            switch ($object) {
+              default:
+                $data = policy('get', 'domain', $object)['blacklist'];
+                process_get_return($data);
+              break;
+            }
+          break;
+          case "time_limited_aliases":
+            switch ($object) {
+              default:
+                $data = mailbox('get', 'time_limited_aliases', $object);
+                process_get_return($data);
+              break;
+            }
+          break;
+          case "fail2ban":
+            switch ($object) {
+              default:
+                $data = fail2ban('get');
+                process_get_return($data);
+              break;
+            }
+          break;
+          case "resource":
+            switch ($object) {
+              case "all":
+                $domains = mailbox('get', 'domains');
+                if (!empty($domains)) {
+                  foreach ($domains as $domain) {
+                    $resources = mailbox('get', 'resources', $domain);
+                    if (!empty($resources)) {
+                      foreach ($resources as $resource) {
+                        if ($details = mailbox('get', 'resource_details', $resource)) {
+                          $data[] = $details;
+                        }
+                        else {
+                          continue;
+                        }
+                      }
+                    }
+                  }
+                  process_get_return($data);
+                }
+                else {
+                  echo '{}';
+                }
+              break;
+              default:
+                $data = mailbox('get', 'resource_details', $object);
+                process_get_return($data);
+              break;
+            }
+          break;
+          case "fwdhost":
+            switch ($object) {
+              case "all":
+                process_get_return(fwdhost('get'));
+              break;
+              default:
+                process_get_return(fwdhost('details', $object));
+              break;
+            }
+          break;
+          case "quarantine":
+            // "all" will not print details
+            switch ($object) {
+              case "all":
+                process_get_return(quarantine('get'), false);
+              break;
+              default:
+                process_get_return(quarantine('details', $object), false);
+              break;
+            }
+          break;
+          case "alias-domain":
+            switch ($object) {
+              case "all":
+                $alias_domains = mailbox('get', 'alias_domains');
+                if (!empty($alias_domains)) {
+                  foreach ($alias_domains as $alias_domain) {
+                    if ($details = mailbox('get', 'alias_domain_details', $alias_domain)) {
+                      $data[] = $details;
+                    }
+                    else {
+                      continue;
+                    }
+                  }
+                }
+                process_get_return($data);
+              break;
+              default:
+                process_get_return(mailbox('get', 'alias_domain_details', $object));
+              break;
+            }
+          break;
+          case "alias":
+            switch ($object) {
+              case "all":
+                if (empty($extra)) {
+                  $domains = array_merge(mailbox('get', 'domains'), mailbox('get', 'alias_domains'));
+                }
+                else {
+                  $domains = explode(',', $extra);
+                }
+                if (!empty($domains)) {
+                  foreach ($domains as $domain) {
+                    $aliases = mailbox('get', 'aliases', $domain);
+                    if (!empty($aliases)) {
+                      foreach ($aliases as $alias) {
+                        if ($details = mailbox('get', 'alias_details', $alias)) {
+                          $data[] = $details;
+                        }
+                        else {
+                          continue;
+                        }
+                      }
+                    }
+                  }
+                  process_get_return($data);
+                }
+                else {
+                  echo '{}';
+                }
+              break;
+
+              default:
+                process_get_return(mailbox('get', 'alias_details', $object));
+              break;
+            }
+          break;
+          case "domain-admin":
+            switch ($object) {
+              case "all":
+                $domain_admins = domain_admin('get');
+                if (!empty($domain_admins)) {
+                  foreach ($domain_admins as $domain_admin) {
+                    if ($details = domain_admin('details', $domain_admin)) {
+                      $data[] = $details;
+                    }
+                    else {
+                      continue;
+                    }
+                  }
+                  process_get_return($data);
+                }
+                else {
+                  echo '{}';
+                }
+              break;
+
+              default:
+                process_get_return(domain_admin('details', $object));
+              break;
+            }
+          break;
+          case "admin":
+            switch ($object) {
+              case "all":
+                $admins = admin('get');
+                if (!empty($admins)) {
+                  foreach ($admins as $admin) {
+                    if ($details = admin('details', $admin)) {
+                      $data[] = $details;
+                    }
+                    else {
+                      continue;
+                    }
+                  }
+                  process_get_return($data);
+                }
+                else {
+                  echo '{}';
+                }
+              break;
+
+              default:
+                process_get_return(admin('details', $object));
+              break;
+            }
+          break;
+          case "dkim":
+            switch ($object) {
+              default:
+                $data = dkim('details', $object);
+                process_get_return($data);
+                break;
+            }
+          break;
+          case "presets":
+            switch ($object) {
+              case "rspamd":
+                process_get_return(presets('get', 'rspamd'));
+              break;
+              case "sieve":
+                process_get_return(presets('get', 'sieve'));
+              break;
+            }
+          break;
+          case "status":
+            if ($_SESSION['mailcow_cc_role'] == "admin") {
+              switch ($object) {
+                case "containers":
+                  $containers = (docker('info'));
+                  foreach ($containers as $container => $container_info) {
+                    $container . ' (' . $container_info['Config']['Image'] . ')';
+                    $containerstarttime = ($container_info['State']['StartedAt']);
+                    $containerstate = ($container_info['State']['Status']);
+                    $containerimage = ($container_info['Config']['Image']);
+                    $temp[$container] = array(
+                      'type' => 'info',
+                      'container' => $container,
+                      'state' => $containerstate,
+                      'started_at' => $containerstarttime,
+                      'image' => $containerimage
+                    );
+                  }
+                  echo json_encode($temp, JSON_UNESCAPED_SLASHES);
+                break;
+                case "container":
+                  $container_stats = docker('container_stats', $extra);
+                  echo json_encode($container_stats);
+                break;
+                case "vmail":
+                  $exec_fields_vmail = array('cmd' => 'system', 'task' => 'df', 'dir' => '/var/vmail');
+                  $vmail_df = explode(',', json_decode(docker('post', 'dovecot-mailcow', 'exec', $exec_fields_vmail), true));
+                  $temp = array(
+                    'type' => 'info',
+                    'disk' => $vmail_df[0],
+                    'used' => $vmail_df[2],
+                    'total'=> $vmail_df[1],
+                    'used_percent' => $vmail_df[4]
+                  );
+                  echo json_encode($temp, JSON_UNESCAPED_SLASHES);
+                break;
+                case "host":
+                  if (!$extra){
+                    $stats = docker("host_stats");
+                    echo json_encode($stats);
+                  }
+                  else if ($extra == "ip") {
+                    // get public ips
+
+                    $curl = curl_init();
+                    curl_setopt($curl, CURLOPT_RETURNTRANSFER, 1);
+                    curl_setopt($curl, CURLOPT_POST, 0);
+                    curl_setopt($curl, CURLOPT_CONNECTTIMEOUT, 10);
+                    curl_setopt($curl, CURLOPT_TIMEOUT, 15);
+                    curl_setopt($curl, CURLOPT_URL, 'http://ipv4.mailcow.email');
+                    $ipv4 = curl_exec($curl);
+                    curl_setopt($curl, CURLOPT_URL, 'http://ipv6.mailcow.email');
+                    $ipv6 = curl_exec($curl);
+                    $ips = array(
+                      "ipv4" => $ipv4,
+                      "ipv6" => $ipv6
+                    );
+                    curl_close($curl);
+                    echo json_encode($ips);
+                  }
+                break;
+                case "version":
+                  echo json_encode(array(
+                    'version' => $GLOBALS['MAILCOW_GIT_VERSION']
+                  ));
+                break;
+              }
+            }
+          break;
+          case "spam-score":
+            $score = mailbox('get', 'spam_score', $object);
+            if ($score)
+              $score = array("score" => preg_replace("/\s+/", "", $score));
+            process_get_return($score);
+          break;
+          case "identity-provider":
+            if($_SESSION['mailcow_cc_role'] === 'admin') {
+              process_get_return($iam_settings);
+            } else {
+              process_get_return(null);
+            }
+          break;
+        break;
+        // return no route found if no case is matched
+        default:
+          http_response_code(404);
+          echo json_encode(array(
+            'type' => 'error',
+            'msg' => 'route not found'
+          ));
+          exit();
+        }
+      }
+    break;
+    case "delete":
+      if ($_SESSION['mailcow_cc_api_access'] == 'ro' || isset($_SESSION['pending_mailcow_cc_username']) || !isset($_SESSION["mailcow_cc_username"])) {
+        http_response_code(403);
+        echo json_encode(array(
+            'type' => 'error',
+            'msg' => 'API read/write access denied'
+        ));
+        exit();
+      }
+      function process_delete_return($return) {
+        $generic_failure = json_encode(array(
+          'type' => 'error',
+          'msg' => 'Cannot delete item'
+        ));
+        $generic_success = json_encode(array(
+          'type' => 'success',
+          'msg' => 'Task completed'
+        ));
+        if ($return === false) {
+          echo isset($_SESSION['return']) ? json_encode($_SESSION['return']) : $generic_failure;
+        }
+        else {
+          echo isset($_SESSION['return']) ? json_encode($_SESSION['return']) : $generic_success;
+        }
+      }
+      if (!isset($_POST['items'])) {
+        echo $request_incomplete;
+        exit;
+      }
+      else {
+        $items = (array)json_decode($_POST['items'], true);
+      }
+      // only allow POST requests to POST API endpoints
+      if ($_SERVER['REQUEST_METHOD'] != 'POST') {
+        http_response_code(405);
+        echo json_encode(array(
+            'type' => 'error',
+            'msg' => 'only POST method is allowed'
+        ));
+        exit();
+      }
+      switch ($category) {
+        case "alias":
+          process_delete_return(mailbox('delete', 'alias', array('id' => $items)));
+        break;
+        case "oauth2-client":
+          process_delete_return(oauth2('delete', 'client', array('id' => $items)));
+        break;
+        case "app-passwd":
+          process_delete_return(app_passwd('delete', array('id' => $items)));
+        break;
+        case "relayhost":
+          process_delete_return(relayhost('delete', array('id' => $items)));
+        break;
+        case "transport":
+          process_delete_return(transport('delete', array('id' => $items)));
+        break;
+        case "rsetting":
+          process_delete_return(rsettings('delete', array('id' => $items)));
+        break;
+        case "syncjob":
+          process_delete_return(mailbox('delete', 'syncjob', array('id' => $items)));
+        break;
+        case "filter":
+          process_delete_return(mailbox('delete', 'filter', array('id' => $items)));
+        break;
+        case "mailq":
+          process_delete_return(mailq('delete', array('qid' => $items)));
+        break;
+        case "qitem":
+          process_delete_return(quarantine('delete', array('id' => $items)));
+        break;
+        case "bcc":
+          process_delete_return(bcc('delete', array('id' => $items)));
+        break;
+        case "recipient_map":
+          process_delete_return(recipient_map('delete', array('id' => $items)));
+        break;
+        case "tls-policy-map":
+          process_delete_return(tls_policy_maps('delete', array('id' => $items)));
+        break;
+        case "fwdhost":
+          process_delete_return(fwdhost('delete', array('forwardinghost' => $items)));
+        break;
+        case "dkim":
+          process_delete_return(dkim('delete', array('domains' => $items)));
+        break;
+        case "domain":
+          switch ($object){
+            case "tag":
+              process_delete_return(mailbox('delete', 'tags_domain', array('tags' => $items, 'domain' => $extra)));
+            break;
+            case "template":
+              process_delete_return(mailbox('delete', 'domain_templates', array('ids' => $items)));
+            break;
+            default:
+              process_delete_return(mailbox('delete', 'domain', array('domain' => $items)));
+          }
+        break;
+        case "alias-domain":
+          process_delete_return(mailbox('delete', 'alias_domain', array('alias_domain' => $items)));
+        break;
+        case "mailbox":
+          switch ($object){
+            case "tag":
+              process_delete_return(mailbox('delete', 'tags_mailbox', array('tags' => $items, 'username' => $extra)));
+            break;
+            case "template":
+              process_delete_return(mailbox('delete', 'mailbox_templates', array('ids' => $items)));
+            break;
+            default:
+              process_delete_return(mailbox('delete', 'mailbox', array('username' => $items)));
+          }
+        break;
+        case "resource":
+          process_delete_return(mailbox('delete', 'resource', array('name' => $items)));
+        break;
+        case "mailbox-policy":
+          process_delete_return(policy('delete', 'mailbox', array('prefid' => $items)));
+        break;
+        case "domain-policy":
+          process_delete_return(policy('delete', 'domain', array('prefid' => $items)));
+        break;
+        case "time_limited_alias":
+          process_delete_return(mailbox('delete', 'time_limited_alias', array('address' => $items)));
+        break;
+        case "eas_cache":
+          process_delete_return(mailbox('delete', 'eas_cache', array('username' => $items)));
+        break;
+        case "sogo_profile":
+          process_delete_return(mailbox('delete', 'sogo_profile', array('username' => $items)));
+        break;
+        case "domain-admin":
+          process_delete_return(domain_admin('delete', array('username' => $items)));
+        break;
+        case "admin":
+          process_delete_return(admin('delete', array('username' => $items)));
+        break;
+        case "rlhash":
+          echo ratelimit('delete', null, implode($items));
+        break;
+        case "identity-provider":
+          process_delete_return(identity_provider('delete'));
+        break;
+        // return no route found if no case is matched
+        default:
+          http_response_code(404);
+          echo json_encode(array(
+            'type' => 'error',
+            'msg' => 'route not found'
+          ));
+          exit();
+      }
+    break;
+    case "edit":
+      if ($_SESSION['mailcow_cc_api_access'] == 'ro' || isset($_SESSION['pending_mailcow_cc_username']) || !isset($_SESSION["mailcow_cc_username"])) {
+        http_response_code(403);
+        echo json_encode(array(
+            'type' => 'error',
+            'msg' => 'API read/write access denied'
+        ));
+        exit();
+      }
+      function process_edit_return($return) {
+        $generic_failure = json_encode(array(
+          'type' => 'error',
+          'msg' => 'Cannot edit item'
+        ));
+        $generic_success = json_encode(array(
+          'type' => 'success',
+          'msg' => 'Task completed'
+        ));
+        if ($return === false) {
+          echo isset($_SESSION['return']) ? json_encode($_SESSION['return']) : $generic_failure;
+        }
+        else {
+          echo isset($_SESSION['return']) ? json_encode($_SESSION['return']) : $generic_success;
+        }
+      }
+      if (!isset($_POST['attr'])) {
+        echo $request_incomplete;
+        exit;
+      }
+      else {
+        $attr = (array)json_decode($_POST['attr'], true);
+        unset($attr['csrf_token']);
+        $items = isset($_POST['items']) ? (array)json_decode($_POST['items'], true) : null;
+      }
+      // only allow POST requests to POST API endpoints
+      if ($_SERVER['REQUEST_METHOD'] != 'POST') {
+        http_response_code(405);
+        echo json_encode(array(
+            'type' => 'error',
+            'msg' => 'only POST method is allowed'
+        ));
+        exit();
+      }
+      switch ($category) {
+        case "bcc":
+          process_edit_return(bcc('edit', array_merge(array('id' => $items), $attr)));
+        break;
+        case "pushover":
+          process_edit_return(pushover('edit', array_merge(array('username' => $items), $attr)));
+        break;
+        case "pushover-test":
+          process_edit_return(pushover('test', array_merge(array('username' => $items), $attr)));
+        break;
+        case "oauth2-client":
+          process_edit_return(oauth2('edit', 'client', array_merge(array('id' => $items), $attr)));
+        break;
+        case "recipient_map":
+          process_edit_return(recipient_map('edit', array_merge(array('id' => $items), $attr)));
+        break;
+        case "app-passwd":
+          process_edit_return(app_passwd('edit', array_merge(array('id' => $items), $attr)));
+        break;
+        case "tls-policy-map":
+          process_edit_return(tls_policy_maps('edit', array_merge(array('id' => $items), $attr)));
+        break;
+        case "alias":
+          process_edit_return(mailbox('edit', 'alias', array_merge(array('id' => $items), $attr)));
+        break;
+        case "rspamd-map":
+          process_edit_return(rspamd_maps('edit', array_merge(array('map' => $items), $attr)));
+        break;
+        case "fido2-fn":
+          process_edit_return(fido2(array('action' => 'edit_fn', 'fido2_attrs' => $attr)));
+        break;
+        case "app_links":
+          process_edit_return(customize('edit', 'app_links', $attr));
+        break;
+        case "passwordpolicy":
+          process_edit_return(password_complexity('edit', $attr));
+        break;
+        case "relayhost":
+          process_edit_return(relayhost('edit', array_merge(array('id' => $items), $attr)));
+        break;
+        case "transport":
+          process_edit_return(transport('edit', array_merge(array('id' => $items), $attr)));
+        break;
+        case "rsetting":
+          process_edit_return(rsettings('edit', array_merge(array('id' => $items), $attr)));
+        break;
+        case "delimiter_action":
+          process_edit_return(mailbox('edit', 'delimiter_action', array_merge(array('username' => $items), $attr)));
+        break;
+        case "tls_policy":
+          process_edit_return(mailbox('edit', 'tls_policy', array_merge(array('username' => $items), $attr)));
+        break;
+        case "quarantine_notification":
+          process_edit_return(mailbox('edit', 'quarantine_notification', array_merge(array('username' => $items), $attr)));
+        break;
+        case "quarantine_category":
+          process_edit_return(mailbox('edit', 'quarantine_category', array_merge(array('username' => $items), $attr)));
+        break;
+        case "qitem":
+          process_edit_return(quarantine('edit', array_merge(array('id' => $items), $attr)));
+        break;
+        case "quarantine":
+          process_edit_return(quarantine('edit', $attr));
+        break;
+        case "quota_notification":
+          process_edit_return(quota_notification('edit', $attr));
+        break;
+        case "quota_notification_bcc":
+          process_edit_return(quota_notification_bcc('edit', $attr));
+        break;
+        case "mailq":
+          process_edit_return(mailq('edit', array_merge(array('qid' => $items), $attr)));
+        break;
+        case "time_limited_alias":
+          process_edit_return(mailbox('edit', 'time_limited_alias', array_merge(array('address' => $items), $attr)));
+        break;
+        case "mailbox":
+          switch ($object) {
+            case "template":
+              process_edit_return(mailbox('edit', 'mailbox_templates', array_merge(array('ids' => $items), $attr)));
+            break;
+            case "custom-attribute":
+              process_edit_return(mailbox('edit', 'mailbox_custom_attribute', array_merge(array('mailboxes' => $items), $attr)));
+            break;
+            default:
+              process_edit_return(mailbox('edit', 'mailbox', array_merge(array('username' => $items), $attr)));
+            break;
+          }
+        break;
+        case "syncjob":
+          process_edit_return(mailbox('edit', 'syncjob', array_merge(array('id' => $items), $attr)));
+        break;
+        case "filter":
+          process_edit_return(mailbox('edit', 'filter', array_merge(array('id' => $items), $attr)));
+        break;
+        case "resource":
+          process_edit_return(mailbox('edit', 'resource', array_merge(array('name' => $items), $attr)));
+        break;
+        case "domain":
+          switch ($object) {
+            case "template":
+              process_edit_return(mailbox('edit', 'domain_templates', array_merge(array('ids' => $items), $attr)));
+            break;
+            case "footer":
+              process_edit_return(mailbox('edit', 'domain_wide_footer', array_merge(array('domains' => $items), $attr)));
+            break;
+            default:
+              process_edit_return(mailbox('edit', 'domain', array_merge(array('domain' => $items), $attr)));
+            break;
+          }
+        break;
+        case "rl-domain":
+          process_edit_return(ratelimit('edit', 'domain', array_merge(array('object' => $items), $attr)));
+        break;
+        case "rl-mbox":
+          process_edit_return(ratelimit('edit', 'mailbox', array_merge(array('object' => $items), $attr)));
+        break;
+        case "rename-mbox":
+          process_edit_return(mailbox('edit', 'mailbox_rename', array_merge(array('mailbox' => $items), $attr)));
+        break;
+        case "user-acl":
+          process_edit_return(acl('edit', 'user', array_merge(array('username' => $items), $attr)));
+        break;
+        case "da-acl":
+          process_edit_return(acl('edit', 'domainadmin', array_merge(array('username' => $items), $attr)));
+        break;
+        case "alias-domain":
+          process_edit_return(mailbox('edit', 'alias_domain', array_merge(array('alias_domain' => $items), $attr)));
+        break;
+        case "spam-score":
+          process_edit_return(mailbox('edit', 'spam_score', array_merge(array('username' => $items), $attr)));
+        break;
+        case "domain-admin":
+          process_edit_return(domain_admin('edit', array_merge(array('username' => $items), $attr)));
+        break;
+        case "admin":
+          process_edit_return(admin('edit', array_merge(array('username' => $items), $attr)));
+        break;
+        case "fwdhost":
+          process_edit_return(fwdhost('edit', array_merge(array('fwdhost' => $items), $attr)));
+        break;
+        case "fail2ban":
+          switch ($object) {
+            case 'banlist':
+              process_edit_return(fail2ban('banlist', 'refresh', $items));
+            break;
+            default:
+              process_edit_return(fail2ban('edit', array_merge(array('network' => $items), $attr)));
+            break;
+          }
+        break;
+        case "ui_texts":
+          process_edit_return(customize('edit', 'ui_texts', $attr));
+        break;
+        case "ip_check":
+          process_edit_return(customize('edit', 'ip_check', $attr));
+        break;
+        case "self":
+          if ($_SESSION['mailcow_cc_role'] == "domainadmin") {
+            process_edit_return(domain_admin('edit', $attr));
+          }
+          elseif ($_SESSION['mailcow_cc_role'] == "user") {
+            process_edit_return(edit_user_account($attr));
+          }
+        break;
+        case "cors":
+          process_edit_return(cors('edit', $attr));
+        case "identity-provider":
+          process_edit_return(identity_provider('edit', $attr));
+        break;
+        case "identity-provider-test":
+          process_edit_return(identity_provider('test', $attr));
+        break;
+        case "cors":
+          process_edit_return(cors('edit', $attr));
+        break;
+        case "reset-password-notification":
+          process_edit_return(reset_password('edit_notification', $attr));
+        break;
+        // return no route found if no case is matched
+        default:
+          http_response_code(404);
+          echo json_encode(array(
+            'type' => 'error',
+            'msg' => 'route not found'
+          ));
+          exit();
+      }
+    break;
+    // return no route found if no case is matched
+    default:
+      http_response_code(404);
+      echo json_encode(array(
+        'type' => 'error',
+        'msg' => 'route not found'
+      ));
+      exit();
+  }
+}
+if (array_key_exists('mailcow_cc_api', $_SESSION) && $_SESSION['mailcow_cc_api'] === true) {
+  if (isset($_SESSION['mailcow_cc_api']) && $_SESSION['mailcow_cc_api'] === true) {
+    unset($_SESSION['return']);
+  }
+}