--- conflicted
+++ resolved
@@ -66,7 +66,7 @@
       unset($_SESSION['pending_mailcow_cc_username']);
       unset($_SESSION['pending_mailcow_cc_role']);
       unset($_SESSION['pending_tfa_methods']);
-      
+
 		  header("Location: /debug");
       die();
     }
@@ -76,8 +76,7 @@
       unset($_SESSION['pending_mailcow_cc_username']);
       unset($_SESSION['pending_mailcow_cc_role']);
       unset($_SESSION['pending_tfa_methods']);
-<<<<<<< HEAD
-      
+
 		  header("Location: /mailbox");
       die();
     }
@@ -93,7 +92,7 @@
         unset($_SESSION['pending_pw_new_password']);
         unset($_SESSION['pending_mailcow_cc_username']);
         unset($_SESSION['pending_tfa_methods']);
-  
+
         header("Location: /");
         die();
       } else {
@@ -108,10 +107,6 @@
           die();
         }
       }
-=======
-
-      header("Location: /user");
->>>>>>> dc5a2811
     }
   }
 
@@ -146,10 +141,7 @@
 		$_SESSION['mailcow_cc_username'] = $login_user;
 		$_SESSION['mailcow_cc_role'] = "admin";
 		header("Location: /debug");
-<<<<<<< HEAD
-=======
     die();
->>>>>>> dc5a2811
 	}
 	elseif ($as == "domainadmin") {
 		$_SESSION['mailcow_cc_username'] = $login_user;
@@ -158,7 +150,6 @@
     die();
 	}
 	elseif ($as == "user") {
-<<<<<<< HEAD
     set_user_loggedin_session($login_user);
     $http_parameters = explode('&', $_SESSION['index_query_string']);
     unset($_SESSION['index_query_string']);
@@ -180,22 +171,6 @@
       header("Location: /user");
       die();
     }
-=======
-		$_SESSION['mailcow_cc_username'] = $login_user;
-		$_SESSION['mailcow_cc_role'] = "user";
-    $http_parameters = explode('&', $_SESSION['index_query_string']);
-    unset($_SESSION['index_query_string']);
-    if (in_array('mobileconfig', $http_parameters)) {
-      if (in_array('only_email', $http_parameters)) {
-        header("Location: /mobileconfig.php?only_email");
-        die();
-      }
-      header("Location: /mobileconfig.php");
-      die();
-    }
-		header("Location: /user");
-    die();
->>>>>>> dc5a2811
 	}
 	elseif ($as != "pending") {
     unset($_SESSION['pending_mailcow_cc_username']);
