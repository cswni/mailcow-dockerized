--- conflicted
+++ resolved
@@ -4,11 +4,7 @@
   try {
     global $pdo;
 
-<<<<<<< HEAD
     $db_version = "27012025_1555";
-=======
-    $db_version = "24012025_0923";
->>>>>>> de6bd222
 
     $stmt = $pdo->query("SHOW TABLES LIKE 'versions'");
     $num_results = count($stmt->fetchAll(PDO::FETCH_ASSOC));
