<?php
use PHPMailer\PHPMailer\PHPMailer;
use PHPMailer\PHPMailer\SMTP;
use PHPMailer\PHPMailer\Exception;
function is_valid_regex($exp) {
  return @preg_match($exp, '') !== false;
}
function isset_has_content($var) {
  if (isset($var) && $var != "") {
    return true;
  }
  else {
    return false;
  }
}
function readable_random_string($length = 8) {
  $string = '';
  $vowels = array('a', 'e', 'i', 'o', 'u');
  $consonants = array('b', 'c', 'd', 'f', 'g', 'h', 'j', 'k', 'l', 'm', 'n', 'p', 'r', 's', 't', 'v', 'w', 'x', 'y', 'z');
  $max = $length / 2;
  for ($i = 1; $i <= $max; $i++) {
    $string .= $consonants[rand(0,19)];
    $string .= $vowels[rand(0,4)];
  }
  return $string;
}
// Validates ips and cidrs
function valid_network($network) {
  if (filter_var($network, FILTER_VALIDATE_IP)) {
    return true;
  }
  $parts = explode('/', $network);
  if (count($parts) != 2) {
    return false;
  }
  $ip = $parts[0];
  $netmask = $parts[1];
  if (!preg_match("/^\d+$/", $netmask)){
    return false;
  }
  $netmask = intval($parts[1]);
  if ($netmask < 0) {
    return false;
  }
  if (filter_var($ip, FILTER_VALIDATE_IP, FILTER_FLAG_IPV4)) {
    return $netmask <= 32;
  }
  if (filter_var($ip, FILTER_VALIDATE_IP, FILTER_FLAG_IPV6)) {
    return $netmask <= 128;
  }
  return false;
}
function valid_hostname($hostname) {
  return filter_var($hostname, FILTER_VALIDATE_DOMAIN, FILTER_FLAG_HOSTNAME);
}
// Thanks to https://stackoverflow.com/a/49373789
// Validates exact ip matches and ip-in-cidr, ipv4 and ipv6
function ip_acl($ip, $networks) {
  foreach($networks as $network) {
    if (filter_var($network, FILTER_VALIDATE_IP)) {
      if ($ip == $network) {
        return true;
      }
      else {
        continue;
      }
    }
    $ipb = inet_pton($ip);
    $iplen = strlen($ipb);
    if (strlen($ipb) < 4) {
      continue;
    }
    $ar = explode('/', $network);
    $ip1 = $ar[0];
    $ip1b = inet_pton($ip1);
    $ip1len = strlen($ip1b);
    if ($ip1len != $iplen) {
      continue;
    }
    if (count($ar)>1) {
      $bits=(int)($ar[1]);
    }
    else {
      $bits = $iplen * 8;
    }
    for ($c=0; $bits>0; $c++) {
      $bytemask = ($bits < 8) ? 0xff ^ ((1 << (8-$bits))-1) : 0xff;
      if (((ord($ipb[$c]) ^ ord($ip1b[$c])) & $bytemask) != 0) {
        continue 2;
      }
      $bits-=8;
    }
    return true;
  }
  return false;
}
function hash_password($password) {
  // default_pass_scheme is determined in vars.inc.php (or corresponding local file)
  // in case default pass scheme is not defined, falling back to BLF-CRYPT.
  global $default_pass_scheme;
  $pw_hash = NULL;
  // support pre-hashed passwords
  if (preg_match('/^{(ARGON2I|ARGON2ID|BLF-CRYPT|CLEAR|CLEARTEXT|CRYPT|DES-CRYPT|LDAP-MD5|MD5|MD5-CRYPT|PBKDF2|PLAIN|PLAIN-MD4|PLAIN-MD5|PLAIN-TRUNC|PLAIN-TRUNC|SHA|SHA1|SHA256|SHA256-CRYPT|SHA512|SHA512-CRYPT|SMD5|SSHA|SSHA256|SSHA512)}/i', $password)) {
    $pw_hash = $password;
  }
  else {
    switch (strtoupper($default_pass_scheme)) {
      case "SSHA":
        $salt_str = bin2hex(openssl_random_pseudo_bytes(8));
        $pw_hash = "{SSHA}".base64_encode(hash('sha1', $password . $salt_str, true) . $salt_str);
        break;
      case "SSHA256":
        $salt_str = bin2hex(openssl_random_pseudo_bytes(8));
        $pw_hash = "{SSHA256}".base64_encode(hash('sha256', $password . $salt_str, true) . $salt_str);
        break;
      case "SSHA512":
        $salt_str = bin2hex(openssl_random_pseudo_bytes(8));
        $pw_hash = "{SSHA512}".base64_encode(hash('sha512', $password . $salt_str, true) . $salt_str);
        break;
      case "BLF-CRYPT":
      default:
        $pw_hash = "{BLF-CRYPT}" . password_hash($password, PASSWORD_BCRYPT);
        break;
    }
  }
  return $pw_hash;
}
function password_complexity($_action, $_data = null) {
  global $redis;
  global $lang;
  switch ($_action) {
    case 'edit':
      if ($_SESSION['mailcow_cc_role'] != "admin") {
        $_SESSION['return'][] = array(
          'type' => 'danger',
          'log' => array(__FUNCTION__, $_action, $_data),
          'msg' => 'access_denied'
        );
        return false;
      }
      $is_now = password_complexity('get');
      if (!empty($is_now)) {
        $length = (isset($_data['length']) && intval($_data['length']) >= 3) ? intval($_data['length']) : $is_now['length'];
        $chars = (isset($_data['chars'])) ? intval($_data['chars']) : $is_now['chars'];
        $lowerupper = (isset($_data['lowerupper'])) ? intval($_data['lowerupper']) : $is_now['lowerupper'];
        $special_chars = (isset($_data['special_chars'])) ? intval($_data['special_chars']) : $is_now['special_chars'];
        $numbers = (isset($_data['numbers'])) ? intval($_data['numbers']) : $is_now['numbers'];
      }
      try {
        $redis->hMSet('PASSWD_POLICY', [
          'length' => $length,
          'chars' => $chars,
          'special_chars' => $special_chars,
          'lowerupper' => $lowerupper,
          'numbers' => $numbers
        ]);
      }
      catch (RedisException $e) {
        $_SESSION['return'][] = array(
          'type' => 'danger',
          'log' => array(__FUNCTION__, $_action, $_data),
          'msg' => array('redis_error', $e)
        );
        return false;
      }
      $_SESSION['return'][] = array(
        'type' => 'success',
        'log' => array(__FUNCTION__, $_action, $_data),
        'msg' => 'password_policy_saved'
      );
    break;
    case 'get':
      try {
        $length = $redis->hGet('PASSWD_POLICY', 'length');
        $chars = $redis->hGet('PASSWD_POLICY', 'chars');
        $special_chars = $redis->hGet('PASSWD_POLICY', 'special_chars');
        $lowerupper = $redis->hGet('PASSWD_POLICY', 'lowerupper');
        $numbers = $redis->hGet('PASSWD_POLICY', 'numbers');
        return array(
          'length' => $length,
          'chars' => $chars,
          'special_chars' => $special_chars,
          'lowerupper' => $lowerupper,
          'numbers' => $numbers
        );
      }
      catch (RedisException $e) {
        $_SESSION['return'][] = array(
          'type' => 'danger',
          'log' => array(__FUNCTION__, $_action, $_data),
          'msg' => array('redis_error', $e)
        );
        return false;
      }
      return false;
    break;
    case 'html':
      $policies = password_complexity('get');
      foreach ($policies as $name => $value) {
        if ($value != 0) {
          $policy_text[] = sprintf($lang['admin']["password_policy_$name"], $value);
        }
      }
      return '<p class="help-block small">- ' . implode('<br>- ', (array)$policy_text) . '</p>';
    break;
  }
}
function password_check($password1, $password2) {
  $password_complexity = password_complexity('get');

  if (empty($password1) || empty($password2)) {
    $_SESSION['return'][] = array(
      'type' => 'danger',
      'log' => array(__FUNCTION__, $_action, $_type),
      'msg' => 'password_complexity'
    );
    return false;
  }

  if ($password1 != $password2) {
    $_SESSION['return'][] = array(
      'type' => 'danger',
      'log' => array(__FUNCTION__, $_action, $_type),
      'msg' => 'password_mismatch'
    );
    return false;
  }

  $given_password['length'] = strlen($password1);
  $given_password['special_chars'] = preg_match('/[^a-zA-Z\d]/', $password1);
  $given_password['chars'] = preg_match('/[a-zA-Z]/',$password1);
  $given_password['numbers'] = preg_match('/\d/', $password1);
  $lower = strlen(preg_replace("/[^a-z]/", '', $password1));
  $upper = strlen(preg_replace("/[^A-Z]/", '', $password1));
  $given_password['lowerupper'] = ($lower > 0 && $upper > 0) ? true : false;

  if (
    ($given_password['length'] < $password_complexity['length']) ||
    ($password_complexity['special_chars'] == 1 && (intval($given_password['special_chars']) != $password_complexity['special_chars'])) ||
    ($password_complexity['chars'] == 1 && (intval($given_password['chars']) != $password_complexity['chars'])) ||
    ($password_complexity['numbers'] == 1 && (intval($given_password['numbers']) != $password_complexity['numbers'])) ||
    ($password_complexity['lowerupper'] == 1 && (intval($given_password['lowerupper']) != $password_complexity['lowerupper']))
  ) {
    $_SESSION['return'][] = array(
      'type' => 'danger',
      'log' => array(__FUNCTION__, $_action, $_type),
      'msg' => 'password_complexity'
    );
    return false;
  }

  return true;
}
function last_login($action, $username, $sasl_limit_days = 7, $ui_offset = 1) {
  global $pdo;
  global $redis;
  $sasl_limit_days = intval($sasl_limit_days);
  switch ($action) {
    case 'get':
      if (filter_var($username, FILTER_VALIDATE_EMAIL) && hasMailboxObjectAccess($_SESSION['mailcow_cc_username'], $_SESSION['mailcow_cc_role'], $username)) {
        $stmt = $pdo->prepare('SELECT `real_rip`, MAX(`datetime`) as `datetime`, `service`, `app_password`, MAX(`app_passwd`.`name`) as `app_password_name` FROM `sasl_log`
          LEFT OUTER JOIN `app_passwd` on `sasl_log`.`app_password` = `app_passwd`.`id`
          WHERE `username` = :username
            AND HOUR(TIMEDIFF(NOW(), `datetime`)) < :sasl_limit_days
              GROUP BY `real_rip`, `service`, `app_password`
              ORDER BY `datetime` DESC;');
        $stmt->execute(array(':username' => $username, ':sasl_limit_days' => ($sasl_limit_days * 24)));
        $sasl = $stmt->fetchAll(PDO::FETCH_ASSOC);
        foreach ($sasl as $k => $v) {
          if (!filter_var($sasl[$k]['real_rip'], FILTER_VALIDATE_IP, FILTER_FLAG_NO_PRIV_RANGE | FILTER_FLAG_NO_RES_RANGE)) {
            $sasl[$k]['real_rip'] = 'Web/EAS/Internal (' . $sasl[$k]['real_rip'] . ')';
          }
          elseif (filter_var($sasl[$k]['real_rip'], FILTER_VALIDATE_IP, FILTER_FLAG_NO_PRIV_RANGE | FILTER_FLAG_NO_RES_RANGE)) {
            try {
              $sasl[$k]['location'] = $redis->hGet('IP_SHORTCOUNTRY', $sasl[$k]['real_rip']);
            }
            catch (RedisException $e) {
              $_SESSION['return'][] = array(
                'type' => 'danger',
                'log' => array(__FUNCTION__, $_action, $_data_log),
                'msg' => array('redis_error', $e)
              );
              return false;
            }
            if (!$sasl[$k]['location']) {
              $curl = curl_init();
              curl_setopt($curl, CURLOPT_URL,"https://dfdata.bella.network/country/" . $sasl[$k]['real_rip']);
              curl_setopt($curl, CURLOPT_RETURNTRANSFER, true);
              curl_setopt($curl, CURLOPT_USERAGENT, 'Moocow');
              curl_setopt($curl, CURLOPT_TIMEOUT, 5);
              $ip_data = curl_exec($curl);
              if (!curl_errno($curl)) {
                $ip_data_array = json_decode($ip_data, true);
                if ($ip_data_array !== false and !empty($ip_data_array['shortcountry'])) {
                  $sasl[$k]['location'] = $ip_data_array['shortcountry'];
                    try {
                      $redis->hSet('IP_SHORTCOUNTRY', $sasl[$k]['real_rip'], $ip_data_array['shortcountry']);
                    }
                    catch (RedisException $e) {
                      $_SESSION['return'][] = array(
                        'type' => 'danger',
                        'log' => array(__FUNCTION__, $_action, $_data_log),
                        'msg' => array('redis_error', $e)
                      );
                      curl_close($curl);
                      return false;
                    }
                }
              }
              curl_close($curl);
            }
          }
        }
      }
      else {
        $sasl = array();
      }
      if ($_SESSION['mailcow_cc_role'] == "admin" || $username == $_SESSION['mailcow_cc_username']) {
        $stmt = $pdo->prepare('SELECT `remote`, `time` FROM `logs`
          WHERE JSON_EXTRACT(`call`, "$[0]") = "check_login"
            AND JSON_EXTRACT(`call`, "$[1]") = :username
            AND `type` = "success" ORDER BY `time` DESC LIMIT 1 OFFSET :offset');
        $stmt->execute(array(
          ':username' => $username,
          ':offset' => $ui_offset
        ));
        $ui = $stmt->fetch(PDO::FETCH_ASSOC);
      }
      else {
        $ui = array();
      }

      return array('ui' => $ui, 'sasl' => $sasl);
    break;
    case 'reset':
      if (filter_var($username, FILTER_VALIDATE_EMAIL) && hasMailboxObjectAccess($_SESSION['mailcow_cc_username'], $_SESSION['mailcow_cc_role'], $username)) {
        $stmt = $pdo->prepare('DELETE FROM `sasl_log`
          WHERE `username` = :username');
        $stmt->execute(array(':username' => $username));
      }
      if ($_SESSION['mailcow_cc_role'] == "admin" || $username == $_SESSION['mailcow_cc_username']) {
        $stmt = $pdo->prepare('DELETE FROM `logs`
          WHERE JSON_EXTRACT(`call`, "$[0]") = "check_login"
            AND JSON_EXTRACT(`call`, "$[1]") = :username
            AND `type` = "success"');
        $stmt->execute(array(':username' => $username));
      }
      return true;
    break;
  }

}
function flush_memcached() {
  try {
    $m = new Memcached();
    $m->addServer('memcached', 11211);
    $m->flush();
  }
  catch ( Exception $e ) {
    // Dunno
  }
}
function sys_mail($_data) {
  if ($_SESSION['mailcow_cc_role'] != "admin") {
    $_SESSION['return'][] =  array(
      'type' => 'danger',
      'log' => array(__FUNCTION__),
      'msg' => 'access_denied'
    );
    return false;
  }
  $excludes = $_data['mass_exclude'];
  $includes = $_data['mass_include'];
  $mailboxes = array();
  $mass_from = $_data['mass_from'];
  $mass_text = $_data['mass_text'];
  $mass_html = $_data['mass_html'];
  $mass_subject = $_data['mass_subject'];
  if (!filter_var($mass_from, FILTER_VALIDATE_EMAIL)) {
    $_SESSION['return'][] =  array(
      'type' => 'danger',
      'log' => array(__FUNCTION__),
      'msg' => 'from_invalid'
    );
    return false;
  }
  if (empty($mass_subject)) {
    $_SESSION['return'][] =  array(
      'type' => 'danger',
      'log' => array(__FUNCTION__),
      'msg' => 'subject_empty'
    );
    return false;
  }
  if (empty($mass_text)) {
    $_SESSION['return'][] =  array(
      'type' => 'danger',
      'log' => array(__FUNCTION__),
      'msg' => 'text_empty'
    );
    return false;
  }
  $domains = array_merge(mailbox('get', 'domains'), mailbox('get', 'alias_domains'));
  foreach ($domains as $domain) {
    foreach (mailbox('get', 'mailboxes', $domain) as $mailbox) {
      $mailboxes[] = $mailbox;
    }
  }
  if (!empty($includes)) {
    $rcpts = array_intersect($mailboxes, $includes);
  }
  elseif (!empty($excludes)) {
    $rcpts = array_diff($mailboxes, $excludes);
  }
  else {
    $rcpts = $mailboxes;
  }
  if (!empty($rcpts)) {
    ini_set('max_execution_time', 0);
    ini_set('max_input_time', 0);
    $mail = new PHPMailer;
    $mail->Timeout = 10;
    $mail->SMTPOptions = array(
      'ssl' => array(
        'verify_peer' => false,
        'verify_peer_name' => false,
        'allow_self_signed' => true
      )
    );
    $mail->isSMTP();
    $mail->Host = 'dovecot-mailcow';
    $mail->SMTPAuth = false;
    $mail->Port = 24;
    $mail->setFrom($mass_from);
    $mail->Subject = $mass_subject;
    $mail->CharSet ="UTF-8";
    if (!empty($mass_html)) {
      $mail->Body = $mass_html;
      $mail->AltBody = $mass_text;
    }
    else {
      $mail->Body = $mass_text;
    }
    $mail->XMailer = 'MooMassMail';
    foreach ($rcpts as $rcpt) {
      $mail->AddAddress($rcpt);
      if (!$mail->send()) {
        $_SESSION['return'][] =  array(
          'type' => 'warning',
          'log' => array(__FUNCTION__),
          'msg' => 'Mailer error (RCPT "' . htmlspecialchars($rcpt) . '"): ' . str_replace('https://github.com/PHPMailer/PHPMailer/wiki/Troubleshooting', '', $mail->ErrorInfo)
        );
      }
      $mail->ClearAllRecipients();
    }
  }
  $_SESSION['return'][] =  array(
    'type' => 'success',
    'log' => array(__FUNCTION__),
    'msg' => 'Mass mail job completed, sent ' . count($rcpts) . ' mails'
  );
}
function logger($_data = false) {
  /*
  logger() will be called as last function
  To manually log a message, logger needs to be called like below.

  logger(array(
    'return' => array(
      array(
        'type' => 'danger',
        'log' => array(__FUNCTION__),
        'msg' => $err
      )
    )
  ));

  These messages will not be printed as alert box.
  To do so, push them to $_SESSION['return'] and do not call logger as they will be included automatically:

  $_SESSION['return'][] =  array(
    'type' => 'danger',
    'log' => array(__FUNCTION__, $user, '*'),
    'msg' => $err
  );
  */
  global $pdo;
  if (!$_data) {
    $_data = $_SESSION;
  }
  if (!empty($_data['return'])) {
    $task = substr(strtoupper(md5(uniqid(rand(), true))), 0, 6);
    foreach ($_data['return'] as $return) {
      $type = $return['type'];
      $msg = null;
      if (isset($return['msg'])) {
        $msg = json_encode($return['msg'], JSON_UNESCAPED_UNICODE);
      }
      $call = null;
      if (isset($return['log'])) {
        $call = json_encode($return['log'], JSON_UNESCAPED_UNICODE);
      }
      if (!empty($_SESSION["dual-login"]["username"])) {
        $user = $_SESSION["dual-login"]["username"] . ' => ' . $_SESSION['mailcow_cc_username'];
        $role = $_SESSION["dual-login"]["role"] . ' => ' . $_SESSION['mailcow_cc_role'];
      }
      elseif (!empty($_SESSION['mailcow_cc_username'])) {
        $user = $_SESSION['mailcow_cc_username'];
        $role = $_SESSION['mailcow_cc_role'];
      }
      else {
        $user = 'unauthenticated';
        $role = 'unauthenticated';
      }
      // We cannot log when logs is missing...
      try {
        $stmt = $pdo->prepare("INSERT INTO `logs` (`type`, `task`, `msg`, `call`, `user`, `role`, `remote`, `time`) VALUES
          (:type, :task, :msg, :call, :user, :role, :remote, UNIX_TIMESTAMP())");
        $stmt->execute(array(
          ':type' => $type,
          ':task' => $task,
          ':call' => $call,
          ':msg' => $msg,
          ':user' => $user,
          ':role' => $role,
          ':remote' => get_remote_ip()
        ));
      }
      catch (PDOException $e) {
        # handle the exception here, as the exception handler function results in a white page
        error_log($e->getMessage(), 0);
      }
    }
  }
  else {
    return true;
  }
}
function hasDomainAccess($username, $role, $domain) {
  global $pdo;
  if (!filter_var($username, FILTER_VALIDATE_EMAIL) && !ctype_alnum(str_replace(array('_', '.', '-'), '', $username))) {
    return false;
  }
  if (empty($domain) || !is_valid_domain_name($domain)) {
    return false;
  }
  if ($role != 'admin' && $role != 'domainadmin') {
    return false;
  }
  if ($role == 'admin') {
    $stmt = $pdo->prepare("SELECT `domain` FROM `domain`
      WHERE `domain` = :domain");
    $stmt->execute(array(':domain' => $domain));
    $num_results = count($stmt->fetchAll(PDO::FETCH_ASSOC));
    $stmt = $pdo->prepare("SELECT `alias_domain` FROM `alias_domain`
      WHERE `alias_domain` = :domain");
    $stmt->execute(array(':domain' => $domain));
    $num_results = $num_results + count($stmt->fetchAll(PDO::FETCH_ASSOC));
    if ($num_results != 0) {
      return true;
    }
  }
  elseif ($role == 'domainadmin') {
    $stmt = $pdo->prepare("SELECT `domain` FROM `domain_admins`
    WHERE (
      `active`='1'
      AND `username` = :username
      AND (`domain` = :domain1 OR `domain` = (SELECT `target_domain` FROM `alias_domain` WHERE `alias_domain` = :domain2))
    )");
    $stmt->execute(array(':username' => $username, ':domain1' => $domain, ':domain2' => $domain));
    $num_results = count($stmt->fetchAll(PDO::FETCH_ASSOC));
    if (!empty($num_results)) {
      return true;
    }
  }
  return false;
}
function hasMailboxObjectAccess($username, $role, $object) {
  global $pdo;
  if (empty($username) || empty($role) || empty($object)) {
    return false;
  }
  if (!filter_var(html_entity_decode(rawurldecode($username)), FILTER_VALIDATE_EMAIL) && !ctype_alnum(str_replace(array('_', '.', '-'), '', $username))) {
    return false;
  }
  if ($role != 'admin' && $role != 'domainadmin' && $role != 'user') {
    return false;
  }
  if ($username == $object) {
    return true;
  }
  $stmt = $pdo->prepare("SELECT `domain` FROM `mailbox` WHERE `username` = :object");
  $stmt->execute(array(':object' => $object));
  $row = $stmt->fetch(PDO::FETCH_ASSOC);
  if (isset($row['domain']) && hasDomainAccess($username, $role, $row['domain'])) {
    return true;
  }
  return false;
}
// does also verify mailboxes as a mailbox is a alias == goto
function hasAliasObjectAccess($username, $role, $object) {
  global $pdo;
  if (empty($username) || empty($role) || empty($object)) {
    return false;
  }
  if (!filter_var(html_entity_decode(rawurldecode($username)), FILTER_VALIDATE_EMAIL) && !ctype_alnum(str_replace(array('_', '.', '-'), '', $username))) {
    return false;
  }
  if ($role != 'admin' && $role != 'domainadmin' && $role != 'user') {
    return false;
  }
  $stmt = $pdo->prepare("SELECT `domain` FROM `alias` WHERE `address` = :object");
  $stmt->execute(array(':object' => $object));
  $row = $stmt->fetch(PDO::FETCH_ASSOC);
  if (isset($row['domain']) && hasDomainAccess($username, $role, $row['domain'])) {
    return true;
  }
  return false;
}
function pem_to_der($pem_key) {
  // Need to remove BEGIN/END PUBLIC KEY
  $lines = explode("\n", trim($pem_key));
  unset($lines[count($lines)-1]);
  unset($lines[0]);
  return base64_decode(implode('', $lines));
}
function expand_ipv6($ip) {
  $hex = unpack("H*hex", inet_pton($ip));
  $ip = substr(preg_replace("/([A-f0-9]{4})/", "$1:", $hex['hex']), 0, -1);
  return $ip;
}
function generate_tlsa_digest($hostname, $port, $starttls = null) {
  if (!is_valid_domain_name($hostname)) {
    return "Not a valid hostname";
  }
  if (empty($starttls)) {
    $context = stream_context_create(array("ssl" => array("capture_peer_cert" => true, 'verify_peer' => false, 'verify_peer_name' => false, 'allow_self_signed' => true)));
    $stream = stream_socket_client('ssl://' . $hostname . ':' . $port, $error_nr, $error_msg, 5, STREAM_CLIENT_CONNECT, $context);
    if (!$stream) {
      $error_msg = isset($error_msg) ? $error_msg : '-';
      return $error_nr . ': ' . $error_msg;
    }
  }
  else {
    $stream = stream_socket_client('tcp://' . $hostname . ':' . $port, $error_nr, $error_msg, 5);
    if (!$stream) {
      return $error_nr . ': ' . $error_msg;
    }
    $banner = fread($stream, 512 );
    if (preg_match("/^220/i", $banner)) { // SMTP
      fwrite($stream,"HELO tlsa.generator.local\r\n");
      fread($stream, 512);
      fwrite($stream,"STARTTLS\r\n");
      fread($stream, 512);
    }
    elseif (preg_match("/imap.+starttls/i", $banner)) { // IMAP
      fwrite($stream,"A1 STARTTLS\r\n");
      fread($stream, 512);
    }
    elseif (preg_match("/^\+OK/", $banner)) { // POP3
      fwrite($stream,"STLS\r\n");
      fread($stream, 512);
    }
    elseif (preg_match("/^OK/m", $banner)) { // Sieve
      fwrite($stream,"STARTTLS\r\n");
      fread($stream, 512);
    }
    else {
      return 'Unknown banner: "' . htmlspecialchars(trim($banner)) . '"';
    }
    // Upgrade connection
    stream_set_blocking($stream, true);
    stream_context_set_option($stream, 'ssl', 'capture_peer_cert', true);
    stream_context_set_option($stream, 'ssl', 'verify_peer', false);
    stream_context_set_option($stream, 'ssl', 'verify_peer_name', false);
    stream_context_set_option($stream, 'ssl', 'allow_self_signed', true);
    stream_socket_enable_crypto($stream, true, STREAM_CRYPTO_METHOD_ANY_CLIENT);
    stream_set_blocking($stream, false);
  }
  $params = stream_context_get_params($stream);
  if (!empty($params['options']['ssl']['peer_certificate'])) {
    $key_resource = openssl_pkey_get_public($params['options']['ssl']['peer_certificate']);
    // We cannot get ['rsa']['n'], the binary data would contain BEGIN/END PUBLIC KEY
    $key_data = openssl_pkey_get_details($key_resource)['key'];
    return '3 1 1 ' . openssl_digest(pem_to_der($key_data), 'sha256');
  }
  else {
    return 'Error: Cannot read peer certificate';
  }
}
function alertbox_log_parser($_data) {
  global $lang;
  if (isset($_data['return'])) {
    foreach ($_data['return'] as $return) {
      // Get type
      $type = $return['type'];
      // If a lang[type][msg] string exists, use it as message
      if (isset($return['type']) && isset($return['msg']) && !is_array($return['msg'])) {
        if (isset($lang[$return['type']][$return['msg']])) {
          $msg = $lang[$return['type']][$return['msg']];
        }
        else {
          $msg = $return['msg'];
        }
      }
      // If msg is an array, use first element as language string and run printf on it with remaining array elements
      elseif (is_array($return['msg'])) {
        $msg = array_shift($return['msg']);
        $msg = vsprintf(
          $lang[$return['type']][$msg],
          $return['msg']
        );
      }
      else {
        $msg = '-';
      }
      $log_array[] = array('msg' => $msg, 'type' => json_encode($type));
    }
    if (!empty($log_array)) {
      return $log_array;
    }
  }
  return false;
}
function verify_salted_hash($hash, $password, $algo, $salt_length) {
  // Decode hash
  $dhash = base64_decode($hash);
  // Get first n bytes of binary which equals a SSHA hash
  $ohash = substr($dhash, 0, $salt_length);
  // Remove SSHA hash from decoded hash to get original salt string
  $osalt = str_replace($ohash, '', $dhash);
  // Check single salted SSHA hash against extracted hash
  if (hash_equals(hash($algo, $password . $osalt, true), $ohash)) {
    return true;
  }
  return false;
}
function verify_hash($hash, $password) {
  if (preg_match('/^{(.+)}(.+)/i', $hash, $hash_array)) {
    $scheme = strtoupper($hash_array[1]);
    $hash = $hash_array[2];
    switch ($scheme) {
      case "ARGON2I":
      case "ARGON2ID":
      case "BLF-CRYPT":
      case "CRYPT":
      case "DES-CRYPT":
      case "MD5-CRYPT":
      case "MD5":
      case "SHA256-CRYPT":
      case "SHA512-CRYPT":
        return password_verify($password, $hash);

      case "CLEAR":
      case "CLEARTEXT":
      case "PLAIN":
        return $password == $hash;

      case "LDAP-MD5":
        $hash = base64_decode($hash);
        return hash_equals(hash('md5', $password, true), $hash);

      case "PBKDF2":
        $components = explode('$', $hash);
        $salt = $components[2];
        $rounds = $components[3];
        $hash = $components[4];
        return hash_equals(hash_pbkdf2('sha1', $password, $salt, $rounds), $hash);

      case "PLAIN-MD4":
        return hash_equals(hash('md4', $password), $hash);

      case "PLAIN-MD5":
        return md5($password) == $hash;

      case "PLAIN-TRUNC":
        $components = explode('-', $hash);
        if (count($components) > 1) {
          $trunc_len = $components[0];
          $trunc_password = $components[1];

          return substr($password, 0, $trunc_len) == $trunc_password;
        } else {
          return $password == $hash;
        }

      case "SHA":
      case "SHA1":
      case "SHA256":
      case "SHA512":
        // SHA is an alias for SHA1
        $scheme = $scheme == "SHA" ? "sha1" : strtolower($scheme);
        $hash = base64_decode($hash);
        return hash_equals(hash($scheme, $password, true), $hash);

      case "SMD5":
        return verify_salted_hash($hash, $password, 'md5', 16);

      case "SSHA":
        return verify_salted_hash($hash, $password, 'sha1', 20);

      case "SSHA256":
        return verify_salted_hash($hash, $password, 'sha256', 32);

      case "SSHA512":
        return verify_salted_hash($hash, $password, 'sha512', 64);

      default:
        return false;
    }
  }
  return false;
}
function formatBytes($size, $precision = 2) {
  if(!is_numeric($size)) {
    return "0";
  }
  $base = log($size, 1024);
  $suffixes = array(' Byte', ' KiB', ' MiB', ' GiB', ' TiB');
  if ($size == "0") {
    return "0";
  }
  return round(pow(1024, $base - floor($base)), $precision) . $suffixes[floor($base)];
}
function update_sogo_static_view($mailbox = null) {
  if (getenv('SKIP_SOGO') == "y") {
    return true;
  }
  global $pdo;
  global $lang;

  $mailbox_exists = false;
  if ($mailbox !== null) {
    // Check if the mailbox exists
    $stmt = $pdo->prepare("SELECT username FROM mailbox WHERE username = :mailbox AND active = '1'");
    $stmt->execute(array(':mailbox' => $mailbox));
    $row = $stmt->fetch(PDO::FETCH_ASSOC);  
    if ($row){
      $mailbox_exists = true;
    }
  }

  // generate random password for sogo to deny direct login
  $random_password = base64_encode(openssl_random_pseudo_bytes(24));
  $random_salt = base64_encode(openssl_random_pseudo_bytes(16));
  $random_hash = '{SSHA256}' . base64_encode(hash('sha256', base64_decode($password) . $salt, true) . $salt);
  
  $subquery = "GROUP BY mailbox.username";
  if ($mailbox_exists) {
    $subquery = "AND mailbox.username = :mailbox";
  }
  $query = "INSERT INTO _sogo_static_view (`c_uid`, `domain`, `c_name`, `c_password`, `c_cn`, `mail`, `aliases`, `ad_aliases`, `ext_acl`, `kind`, `multiple_bookings`)
      SELECT
        mailbox.username,
        mailbox.domain,
        mailbox.username,
        :random_hash,
        mailbox.name,
        mailbox.username,
        IFNULL(GROUP_CONCAT(ga.aliases ORDER BY ga.aliases SEPARATOR ' '), ''),
        IFNULL(gda.ad_alias, ''),
        IFNULL(external_acl.send_as_acl, ''),
        mailbox.kind,
        mailbox.multiple_bookings
      FROM
        mailbox
        LEFT OUTER JOIN grouped_mail_aliases ga ON ga.username REGEXP CONCAT('(^|,)', mailbox.username, '($|,)')
        LEFT OUTER JOIN grouped_domain_alias_address gda ON gda.username = mailbox.username
        LEFT OUTER JOIN grouped_sender_acl_external external_acl ON external_acl.username = mailbox.username
      WHERE
        mailbox.active = '1'
        $subquery
      ON DUPLICATE KEY UPDATE
        `domain` = VALUES(`domain`),
        `c_name` = VALUES(`c_name`),
        `c_password` = VALUES(`c_password`),
        `c_cn` = VALUES(`c_cn`),
        `mail` = VALUES(`mail`),
        `aliases` = VALUES(`aliases`),
        `ad_aliases` = VALUES(`ad_aliases`),
        `ext_acl` = VALUES(`ext_acl`),
        `kind` = VALUES(`kind`),
        `multiple_bookings` = VALUES(`multiple_bookings`)";

  
  if ($mailbox_exists) {
    $stmt = $pdo->prepare($query);
    $stmt->execute(array(
      ':random_hash' => $random_hash,
      ':mailbox' => $mailbox
    ));
  } else {
    $stmt = $pdo->prepare($query);
    $stmt->execute(array(
      ':random_hash' => $random_hash
    ));
  }
  
  $stmt = $pdo->query("DELETE FROM _sogo_static_view WHERE `c_uid` NOT IN (SELECT `username` FROM `mailbox` WHERE `active` = '1');");
  
  flush_memcached();
}
function edit_user_account($_data) {
  global $lang;
  global $pdo;

  $_data_log = $_data;
  !isset($_data_log['user_new_pass']) ?: $_data_log['user_new_pass'] = '*';
  !isset($_data_log['user_new_pass2']) ?: $_data_log['user_new_pass2'] = '*';
  !isset($_data_log['user_old_pass']) ?: $_data_log['user_old_pass'] = '*';

  $username = $_SESSION['mailcow_cc_username'];
  $role = $_SESSION['mailcow_cc_role'];
  $password_old = $_data['user_old_pass'];
  $pw_recovery_email = $_data['pw_recovery_email'];

  if (filter_var($username, FILTER_VALIDATE_EMAIL === false) || $role != 'user') {
    $_SESSION['return'][] =  array(
      'type' => 'danger',
      'log' => array(__FUNCTION__, $_data_log),
      'msg' => 'access_denied'
    );
    return false;
  }
<<<<<<< HEAD
  $stmt = $pdo->prepare("SELECT `password` FROM `mailbox`
      WHERE `kind` NOT REGEXP 'location|thing|group'
        AND `username` = :user AND authsource = 'mailcow'");
  $stmt->execute(array(':user' => $username));
  $row = $stmt->fetch(PDO::FETCH_ASSOC);
  if (!verify_hash($row['password'], $password_old)) {
    $_SESSION['return'][] =  array(
      'type' => 'danger',
      'log' => array(__FUNCTION__, $_data_log),
      'msg' => 'access_denied'
    );
    return false;
  }
  if (!empty($_data['user_new_pass']) && !empty($_data['user_new_pass2'])) {
=======

  // edit password
  if (!empty($password_old) && !empty($_data['user_new_pass']) && !empty($_data['user_new_pass2'])) {
    $stmt = $pdo->prepare("SELECT `password` FROM `mailbox`
        WHERE `kind` NOT REGEXP 'location|thing|group'
          AND `username` = :user");
    $stmt->execute(array(':user' => $username));
    $row = $stmt->fetch(PDO::FETCH_ASSOC);
  
    if (!verify_hash($row['password'], $password_old)) {
      $_SESSION['return'][] =  array(
        'type' => 'danger',
        'log' => array(__FUNCTION__, $_data_log),
        'msg' => 'access_denied'
      );
      return false;
    }
  
>>>>>>> 74b4097e
    $password_new = $_data['user_new_pass'];
    $password_new2  = $_data['user_new_pass2'];
    if (password_check($password_new, $password_new2) !== true) {
      return false;
    }
    $password_hashed = hash_password($password_new);
    $stmt = $pdo->prepare("UPDATE `mailbox` SET `password` = :password_hashed,
      `attributes` = JSON_SET(`attributes`, '$.force_pw_update', '0'),
      `attributes` = JSON_SET(`attributes`, '$.passwd_update', NOW())
        WHERE `username` = :username AND authsource = 'mailcow'");
    $stmt->execute(array(
      ':password_hashed' => $password_hashed,
      ':username' => $username
    ));
  
    update_sogo_static_view();
  }
  // edit password recovery email
  elseif (isset($pw_recovery_email)) {
    if (!isset($_SESSION['acl']['pw_reset']) || $_SESSION['acl']['pw_reset'] != "1" ) {
      $_SESSION['return'][] = array(
        'type' => 'danger',
        'log' => array(__FUNCTION__, $_action, $_type, $_data_log, $_attr),
        'msg' => 'access_denied'
      );
      return false;
    }

    $pw_recovery_email = (!filter_var($pw_recovery_email, FILTER_VALIDATE_EMAIL)) ? '' : $pw_recovery_email;
    $stmt = $pdo->prepare("UPDATE `mailbox` SET `attributes` = JSON_SET(`attributes`, '$.recovery_email', :recovery_email)
      WHERE `username` = :username");
    $stmt->execute(array(
      ':recovery_email' => $pw_recovery_email,
      ':username' => $username
    ));
  }

  $_SESSION['return'][] =  array(
    'type' => 'success',
    'log' => array(__FUNCTION__, $_data_log),
    'msg' => array('mailbox_modified', htmlspecialchars($username))
  );
}
function user_get_alias_details($username) {
  global $pdo;
  global $lang;
  $data['direct_aliases'] = array();
  $data['shared_aliases'] = array();
  if ($_SESSION['mailcow_cc_role'] == "user") {
    $username = $_SESSION['mailcow_cc_username'];
  }
  if (!filter_var($username, FILTER_VALIDATE_EMAIL)) {
    return false;
  }
  if (!hasMailboxObjectAccess($username, $_SESSION['mailcow_cc_role'], $username)) {
    return false;
  }
  $data['address'] = $username;
  $stmt = $pdo->prepare("SELECT `address` AS `shared_aliases`, `public_comment` FROM `alias`
    WHERE `goto` REGEXP :username_goto
    AND `address` NOT LIKE '@%'
    AND `goto` != :username_goto2
    AND `address` != :username_address");
  $stmt->execute(array(
    ':username_goto' => '(^|,)'.$username.'($|,)',
    ':username_goto2' => $username,
    ':username_address' => $username
    ));
  $run = $stmt->fetchAll(PDO::FETCH_ASSOC);
  while ($row = array_shift($run)) {
    $data['shared_aliases'][$row['shared_aliases']]['public_comment'] = htmlspecialchars($row['public_comment']);
    //$data['shared_aliases'][] = $row['shared_aliases'];
  }

  $stmt = $pdo->prepare("SELECT `address` AS `direct_aliases`, `public_comment` FROM `alias`
    WHERE `goto` = :username_goto
    AND `address` NOT LIKE '@%'
    AND `address` != :username_address");
  $stmt->execute(
    array(
    ':username_goto' => $username,
    ':username_address' => $username
  ));
  $run = $stmt->fetchAll(PDO::FETCH_ASSOC);
  while ($row = array_shift($run)) {
    $data['direct_aliases'][$row['direct_aliases']]['public_comment'] = htmlspecialchars($row['public_comment']);
  }
  $stmt = $pdo->prepare("SELECT CONCAT(local_part, '@', alias_domain) AS `ad_alias`, `alias_domain` FROM `mailbox`
    LEFT OUTER JOIN `alias_domain` on `target_domain` = `domain`
      WHERE `username` = :username ;");
  $stmt->execute(array(':username' => $username));
  $run = $stmt->fetchAll(PDO::FETCH_ASSOC);
  while ($row = array_shift($run)) {
    if (empty($row['ad_alias'])) {
      continue;
    }
    $data['direct_aliases'][$row['ad_alias']]['public_comment'] = $lang['add']['alias_domain'];
    $data['alias_domains'][] = $row['alias_domain'];
  }
  $stmt = $pdo->prepare("SELECT IFNULL(GROUP_CONCAT(`send_as` SEPARATOR ', '), '') AS `send_as` FROM `sender_acl` WHERE `logged_in_as` = :username AND `send_as` NOT LIKE '@%';");
  $stmt->execute(array(':username' => $username));
  $run = $stmt->fetchAll(PDO::FETCH_ASSOC);
  while ($row = array_shift($run)) {
    $data['aliases_also_send_as'] = $row['send_as'];
  }
  $stmt = $pdo->prepare("SELECT CONCAT_WS(', ', IFNULL(GROUP_CONCAT(DISTINCT `send_as` SEPARATOR ', '), ''), GROUP_CONCAT(DISTINCT CONCAT('@',`alias_domain`) SEPARATOR ', ')) AS `send_as` FROM `sender_acl` LEFT JOIN `alias_domain` ON `alias_domain`.`target_domain` =  TRIM(LEADING '@' FROM `send_as`) WHERE `logged_in_as` = :username AND `send_as` LIKE '@%';");
  $stmt->execute(array(':username' => $username));
  $run = $stmt->fetchAll(PDO::FETCH_ASSOC);
  while ($row = array_shift($run)) {
    $data['aliases_send_as_all'] = $row['send_as'];
  }
  $stmt = $pdo->prepare("SELECT IFNULL(GROUP_CONCAT(`address` SEPARATOR ', '), '') as `address` FROM `alias` WHERE `goto` REGEXP :username AND `address` LIKE '@%';");
  $stmt->execute(array(':username' => '(^|,)'.$username.'($|,)'));
  $run = $stmt->fetchAll(PDO::FETCH_ASSOC);
  while ($row = array_shift($run)) {
    $data['is_catch_all'] = $row['address'];
  }
  return $data;
}
function is_valid_domain_name($domain_name) {
  if (empty($domain_name)) {
    return false;
  }
  $domain_name = idn_to_ascii($domain_name, 0, INTL_IDNA_VARIANT_UTS46);
  return (preg_match("/^([a-z\d](-*[a-z\d])*)(\.([a-z\d](-*[a-z\d])*))*$/i", $domain_name)
       && preg_match("/^.{1,253}$/", $domain_name)
       && preg_match("/^[^\.]{1,63}(\.[^\.]{1,63})*$/", $domain_name));
}
function set_tfa($_data) {
  global $pdo;
  global $yubi;
  global $tfa;
  $_data_log = $_data;
  $access_denied = null;
  !isset($_data_log['confirm_password']) ?: $_data_log['confirm_password'] = '*';
  $username = $_SESSION['mailcow_cc_username'];

  // check for empty user and role
  if (!isset($_SESSION['mailcow_cc_role']) || empty($username)) $access_denied = true;

  // check admin confirm password
  if ($access_denied === null) {
    $stmt = $pdo->prepare("SELECT `password` FROM `admin`
        WHERE `username` = :username");
    $stmt->execute(array(':username' => $username));
    $row = $stmt->fetch(PDO::FETCH_ASSOC);
    if ($row) {
      if (!verify_hash($row['password'], $_data["confirm_password"])) $access_denied = true;
      else $access_denied = false;
    }
  }

  // check mailbox confirm password
  if ($access_denied === null) {
    $stmt = $pdo->prepare("SELECT `password`, `authsource` FROM `mailbox`
        WHERE `username` = :username");
    $stmt->execute(array(':username' => $username));
    $row = $stmt->fetch(PDO::FETCH_ASSOC);
    if ($row) {
      if ($row['authsource'] == 'ldap'){
        $iam_settings = identity_provider('get');
        if (!ldap_mbox_login($username, $_data["confirm_password"], $iam_settings)) $access_denied = true;
        else $access_denied = false;
      } else {
        if (!verify_hash($row['password'], $_data["confirm_password"])) $access_denied = true;
        else $access_denied = false;
      }
    }
  }

  // set access_denied error
  if ($access_denied){
    $_SESSION['return'][] =  array(
      'type' => 'danger',
      'log' => array(__FUNCTION__, $_data_log),
      'msg' => 'access_denied'
    );
    return false;
  }

  switch ($_data["tfa_method"]) {
    case "yubi_otp":
      $key_id = (!isset($_data["key_id"])) ? 'unidentified' : $_data["key_id"];
      $yubico_id = $_data['yubico_id'];
      $yubico_key = $_data['yubico_key'];
      $yubi = new Auth_Yubico($yubico_id, $yubico_key);
      if (!$yubi) {
        $_SESSION['return'][] =  array(
          'type' => 'danger',
          'log' => array(__FUNCTION__, $_data_log),
          'msg' => 'access_denied'
        );
        return false;
      }
      if (!ctype_alnum($_data["otp_token"]) || strlen($_data["otp_token"]) != 44) {
        $_SESSION['return'][] =  array(
          'type' => 'danger',
          'log' => array(__FUNCTION__, $_data_log),
          'msg' => 'tfa_token_invalid'
        );
        return false;
      }
      $yauth = $yubi->verify($_data["otp_token"]);
      if (PEAR::isError($yauth)) {
        $_SESSION['return'][] =  array(
          'type' => 'danger',
          'log' => array(__FUNCTION__, $_data_log),
          'msg' => array('yotp_verification_failed', $yauth->getMessage())
        );
        return false;
      }
      try {
        // We could also do a modhex translation here
        $yubico_modhex_id = substr($_data["otp_token"], 0, 12);
        $stmt = $pdo->prepare("DELETE FROM `tfa`
          WHERE `username` = :username
            AND (`authmech` = 'yubi_otp' AND `secret` LIKE :modhex)");
        $stmt->execute(array(':username' => $username, ':modhex' => '%' . $yubico_modhex_id));
        $stmt = $pdo->prepare("INSERT INTO `tfa` (`key_id`, `username`, `authmech`, `active`, `secret`) VALUES
          (:key_id, :username, 'yubi_otp', '1', :secret)");
        $stmt->execute(array(':key_id' => $key_id, ':username' => $username, ':secret' => $yubico_id . ':' . $yubico_key . ':' . $yubico_modhex_id));
      }
      catch (PDOException $e) {
        $_SESSION['return'][] =  array(
          'type' => 'danger',
          'log' => array(__FUNCTION__, $_data_log),
          'msg' => array('mysql_error', $e)
        );
        return false;
      }
      $_SESSION['return'][] =  array(
        'type' => 'success',
        'log' => array(__FUNCTION__, $_data_log),
        'msg' => array('object_modified', htmlspecialchars($username))
      );
    break;
    case "totp":
      $key_id = (!isset($_data["key_id"])) ? 'unidentified' : $_data["key_id"];
      if ($tfa->verifyCode($_POST['totp_secret'], $_POST['totp_confirm_token']) === true) {
        //$stmt = $pdo->prepare("DELETE FROM `tfa` WHERE `username` = :username");
        //$stmt->execute(array(':username' => $username));
        $stmt = $pdo->prepare("INSERT INTO `tfa` (`username`, `key_id`, `authmech`, `secret`, `active`) VALUES (?, ?, 'totp', ?, '1')");
        $stmt->execute(array($username, $key_id, $_POST['totp_secret']));
        $_SESSION['return'][] =  array(
          'type' => 'success',
          'log' => array(__FUNCTION__, $_data_log),
          'msg' => array('object_modified', $username)
        );
      }
      else {
        $_SESSION['return'][] =  array(
          'type' => 'danger',
          'log' => array(__FUNCTION__, $_data_log),
          'msg' => 'totp_verification_failed'
        );
      }
    break;
    case "webauthn":
        $key_id = (!isset($_data["key_id"])) ? 'unidentified' : $_data["key_id"];

        $stmt = $pdo->prepare("INSERT INTO `tfa` (`username`, `key_id`, `authmech`, `keyHandle`, `publicKey`, `certificate`, `counter`, `active`)
        VALUES (?, ?, 'webauthn', ?, ?, ?, ?, '1')");
        $stmt->execute(array(
            $username,
            $key_id,
            base64_encode($_data['registration']->credentialId),
            $_data['registration']->credentialPublicKey,
            $_data['registration']->certificate,
            0
        ));
    
        $_SESSION['return'][] =  array(
            'type' => 'success',
            'log' => array(__FUNCTION__, $_data_log),
            'msg' => array('object_modified', $username)
        );
    break;
    case "none":
      $stmt = $pdo->prepare("DELETE FROM `tfa` WHERE `username` = :username");
      $stmt->execute(array(':username' => $username));
      $_SESSION['return'][] =  array(
        'type' => 'success',
        'log' => array(__FUNCTION__, $_data_log),
        'msg' => array('object_modified', htmlspecialchars($username))
      );
    break;
  }
}
function fido2($_data) {
  global $pdo;
  $_data_log = $_data;
  // Not logging registration data, only actions
  // Silent errors for "get" requests
  switch ($_data["action"]) {
    case "register":
      $username = $_SESSION['mailcow_cc_username'];
      if (!isset($_SESSION['mailcow_cc_role']) || empty($username)) {
          $_SESSION['return'][] =  array(
            'type' => 'danger',
            'log' => array(__FUNCTION__, $_data["action"]),
            'msg' => 'access_denied'
          );
          return false;
      }
      $stmt = $pdo->prepare("INSERT INTO `fido2` (`username`, `rpId`, `credentialPublicKey`, `certificateChain`, `certificate`, `certificateIssuer`, `certificateSubject`, `signatureCounter`, `AAGUID`, `credentialId`)
      VALUES (?, ?, ?, ?, ?, ?, ?, ?, ?, ?)");
      $stmt->execute(array(
        $username,
        $_data['registration']->rpId,
        $_data['registration']->credentialPublicKey,
        $_data['registration']->certificateChain,
        $_data['registration']->certificate,
        $_data['registration']->certificateIssuer,
        $_data['registration']->certificateSubject,
        $_data['registration']->signatureCounter,
        $_data['registration']->AAGUID,
        $_data['registration']->credentialId)
      );
      $_SESSION['return'][] =  array(
        'type' => 'success',
        'log' => array(__FUNCTION__, $_data["action"]),
        'msg' => array('object_modified', $username)
      );
    break;
    case "get_user_cids":
      // Used to exclude existing CredentialIds while registering
      $username = $_SESSION['mailcow_cc_username'];
      if (!isset($_SESSION['mailcow_cc_role']) || empty($username)) {
        return false;
      }
      $stmt = $pdo->prepare("SELECT `credentialId` FROM `fido2` WHERE `username` = :username");
      $stmt->execute(array(':username' => $username));
      $rows = $stmt->fetchAll(PDO::FETCH_ASSOC);
      while($row = array_shift($rows)) {
        $cids[] = $row['credentialId'];
      }
      return $cids;
    break;
    case "get_all_cids":
      // Only needed when using fido2 with username
      $stmt = $pdo->query("SELECT `credentialId` FROM `fido2`");
      $rows = $stmt->fetchAll(PDO::FETCH_ASSOC);
      while($row = array_shift($rows)) {
        $cids[] = $row['credentialId'];
      }
      return $cids;
    break;
    case "get_by_b64cid":
      if (!isset($_data['cid']) || empty($_data['cid'])) {
        return false;
      }
      $stmt = $pdo->prepare("SELECT `certificateSubject`, `username`, `credentialPublicKey`, SHA2(`credentialId`, 256) AS `cid` FROM `fido2` WHERE `credentialId` = :cid");
      $stmt->execute(array(':cid' => base64_decode($_data['cid'])));
      $row = $stmt->fetch(PDO::FETCH_ASSOC);
      if (empty($row) || empty($row['credentialPublicKey']) || empty($row['username'])) {
        return false;
      }
      $data['pub_key'] = $row['credentialPublicKey'];
      $data['username'] = $row['username'];
      $data['subject'] = $row['certificateSubject'];
      $data['cid'] = $row['cid'];
      return $data;
    break;
    case "get_friendly_names":
      $username = $_SESSION['mailcow_cc_username'];
      if (!isset($_SESSION['mailcow_cc_role']) || empty($username)) {
        return false;
      }
      $stmt = $pdo->prepare("SELECT SHA2(`credentialId`, 256) AS `cid`, `created`, `certificateSubject`, `friendlyName` FROM `fido2` WHERE `username` = :username");
      $stmt->execute(array(':username' => $username));
      $rows = $stmt->fetchAll(PDO::FETCH_ASSOC);
      while($row = array_shift($rows)) {
        $fns[] = array(
          "subject" => (empty($row['certificateSubject']) ? 'Unknown (' . $row['created'] . ')' : $row['certificateSubject']),
          "fn" => $row['friendlyName'],
          "cid" => $row['cid']
        );
      }
      return $fns;
    break;
    case "unset_fido2_key":
      $username = $_SESSION['mailcow_cc_username'];
      if (!isset($_SESSION['mailcow_cc_role']) || empty($username)) {
        $_SESSION['return'][] =  array(
          'type' => 'danger',
          'log' => array(__FUNCTION__, $_data["action"]),
          'msg' => 'access_denied'
        );
        return false;
      }
      $stmt = $pdo->prepare("DELETE FROM `fido2` WHERE `username` = :username AND SHA2(`credentialId`, 256) = :cid");
      $stmt->execute(array(
        ':username' => $username,
        ':cid' => $_data['post_data']['unset_fido2_key']
      ));
      $_SESSION['return'][] =  array(
        'type' => 'success',
        'log' => array(__FUNCTION__, $_data_log),
        'msg' => array('object_modified', htmlspecialchars($username))
      );
    break;
    case "edit_fn":
      $username = $_SESSION['mailcow_cc_username'];
      if (!isset($_SESSION['mailcow_cc_role']) || empty($username)) {
        $_SESSION['return'][] =  array(
          'type' => 'danger',
          'log' => array(__FUNCTION__, $_data["action"]),
          'msg' => 'access_denied'
        );
        return false;
      }
      $stmt = $pdo->prepare("UPDATE `fido2` SET `friendlyName` = :friendlyName WHERE SHA2(`credentialId`, 256) = :cid AND `username` = :username");
      $stmt->execute(array(
        ':username' => $username,
        ':friendlyName' => $_data['fido2_attrs']['fido2_fn'],
        ':cid' => $_data['fido2_attrs']['fido2_cid']
      ));
      $_SESSION['return'][] =  array(
        'type' => 'success',
        'log' => array(__FUNCTION__, $_data_log),
        'msg' => array('object_modified', htmlspecialchars($username))
      );
    break;
  }
}
function unset_tfa_key($_data) {
  // Can only unset own keys
  // Needs at least one key left
  global $pdo;
  global $lang;
  $_data_log = $_data;
  $access_denied = null;
  $id = intval($_data['unset_tfa_key']);
  $username = $_SESSION['mailcow_cc_username'];

  // check for empty user and role
  if (!isset($_SESSION['mailcow_cc_role']) || empty($username)) $access_denied = true;

  try {
    if (!is_numeric($id)) $access_denied = true;
    
    // set access_denied error
    if ($access_denied){
      $_SESSION['return'][] = array(
        'type' => 'danger',
        'log' => array(__FUNCTION__, $_data_log),
        'msg' => 'access_denied'
      );
      return false;
    } 

    // check if it's last key
    $stmt = $pdo->prepare("SELECT COUNT(*) AS `keys` FROM `tfa`
      WHERE `username` = :username AND `active` = '1'");
    $stmt->execute(array(':username' => $username));
    $row = $stmt->fetch(PDO::FETCH_ASSOC);
    if ($row['keys'] == "1") {
      $_SESSION['return'][] =  array(
        'type' => 'danger',
        'log' => array(__FUNCTION__, $_data_log),
        'msg' => 'last_key'
      );
      return false;
    }

    // delete key
    $stmt = $pdo->prepare("DELETE FROM `tfa` WHERE `username` = :username AND `id` = :id");
    $stmt->execute(array(':username' => $username, ':id' => $id));
    $_SESSION['return'][] =  array(
      'type' => 'success',
      'log' => array(__FUNCTION__, $_data_log),
      'msg' => array('object_modified', $username)
    );
  }
  catch (PDOException $e) {
    $_SESSION['return'][] =  array(
      'type' => 'danger',
      'log' => array(__FUNCTION__, $_data_log),
      'msg' => array('mysql_error', $e)
    );
    return false;
  }
}
function get_tfa($username = null, $id = null) {
  global $pdo;
  if (empty($username) && isset($_SESSION['mailcow_cc_username'])) {
    $username = $_SESSION['mailcow_cc_username'];
  }
  elseif (empty($username)) {
    return false;
  }

  if (!isset($id)){
    // fetch all tfa methods - just get information about possible authenticators
    $stmt = $pdo->prepare("SELECT `id`, `key_id`, `authmech` FROM `tfa`
        WHERE `username` = :username AND `active` = '1'");
    $stmt->execute(array(':username' => $username));
    $results = $stmt->fetchAll(PDO::FETCH_ASSOC);
 
    // no tfa methods found
    if (count($results) == 0) {
        $data['name'] = 'none';
        $data['pretty'] = "-";
        $data['additional'] = array();
        return $data;
    }

    $data['additional'] = $results;
    return $data;
  } else {
    // fetch specific authenticator details by id
    $stmt = $pdo->prepare("SELECT * FROM `tfa`
    WHERE `username` = :username AND `id` = :id AND `active` = '1'");
    $stmt->execute(array(':username' => $username, ':id' => $id));
    $row = $stmt->fetch(PDO::FETCH_ASSOC);

    if (isset($row["authmech"])) {
        switch ($row["authmech"]) {
          case "yubi_otp":
            $data['name'] = "yubi_otp";
            $data['pretty'] = "Yubico OTP";
            $stmt = $pdo->prepare("SELECT `id`, `key_id`, RIGHT(`secret`, 12) AS 'modhex' FROM `tfa` WHERE `authmech` = 'yubi_otp' AND `username` = :username AND `id` = :id");
            $stmt->execute(array(
              ':username' => $username,
              ':id' => $id
            ));
            $rows = $stmt->fetchAll(PDO::FETCH_ASSOC);
            while($row = array_shift($rows)) {
              $data['additional'][] = $row;
            }
            return $data;
          break;
          // u2f - deprecated, should be removed
          case "u2f":
            $data['name'] = "u2f";
            $data['pretty'] = "Fido U2F";
            $stmt = $pdo->prepare("SELECT `id`, `key_id` FROM `tfa` WHERE `authmech` = 'u2f' AND `username` = :username AND `id` = :id");
            $stmt->execute(array(
              ':username' => $username,
              ':id' => $id
            ));
            $rows = $stmt->fetchAll(PDO::FETCH_ASSOC);
            while($row = array_shift($rows)) {
              $data['additional'][] = $row;
            }
            return $data;
          break;
          case "hotp":
            $data['name'] = "hotp";
            $data['pretty'] = "HMAC-based OTP";
            return $data;
          break;
          case "totp":
            $data['name'] = "totp";
            $data['pretty'] = "Time-based OTP";
            $stmt = $pdo->prepare("SELECT `id`, `key_id`, `secret` FROM `tfa` WHERE `authmech` = 'totp' AND `username` = :username AND `id` = :id");
            $stmt->execute(array(
              ':username' => $username,
              ':id' => $id
            ));
            $rows = $stmt->fetchAll(PDO::FETCH_ASSOC);
            while($row = array_shift($rows)) {
              $data['additional'][] = $row;
            }
            return $data;
          break;
          case "webauthn":
            $data['name'] = "webauthn";
            $data['pretty'] = "WebAuthn";
            $stmt = $pdo->prepare("SELECT `id`, `key_id` FROM `tfa` WHERE `authmech` = 'webauthn' AND `username` = :username AND `id` = :id");
            $stmt->execute(array(
              ':username' => $username,
              ':id' => $id
            ));
            $rows = $stmt->fetchAll(PDO::FETCH_ASSOC);
            while($row = array_shift($rows)) {
              $data['additional'][] = $row;
            }
            return $data;
          break;
          default:
            $data['name'] = 'none';
            $data['pretty'] = "-";
            return $data;
          break;
        }
      }
      else {
        $data['name'] = 'none';
        $data['pretty'] = "-";
        return $data;
      }
    }
}
function verify_tfa_login($username, $_data) {
  global $pdo;
  global $yubi;
  global $u2f;
  global $tfa;
  global $WebAuthn;

  if ($_data['tfa_method'] != 'u2f'){

    switch ($_data["tfa_method"]) {
        case "yubi_otp":
            if (!ctype_alnum($_data['token']) || strlen($_data['token']) != 44) {
                $_SESSION['return'][] =  array(
                    'type' => 'danger',
                    'log' => array(__FUNCTION__, $username, '*'),
                    'msg' => array('yotp_verification_failed', 'token length error')
                );
                return false;
            }
            $yubico_modhex_id = substr($_data['token'], 0, 12);
            $stmt = $pdo->prepare("SELECT `id`, `secret` FROM `tfa`
                WHERE `username` = :username
                AND `authmech` = 'yubi_otp'
                AND `active` = '1'
                AND `secret` LIKE :modhex");
            $stmt->execute(array(':username' => $username, ':modhex' => '%' . $yubico_modhex_id));
            $row = $stmt->fetch(PDO::FETCH_ASSOC);
            $yubico_auth = explode(':', $row['secret']);
            $yubi = new Auth_Yubico($yubico_auth[0], $yubico_auth[1]);
            $yauth = $yubi->verify($_data['token']);
            if (PEAR::isError($yauth)) {
                $_SESSION['return'][] =  array(
                    'type' => 'danger',
                    'log' => array(__FUNCTION__, $username, '*'),
                    'msg' => array('yotp_verification_failed', $yauth->getMessage())
                );
                return false;
            }
            else {
                $_SESSION['tfa_id'] = $row['id'];
                $_SESSION['return'][] =  array(
                    'type' => 'success',
                    'log' => array(__FUNCTION__, $username, '*'),
                    'msg' => 'verified_yotp_login'
                );
                return true;
            }
            $_SESSION['return'][] =  array(
                'type' => 'danger',
                'log' => array(__FUNCTION__, $username, '*'),
                'msg' => array('yotp_verification_failed', 'unknown')
            );
            return false;
        break;
        case "hotp":
            return false;
        break;
        case "totp":
          try {
            $stmt = $pdo->prepare("SELECT `id`, `secret` FROM `tfa`
                WHERE `username` = :username
                AND `authmech` = 'totp'
                AND `id` = :id
                AND `active`='1'");
            $stmt->execute(array(':username' => $username, ':id' => $_data['id']));
            $rows = $stmt->fetchAll(PDO::FETCH_ASSOC);
            foreach ($rows as $row) {
              if ($tfa->verifyCode($row['secret'], $_data['token']) === true) {
                $_SESSION['tfa_id'] = $row['id'];
                $_SESSION['return'][] =  array(
                    'type' => 'success',
                    'log' => array(__FUNCTION__, $username, '*'),
                    'msg' => 'verified_totp_login'
                );
                return true;
              }
            }
            $_SESSION['return'][] =  array(
                'type' => 'danger',
                'log' => array(__FUNCTION__, $username, '*'),
                'msg' => 'totp_verification_failed'
            );
            return false;
          }
          catch (PDOException $e) {
            $_SESSION['return'][] =  array(
                'type' => 'danger',
                'log' => array(__FUNCTION__, $username, '*'),
                'msg' => array('mysql_error', $e)
            );
            return false;
          }
        break;
        case "webauthn":
            $tokenData = json_decode($_data['token']);
            $clientDataJSON = base64_decode($tokenData->clientDataJSON);
            $authenticatorData = base64_decode($tokenData->authenticatorData);
            $signature = base64_decode($tokenData->signature);
            $id = base64_decode($tokenData->id);
            $challenge = $_SESSION['challenge'];

            $stmt = $pdo->prepare("SELECT `id`, `key_id`, `keyHandle`, `username`, `publicKey` FROM `tfa` WHERE `id` = :id AND `active`='1'");
            $stmt->execute(array(':id' => $_data['id']));
            $process_webauthn = $stmt->fetch(PDO::FETCH_ASSOC);

            if (empty($process_webauthn)){
              $_SESSION['return'][] =  array(
                  'type' => 'danger',
                  'log' => array(__FUNCTION__, $username, '*'),
                  'msg' => array('webauthn_authenticator_failed')
              );
              return false;
            } 
            
            if (empty($process_webauthn['publicKey']) || $process_webauthn['publicKey'] === false) {
                $_SESSION['return'][] =  array(
                    'type' => 'danger',
                    'log' => array(__FUNCTION__, $username, '*'),
                    'msg' => array('webauthn_publickey_failed')
                );
                return false;
            }

            if ($process_webauthn['username'] != $_SESSION['pending_mailcow_cc_username']){
              $_SESSION['return'][] =  array(
                  'type' => 'danger',
                  'log' => array(__FUNCTION__, $username, '*'),
                  'msg' => array('webauthn_username_failed')
              );
              return false;
            }

            try {
                $WebAuthn->processGet($clientDataJSON, $authenticatorData, $signature, $process_webauthn['publicKey'], $challenge, null, $GLOBALS['WEBAUTHN_UV_FLAG_LOGIN'], $GLOBALS['WEBAUTHN_USER_PRESENT_FLAG']);
            }
            catch (Throwable $ex) {
                $_SESSION['return'][] =  array(
                    'type' => 'danger',
                    'log' => array(__FUNCTION__, $username, '*'),
                    'msg' => array('webauthn_verification_failed', $ex->getMessage())
                );
                return false;
            }

            $stmt = $pdo->prepare("SELECT `superadmin` FROM `admin` WHERE `username` = :username");
            $stmt->execute(array(':username' => $process_webauthn['username']));
            $obj_props = $stmt->fetch(PDO::FETCH_ASSOC);
            if ($obj_props['superadmin'] === 1) {
              $_SESSION["mailcow_cc_role"] = "admin";
            }
            elseif ($obj_props['superadmin'] === 0) {
              $_SESSION["mailcow_cc_role"] = "domainadmin";
            }
            else {
              $stmt = $pdo->prepare("SELECT `username` FROM `mailbox` WHERE `username` = :username");
              $stmt->execute(array(':username' => $process_webauthn['username']));
              $row = $stmt->fetch(PDO::FETCH_ASSOC);
              if (!empty($row['username'])) {
                $_SESSION["mailcow_cc_role"] = "user";
              } else {
                $_SESSION['return'][] =  array(
                  'type' => 'danger',
                  'log' => array(__FUNCTION__, $username, '*'),
                  'msg' => array('webauthn_role_failed')
                );
                return false;
              }
            }

            $_SESSION["mailcow_cc_username"] = $process_webauthn['username'];
            $_SESSION['tfa_id'] = $process_webauthn['id'];
            $_SESSION['authReq'] = null;
            unset($_SESSION["challenge"]);
            $_SESSION['return'][] =  array(
                'type' => 'success',
                'log' => array("webauthn_login"),
                'msg' => array('logged_in_as', $process_webauthn['username'])
            );
            return true;
        break;
        default:
            $_SESSION['return'][] =  array(
            'type' => 'danger',
            'log' => array(__FUNCTION__, $username, '*'),
            'msg' => 'unknown_tfa_method'
            );
            return false;
        break;
    }

    return false;
  } else {
    // delete old keys that used u2f
    $stmt = $pdo->prepare("SELECT * FROM `tfa` WHERE `authmech` = 'u2f' AND `username` = :username");
    $stmt->execute(array(':username' => $username));
    $rows = $stmt->fetchAll(PDO::FETCH_ASSOC);
    if (count($rows) == 0) return false;

    $stmt = $pdo->prepare("DELETE FROM `tfa` WHERE `authmech` = 'u2f' AND `username` = :username");
    $stmt->execute(array(':username' => $username));
    return true;
  }
}
function admin_api($access, $action, $data = null) {
  global $pdo;
  if ($_SESSION['mailcow_cc_role'] != "admin") {
    $_SESSION['return'][] =  array(
      'type' => 'danger',
      'log' => array(__FUNCTION__),
      'msg' => 'access_denied'
    );
    return false;
  }
  if ($access !== "ro" && $access !== "rw") {
    $_SESSION['return'][] =  array(
      'type' => 'danger',
      'log' => array(__FUNCTION__),
      'msg' => 'invalid access type'
    );
    return false;
  }
  if ($action == "edit") {
    $active = (!empty($data['active'])) ? 1 : 0;
    $skip_ip_check = (isset($data['skip_ip_check'])) ? 1 : 0;
    $allow_from = array();
    if (isset($data['allow_from'])) {
      $allow_from = array_map('trim', preg_split( "/( |,|;|\n)/", $data['allow_from']));
    }
    foreach ($allow_from as $key => $val) {
      if (empty($val)) {
        unset($allow_from[$key]);
        continue;
      }
      if (valid_network($val) !== true) {
        $_SESSION['return'][] =  array(
          'type' => 'warning',
          'log' => array(__FUNCTION__, $data),
          'msg' => array('ip_invalid', htmlspecialchars($allow_from[$key]))
        );
        unset($allow_from[$key]);
        continue;
      }
    }
    $allow_from = implode(',', array_unique(array_filter($allow_from)));
    if (empty($allow_from) && $skip_ip_check == 0) {
      $_SESSION['return'][] =  array(
        'type' => 'danger',
        'log' => array(__FUNCTION__, $data),
        'msg' => 'ip_list_empty'
      );
      return false;
    }
    $api_key = implode('-', array(
      strtoupper(bin2hex(random_bytes(3))),
      strtoupper(bin2hex(random_bytes(3))),
      strtoupper(bin2hex(random_bytes(3))),
      strtoupper(bin2hex(random_bytes(3))),
      strtoupper(bin2hex(random_bytes(3)))
    ));
    $stmt = $pdo->query("SELECT `api_key` FROM `api` WHERE `access` = '" . $access . "'");
    $num_results = count($stmt->fetchAll(PDO::FETCH_ASSOC));
    if (empty($num_results)) {
      $stmt = $pdo->prepare("INSERT INTO `api` (`api_key`, `skip_ip_check`, `active`, `allow_from`, `access`)
        VALUES (:api_key, :skip_ip_check, :active, :allow_from, :access);");
      $stmt->execute(array(
        ':api_key' => $api_key,
        ':skip_ip_check' => $skip_ip_check,
        ':active' => $active,
        ':allow_from' => $allow_from,
        ':access' => $access
      ));
    }
    else {
      if ($skip_ip_check == 0) {
        $stmt = $pdo->prepare("UPDATE `api` SET `skip_ip_check` = :skip_ip_check,
          `active` = :active,
          `allow_from` = :allow_from
            WHERE `access` = :access;");
        $stmt->execute(array(
          ':active' => $active,
          ':skip_ip_check' => $skip_ip_check,
          ':allow_from' => $allow_from,
          ':access' => $access
        ));
      }
      else {
        $stmt = $pdo->prepare("UPDATE `api` SET `skip_ip_check` = :skip_ip_check,
          `active` = :active
            WHERE `access` = :access;");
        $stmt->execute(array(
          ':active' => $active,
          ':skip_ip_check' => $skip_ip_check,
          ':access' => $access
        ));
      }
    }
  }
  elseif ($action == "regen_key") {
    $api_key = implode('-', array(
      strtoupper(bin2hex(random_bytes(3))),
      strtoupper(bin2hex(random_bytes(3))),
      strtoupper(bin2hex(random_bytes(3))),
      strtoupper(bin2hex(random_bytes(3))),
      strtoupper(bin2hex(random_bytes(3)))
    ));
    $stmt = $pdo->prepare("UPDATE `api` SET `api_key` = :api_key WHERE `access` = :access");
    $stmt->execute(array(
      ':api_key' => $api_key,
      ':access' => $access
    ));
  }
  elseif ($action == "get") {
    $stmt = $pdo->query("SELECT * FROM `api` WHERE `access` = '" . $access . "'");
    $apidata = $stmt->fetch(PDO::FETCH_ASSOC);
    if ($apidata !== false) {
      $apidata['allow_from'] = str_replace(',', PHP_EOL, $apidata['allow_from']);
    }
    return $apidata;
  }
  $_SESSION['return'][] =  array(
    'type' => 'success',
    'log' => array(__FUNCTION__, $data),
    'msg' => 'admin_api_modified'
  );
}
function license($action, $data = null) {
  global $pdo;
  global $redis;
  global $lang;
  if ($_SESSION['mailcow_cc_role'] != "admin") {
    $_SESSION['return'][] =  array(
      'type' => 'danger',
      'log' => array(__FUNCTION__),
      'msg' => 'access_denied'
    );
    return false;
  }
  switch ($action) {
    case "verify":
      // Keep result until revalidate button is pressed or session expired
      $stmt = $pdo->query("SELECT `version` FROM `versions` WHERE `application` = 'GUID'");
      $versions = $stmt->fetch(PDO::FETCH_ASSOC);
      $post = array('guid' => $versions['version']);
      $curl = curl_init('https://verify.mailcow.email');
      curl_setopt($curl, CURLOPT_RETURNTRANSFER, true);
      curl_setopt($curl, CURLOPT_CONNECTTIMEOUT, 10);
      curl_setopt($curl, CURLOPT_POSTFIELDS, $post);
      $response = curl_exec($curl);
      curl_close($curl);
      $json_return = json_decode($response, true);
      if ($response && $json_return) {
        if ($json_return['response'] === "ok") {
          $_SESSION['gal']['valid'] = "true";
          $_SESSION['gal']['c'] = $json_return['c'];
          $_SESSION['gal']['s'] = $json_return['s'];
          if ($json_return['m'] == 'NoMoore') {
            $_SESSION['gal']['m'] = '🐄';
          }
          else {
            $_SESSION['gal']['m'] = str_repeat('🐄', substr_count($json_return['m'], 'o'));
          }
        }
        elseif ($json_return['response'] === "invalid") {
          $_SESSION['gal']['valid'] = "false";
          $_SESSION['gal']['c'] = $lang['mailbox']['no'];
          $_SESSION['gal']['s'] = $lang['mailbox']['no'];
          $_SESSION['gal']['m'] = $lang['mailbox']['no'];
        }
      }
      else {
        $_SESSION['gal']['valid'] = "false";
        $_SESSION['gal']['c'] = $lang['danger']['temp_error'];
        $_SESSION['gal']['s'] = $lang['danger']['temp_error'];
        $_SESSION['gal']['m'] = $lang['danger']['temp_error'];
      }
      try {
        // json_encode needs "true"/"false" instead of true/false, to not encode it to 0 or 1
        $redis->Set('LICENSE_STATUS_CACHE', json_encode($_SESSION['gal']));
      }
      catch (RedisException $e) {
        $_SESSION['return'][] = array(
          'type' => 'danger',
          'log' => array(__FUNCTION__, $_action, $_data_log),
          'msg' => array('redis_error', $e)
        );
        return false;
      }
      return $_SESSION['gal']['valid'];
    break;
    case "guid":
      $stmt = $pdo->query("SELECT `version` FROM `versions` WHERE `application` = 'GUID'");
      $versions = $stmt->fetch(PDO::FETCH_ASSOC);
      return $versions['version'];
    break;
  }
}
function rspamd_ui($action, $data = null) {
  if ($_SESSION['mailcow_cc_role'] != "admin") {
    $_SESSION['return'][] =  array(
      'type' => 'danger',
      'log' => array(__FUNCTION__),
      'msg' => 'access_denied'
    );
    return false;
  }
  switch ($action) {
    case "edit":
      $rspamd_ui_pass = $data['rspamd_ui_pass'];
      $rspamd_ui_pass2 = $data['rspamd_ui_pass2'];
      if (empty($rspamd_ui_pass) || empty($rspamd_ui_pass2)) {
        $_SESSION['return'][] =  array(
          'type' => 'danger',
          'log' => array(__FUNCTION__, '*', '*'),
          'msg' => 'password_empty'
        );
        return false;
      }
      if ($rspamd_ui_pass != $rspamd_ui_pass2) {
        $_SESSION['return'][] =  array(
          'type' => 'danger',
          'log' => array(__FUNCTION__, '*', '*'),
          'msg' => 'password_mismatch'
        );
        return false;
      }
      if (strlen($rspamd_ui_pass) < 6) {
        $_SESSION['return'][] =  array(
          'type' => 'danger',
          'log' => array(__FUNCTION__, '*', '*'),
          'msg' => 'rspamd_ui_pw_length'
        );
        return false;
      }
      $docker_return = docker('post', 'rspamd-mailcow', 'exec', array('cmd' => 'rspamd', 'task' => 'worker_password', 'raw' => $rspamd_ui_pass), array('Content-Type: application/json'));
      if ($docker_return_array = json_decode($docker_return, true)) {
        if ($docker_return_array['type'] == 'success') {
          $_SESSION['return'][] =  array(
            'type' => 'success',
            'log' => array(__FUNCTION__, '*', '*'),
            'msg' => 'rspamd_ui_pw_set'
          );
          return true;
        }
        else {
          $_SESSION['return'][] =  array(
            'type' => $docker_return_array['type'],
            'log' => array(__FUNCTION__, '*', '*'),
            'msg' => $docker_return_array['msg']
          );
          return false;
        }
      }
      else {
        $_SESSION['return'][] =  array(
          'type' => 'danger',
          'log' => array(__FUNCTION__, '*', '*'),
          'msg' => 'unknown'
        );
        return false;
      }
    break;
  }
}
function cors($action, $data = null) {
  global $redis;

  switch ($action) {
    case "edit":
      if ($_SESSION['mailcow_cc_role'] != "admin") {
        $_SESSION['return'][] =  array(
          'type' => 'danger',
          'log' => array(__FUNCTION__, $action, $data),
          'msg' => 'access_denied'
        );
        return false;
      }    

      $allowed_origins = isset($data['allowed_origins']) ? $data['allowed_origins'] : array($_SERVER['SERVER_NAME']);
      $allowed_origins = !is_array($allowed_origins) ? array_filter(array_map('trim', explode("\n", $allowed_origins))) : $allowed_origins;
      foreach ($allowed_origins as $origin) {
        if (!filter_var($origin, FILTER_VALIDATE_DOMAIN, FILTER_FLAG_HOSTNAME) && $origin != '*') {
          $_SESSION['return'][] = array(
            'type' => 'danger',
            'log' => array(__FUNCTION__, $action, $data),
            'msg' => 'cors_invalid_origin'
          );
          return false;
        }
      }

      $allowed_methods = isset($data['allowed_methods']) ? $data['allowed_methods'] : array('GET', 'POST', 'PUT', 'DELETE');
      $allowed_methods  = !is_array($allowed_methods) ? array_map('trim', preg_split( "/( |,|;|\n)/", $allowed_methods)) : $allowed_methods;
      $available_methods = array('GET', 'POST', 'PUT', 'DELETE');
      foreach ($allowed_methods as $method) {
        if (!in_array($method, $available_methods)) {
          $_SESSION['return'][] = array(
            'type' => 'danger',
            'log' => array(__FUNCTION__, $action, $data),
            'msg' => 'cors_invalid_method'
          );
          return false;
        }
      }

      try {
        $redis->hMSet('CORS_SETTINGS', array(
          'allowed_origins' => implode(', ', $allowed_origins),
          'allowed_methods' => implode(', ', $allowed_methods)
        ));   
      } catch (RedisException $e) {
        $_SESSION['return'][] = array(
          'type' => 'danger',
          'log' => array(__FUNCTION__, $action, $data),
          'msg' => array('redis_error', $e)
        );
        return false;
      }

      $_SESSION['return'][] = array(
        'type' => 'success',
        'log' => array(__FUNCTION__, $action, $data),
        'msg' => 'cors_headers_edited'
      );
      return true;
    break;
    case "get":
      try {
        $cors_settings                  = $redis->hMGet('CORS_SETTINGS', array('allowed_origins', 'allowed_methods'));
      } catch (RedisException $e) {
        $_SESSION['return'][] = array(
          'type' => 'danger',
          'log' => array(__FUNCTION__, $action, $data),
          'msg' => array('redis_error', $e)
        );
      }

      $cors_settings                    = !$cors_settings ? array('allowed_origins' => $_SERVER['SERVER_NAME'], 'allowed_methods' => 'GET, POST, PUT, DELETE') : $cors_settings;
      $cors_settings['allowed_origins'] = empty($cors_settings['allowed_origins']) ? $_SERVER['SERVER_NAME'] : $cors_settings['allowed_origins'];
      $cors_settings['allowed_methods'] = empty($cors_settings['allowed_methods']) ? 'GET, POST, PUT, DELETE, OPTION' : $cors_settings['allowed_methods'];

      return $cors_settings;
    break;
    case "set_headers":
      $cors_settings = cors('get');
      // check if requested origin is in allowed origins
      $allowed_origins = explode(', ', $cors_settings['allowed_origins']);
      $cors_settings['allowed_origins'] = $allowed_origins[0];
      if (in_array('*', $allowed_origins)){
        $cors_settings['allowed_origins'] = '*';
      } else if (in_array($_SERVER['HTTP_ORIGIN'], $allowed_origins)) {
        $cors_settings['allowed_origins'] = $_SERVER['HTTP_ORIGIN'];
      }
      // always allow OPTIONS for preflight request
      $cors_settings["allowed_methods"] = empty($cors_settings["allowed_methods"]) ? 'OPTIONS' : $cors_settings["allowed_methods"] . ', ' . 'OPTIONS';

      header('Access-Control-Allow-Origin: ' . $cors_settings['allowed_origins']);
      header('Access-Control-Allow-Methods: '. $cors_settings['allowed_methods']);
      header('Access-Control-Allow-Headers: Accept, Content-Type, X-Api-Key, Origin');

      // Access-Control settings requested, this is just a preflight request
      if ($_SERVER['REQUEST_METHOD'] == 'OPTIONS' && 
        isset($_SERVER['HTTP_ACCESS_CONTROL_REQUEST_METHOD']) &&
        isset($_SERVER['HTTP_ACCESS_CONTROL_REQUEST_HEADERS'])) {
  
        $allowed_methods = explode(', ', $cors_settings["allowed_methods"]);
        if (in_array($_SERVER['HTTP_ACCESS_CONTROL_REQUEST_METHOD'], $allowed_methods, true))
          // method allowed send 200 OK
          http_response_code(200);
        else
          // method not allowed send 405 METHOD NOT ALLOWED
          http_response_code(405);

        exit;
      }
    break;
  }
}
function getBaseURL() {
  $protocol = isset($_SERVER['HTTPS']) && $_SERVER['HTTPS'] === 'on' ? 'https' : 'http';
  $host = $_SERVER['HTTP_HOST'];
  $base_url = $protocol . '://' . $host;

  return $base_url;
}
function uuid4() {
  $data = openssl_random_pseudo_bytes(16);

  $data[6] = chr(ord($data[6]) & 0x0f | 0x40);
  $data[8] = chr(ord($data[8]) & 0x3f | 0x80);

  return vsprintf('%s%s-%s-%s-%s-%s%s%s', str_split(bin2hex($data), 4));
}
<<<<<<< HEAD
function identity_provider($_action = null, $_data = null, $_extra = null) {
  global $pdo;
  global $iam_provider;

  $data_log = $_data;
  if (isset($data_log['client_secret'])) $data_log['client_secret'] = '*';
  if (isset($data_log['access_token'])) $data_log['access_token'] = '*';

  switch ($_action) {
    case NULL:
      if ($iam_provider) {
        return $iam_provider;
      } else {
        $iam_provider = identity_provider("init");
        return $iam_provider;
      }
    break;
    case 'get':
      $settings = array();
      $stmt = $pdo->prepare("SELECT * FROM `identity_provider`;");
      $stmt->execute();
      $rows = $stmt->fetchAll(PDO::FETCH_ASSOC);
      foreach($rows as $row){
        switch ($row["key"]) {
          case "mappers":
          case "templates":
            $settings[$row["key"]] = json_decode($row["value"]);
          break;
          case "use_ssl":
          case "use_tls":
          case "ignore_ssl_errors":
            $settings[$row["key"]] = boolval($row["value"]);
          break;
          default:
            $settings[$row["key"]] = $row["value"];
          break;
        }
      }
      // return default client_scopes for generic-oidc if none is set
      if ($settings["authsource"] == "generic-oidc" && empty($settings["client_scopes"])){
        $settings["client_scopes"] = "openid profile email";
      }
      if ($_extra['hide_sensitive']){
        $settings['client_secret'] = '';
        $settings['access_token'] = '';
      }
      // return default ldap options
      if ($settings["authsource"] == "ldap"){
        $settings['use_ssl'] = !isset($settings['use_ssl']) ? false : $settings['use_ssl'];
        $settings['use_tls'] = !isset($settings['use_tls']) ? false : $settings['use_tls'];
        $settings['ignore_ssl_errors'] = !isset($settings['ignore_ssl_errors']) ? false : $settings['ignore_ssl_errors'];
      }
      return $settings;
    break;
    case 'edit':
      if ($_SESSION['mailcow_cc_role'] != "admin") {
        $_SESSION['return'][] = array(
          'type' => 'danger',
          'log' => array(__FUNCTION__, $_action, $_data),
          'msg' => 'access_denied'
        );
        return false;
      }
      if (!isset($_data['authsource'])){
        $_SESSION['return'][] =  array(
          'type' => 'danger',
          'log' => array(__FUNCTION__, $_action, $data_log),
          'msg' => array('required_data_missing', '')
=======
function reset_password($action, $data = null) {
  global $pdo;
  global $redis;
  global $mailcow_hostname;
  global $PW_RESET_TOKEN_LIMIT;
  global $PW_RESET_TOKEN_LIFETIME;

	$_data_log = $data;
  if (isset($_data_log['new_password'])) $_data_log['new_password'] = '*';
  if (isset($_data_log['new_password2'])) $_data_log['new_password2'] = '*';

  switch ($action) {
    case 'check':
      $token = $data;

      $stmt = $pdo->prepare("SELECT `t1`.`username` FROM `reset_password` AS `t1` JOIN `mailbox` AS `t2` ON `t1`.`username` = `t2`.`username` WHERE `t1`.`token` = :token AND `t1`.`created` > DATE_SUB(NOW(), INTERVAL :lifetime MINUTE) AND `t2`.`active` = 1;");
      $stmt->execute(array(
        ':token' => preg_replace('/[^a-zA-Z0-9-]/', '', $token),
        ':lifetime' => $PW_RESET_TOKEN_LIFETIME
      ));
      $return = $stmt->fetch(PDO::FETCH_ASSOC);
      return empty($return['username']) ? false : $return['username'];
    break;
    case 'issue':
      $username = $data;
      
      // perform cleanup
      $stmt = $pdo->prepare("DELETE FROM `reset_password` WHERE created < DATE_SUB(NOW(), INTERVAL :lifetime MINUTE);");
      $stmt->execute(array(':lifetime' => $PW_RESET_TOKEN_LIFETIME));

      if (filter_var($username, FILTER_VALIDATE_EMAIL) === false) {
        $_SESSION['return'][] = array(
          'type' => 'danger',
          'log' => array(__FUNCTION__, $action, $_data_log),
          'msg' => 'access_denied'
        );
        return false;
      }

      $pw_reset_notification = reset_password('get_notification', 'raw');
      if (!$pw_reset_notification) return false;
      if (empty($pw_reset_notification['from']) || empty($pw_reset_notification['subject'])) {
        $_SESSION['return'][] = array(
          'type' => 'danger',
          'log' => array(__FUNCTION__, $action, $_data_log),
          'msg' => 'password_reset_na'
        );
        return false;
      }

      $stmt = $pdo->prepare("SELECT * FROM `mailbox`
        WHERE `username` = :username");
      $stmt->execute(array(':username' => $username));
      $mailbox_data = $stmt->fetch(PDO::FETCH_ASSOC);

      if (empty($mailbox_data)) {
        $_SESSION['return'][] = array(
          'type' => 'danger',
          'log' => array(__FUNCTION__, $action, $_data_log),
          'msg' => 'password_reset_invalid_user'
        );
        return false;
      }

      $mailbox_attr = json_decode($mailbox_data['attributes'], true);
      if (empty($mailbox_attr['recovery_email']) || filter_var($mailbox_attr['recovery_email'], FILTER_VALIDATE_EMAIL) === false) {
        $_SESSION['return'][] = array(
          'type' => 'danger',
          'log' => array(__FUNCTION__, $action, $_data_log),
          'msg' => "password_reset_invalid_user"
        );
        return false;
      }

      $stmt = $pdo->prepare("SELECT * FROM `reset_password`
        WHERE `username` = :username");
      $stmt->execute(array(':username' => $username));
      $generated_token_count = count($stmt->fetchAll(PDO::FETCH_ASSOC));
      if ($generated_token_count >= $PW_RESET_TOKEN_LIMIT) {
        $_SESSION['return'][] = array(
          'type' => 'danger',
          'log' => array(__FUNCTION__, $action, $_data_log),
          'msg' => "reset_token_limit_exceeded"
>>>>>>> 74b4097e
        );
        return false;
      }

<<<<<<< HEAD
      $available_authsources = array(
        "keycloak",
        "generic-oidc",
        "ldap"
      );
      $_data['authsource'] = strtolower($_data['authsource']);
      if (!in_array($_data['authsource'], $available_authsources)){
        $_SESSION['return'][] =  array(
          'type' => 'danger',
          'log' => array(__FUNCTION__, $_action, $data_log),
          'msg' => array('invalid_authsource', $setting)
=======
      $token = implode('-', array(
        strtoupper(bin2hex(random_bytes(3))),
        strtoupper(bin2hex(random_bytes(3))),
        strtoupper(bin2hex(random_bytes(3))),
        strtoupper(bin2hex(random_bytes(3))),
        strtoupper(bin2hex(random_bytes(3)))
      ));

      $stmt = $pdo->prepare("INSERT INTO `reset_password` (`username`, `token`)
        VALUES (:username, :token)");
      $stmt->execute(array(
        ':username' => $username,
        ':token' => $token
      ));

      $reset_link = getBaseURL() . "/reset-password?token=" . $token;

      $request_date = new DateTime();
      $locale_date = locale_get_default();
      $date_formatter = new IntlDateFormatter(
        $locale_date, 
        IntlDateFormatter::FULL, 
        IntlDateFormatter::FULL
      );
      $formatted_request_date = $date_formatter->format($request_date);

      // set template vars
      // subject
      $pw_reset_notification['subject'] = str_replace('{{hostname}}', $mailcow_hostname, $pw_reset_notification['subject']);
      $pw_reset_notification['subject'] = str_replace('{{link}}', $reset_link, $pw_reset_notification['subject']);
      $pw_reset_notification['subject'] = str_replace('{{username}}', $username, $pw_reset_notification['subject']);
      $pw_reset_notification['subject'] = str_replace('{{username2}}', $mailbox_attr['recovery_email'], $pw_reset_notification['subject']);
      $pw_reset_notification['subject'] = str_replace('{{date}}', $formatted_request_date, $pw_reset_notification['subject']);
      $pw_reset_notification['subject'] = str_replace('{{token_lifetime}}', $PW_RESET_TOKEN_LIFETIME, $pw_reset_notification['subject']);
      // text
      $pw_reset_notification['text_tmpl'] = str_replace('{{hostname}}', $mailcow_hostname, $pw_reset_notification['text_tmpl']);
      $pw_reset_notification['text_tmpl'] = str_replace('{{link}}', $reset_link, $pw_reset_notification['text_tmpl']);
      $pw_reset_notification['text_tmpl'] = str_replace('{{username}}', $username, $pw_reset_notification['text_tmpl']);
      $pw_reset_notification['text_tmpl'] = str_replace('{{username2}}', $mailbox_attr['recovery_email'], $pw_reset_notification['text_tmpl']);
      $pw_reset_notification['text_tmpl'] = str_replace('{{date}}', $formatted_request_date, $pw_reset_notification['text_tmpl']);
      $pw_reset_notification['text_tmpl'] = str_replace('{{token_lifetime}}', $PW_RESET_TOKEN_LIFETIME, $pw_reset_notification['text_tmpl']);
      // html
      $pw_reset_notification['html_tmpl'] = str_replace('{{hostname}}', $mailcow_hostname, $pw_reset_notification['html_tmpl']);
      $pw_reset_notification['html_tmpl'] = str_replace('{{link}}', $reset_link, $pw_reset_notification['html_tmpl']);
      $pw_reset_notification['html_tmpl'] = str_replace('{{username}}', $username, $pw_reset_notification['html_tmpl']);
      $pw_reset_notification['html_tmpl'] = str_replace('{{username2}}', $mailbox_attr['recovery_email'], $pw_reset_notification['html_tmpl']);
      $pw_reset_notification['html_tmpl'] = str_replace('{{date}}', $formatted_request_date, $pw_reset_notification['html_tmpl']);
      $pw_reset_notification['html_tmpl'] = str_replace('{{token_lifetime}}', $PW_RESET_TOKEN_LIFETIME, $pw_reset_notification['html_tmpl']);


      $email_sent = reset_password('send_mail', array(
        "from" => $pw_reset_notification['from'],
        "to" => $mailbox_attr['recovery_email'],
        "subject" => $pw_reset_notification['subject'],
        "text" => $pw_reset_notification['text_tmpl'],
        "html" => $pw_reset_notification['html_tmpl']
      ));

      if (!$email_sent){
        $_SESSION['return'][] = array(
          'type' => 'danger',
          'log' => array(__FUNCTION__, $action, $_data_log),
          'msg' => "recovery_email_failed"
>>>>>>> 74b4097e
        );
        return false;
      }

<<<<<<< HEAD
      $stmt = $pdo->prepare("SELECT * FROM `mailbox`
          WHERE `authsource` != 'mailcow'
          AND `authsource` IS NOT NULL
          AND `authsource` != :authsource");  
      $stmt->execute(array(':authsource' => $_data['authsource']));
      $rows = $stmt->fetchAll(PDO::FETCH_ASSOC);
      if ($rows) {
        $_SESSION['return'][] =  array(
          'type' => 'danger',
          'log' => array(__FUNCTION__, $_action, $data_log),
          'msg' => array('authsource_in_use', $setting)
=======
      list($localPart, $domainPart) = explode('@', $mailbox_attr['recovery_email']);
      if (strlen($localPart) > 1) {
        $maskedLocalPart = $localPart[0] . str_repeat('*', strlen($localPart) - 1);
      } else {
        $maskedLocalPart = "*";
      }
      $_SESSION['return'][] = array(
        'type' => 'success',
        'log' => array(__FUNCTION__, $action, $_data_log),
        'msg' => array("recovery_email_sent", $maskedLocalPart . '@' . $domainPart)
      );
      return array(
        "username" => $username,
        "issue" => "success"
      );
    break;
    case 'reset':
      $token = $data['token'];
      $new_password = $data['new_password'];
      $new_password2 = $data['new_password2'];
      $username = $data['username'];
      $check_tfa = $data['check_tfa'];

      if (!$username || !$token) {
        $_SESSION['return'][] = array(
          'type' => 'danger',
          'log' => array(__FUNCTION__, $action, $_data_log),
          'msg' => 'invalid_reset_token'
>>>>>>> 74b4097e
        );
        return false;
      }

<<<<<<< HEAD
      switch ($_data['authsource']) {
        case "keycloak":
          $_data['server_url']        = (!empty($_data['server_url'])) ? rtrim($_data['server_url'], '/') : null;
          $_data['mailpassword_flow'] = isset($_data['mailpassword_flow']) ? intval($_data['mailpassword_flow']) : 0;
          $_data['periodic_sync']     = isset($_data['periodic_sync']) ? intval($_data['periodic_sync']) : 0;
          $_data['import_users']      = isset($_data['import_users']) ? intval($_data['import_users']) : 0;
          $_data['sync_interval']     = (!empty($_data['sync_interval'])) ? intval($_data['sync_interval']) : 15;
          $_data['sync_interval']     = $_data['sync_interval'] < 1 ? 1 : $_data['sync_interval'];
          $required_settings          = array('authsource', 'server_url', 'realm', 'client_id', 'client_secret', 'redirect_url', 'version', 'mailpassword_flow', 'periodic_sync', 'import_users', 'sync_interval');
        break;
        case "generic-oidc":
          $_data['authorize_url']     = (!empty($_data['authorize_url'])) ? $_data['authorize_url'] : null;
          $_data['token_url']         = (!empty($_data['token_url'])) ? $_data['token_url'] : null;
          $_data['userinfo_url']      = (!empty($_data['userinfo_url'])) ? $_data['userinfo_url'] : null;
          $_data['client_scopes']     = (!empty($_data['client_scopes'])) ? $_data['client_scopes'] : "openid profile email";
          $required_settings          = array('authsource', 'authorize_url', 'token_url', 'client_id', 'client_secret', 'redirect_url', 'userinfo_url', 'client_scopes');
        break;
        case "ldap":
          $_data['port']              = (!empty($_data['port'])) ? intval($_data['port']) : 389;
          $_data['username_field']    = (!empty($_data['username_field'])) ? $_data['username_field'] : "mail";
          $_data['filter']            = (!empty($_data['filter'])) ? $_data['filter'] : "";
          $_data['periodic_sync']     = isset($_data['periodic_sync']) ? intval($_data['periodic_sync']) : 0;
          $_data['import_users']      = isset($_data['import_users']) ? intval($_data['import_users']) : 0;
          $_data['use_ssl']           = isset($_data['use_ssl']) ? boolval($_data['use_ssl']) : false;
          $_data['use_tls']           = isset($_data['use_tls']) && !$_data['use_ssl'] ? boolval($_data['use_tls']) : false;
          $_data['ignore_ssl_error']  = isset($_data['ignore_ssl_error']) ? boolval($_data['ignore_ssl_error']) : false;
          $_data['sync_interval']     = (!empty($_data['sync_interval'])) ? intval($_data['sync_interval']) : 15;
          $_data['sync_interval']     = $_data['sync_interval'] < 1 ? 1 : $_data['sync_interval'];
          $required_settings          = array('authsource', 'host', 'port', 'basedn', 'username_field', 'filter', 'attribute_field', 'binddn', 'bindpass', 'periodic_sync', 'import_users', 'sync_interval', 'use_ssl', 'use_tls', 'ignore_ssl_error');
        break;
      }
      
      $pdo->beginTransaction();
      $stmt = $pdo->prepare("INSERT INTO identity_provider (`key`, `value`) VALUES (:key, :value) ON DUPLICATE KEY UPDATE `value` = VALUES(`value`);");
      // add connection settings
      foreach($required_settings as $setting){
        if (!isset($_data[$setting])){
          $_SESSION['return'][] =  array(
            'type' => 'danger',
            'log' => array(__FUNCTION__, $_action, $data_log),
            'msg' => array('required_data_missing', $setting)
          );
          $pdo->rollback();
          return false;
        }

        $stmt->bindParam(':key', $setting);
        $stmt->bindParam(':value', $_data[$setting]);
        $stmt->execute();
      }
      $pdo->commit();

      // add mappers
      if ($_data['mappers'] && $_data['templates']){
        $_data['mappers'] = (!is_array($_data['mappers'])) ? array($_data['mappers']) : $_data['mappers'];
        $_data['templates'] = (!is_array($_data['templates'])) ? array($_data['templates']) : $_data['templates'];

        $mappers = array_filter($_data['mappers']);
        $templates = array_filter($_data['templates']);
        if (count($mappers) == count($templates)){
          $mappers = json_encode($mappers);
          $templates = json_encode($templates);

          $stmt = $pdo->prepare("INSERT INTO identity_provider (`key`, `value`) VALUES ('mappers', :value) ON DUPLICATE KEY UPDATE `value` = VALUES(`value`);");
          $stmt->bindParam(':value', $mappers);
          $stmt->execute();
          $stmt = $pdo->prepare("INSERT INTO identity_provider (`key`, `value`) VALUES ('templates', :value) ON DUPLICATE KEY UPDATE `value` = VALUES(`value`);");
          $stmt->bindParam(':value', $templates);
          $stmt->execute();
        }
      }

      // delete old access_token
      $stmt = $pdo->query("INSERT INTO identity_provider (`key`, `value`) VALUES ('access_token', '') ON DUPLICATE KEY UPDATE `value` = VALUES(`value`);");

      $_SESSION['return'][] =  array(
        'type' => 'success',
        'log' => array(__FUNCTION__, $_action, $data_log),
        'msg' => array('object_modified', '')
      );
      return true;
    break;
    case 'test':
      if ($_SESSION['mailcow_cc_role'] != "admin") {
        $_SESSION['return'][] = array(
          'type' => 'danger',
          'log' => array(__FUNCTION__, $_action, $_data),
          'msg' => 'access_denied'
=======
      # check new password
      if (!password_check($new_password, $new_password2)) {
        return false;
      }

      if ($check_tfa){
        // check for tfa authenticators
        $authenticators = get_tfa($username);
        if (isset($authenticators['additional']) && is_array($authenticators['additional']) && count($authenticators['additional']) > 0) {
          $_SESSION['pending_mailcow_cc_username'] = $username;
          $_SESSION['pending_pw_reset_token'] = $token;
          $_SESSION['pending_pw_new_password'] = $new_password;
          $_SESSION['pending_tfa_methods'] = $authenticators['additional'];
          $_SESSION['return'][] =  array(
            'type' => 'info',
            'log' => array(__FUNCTION__, $user, '*'),
            'msg' => 'awaiting_tfa_confirmation'
          );
          return false;
        }
      }

      # set new password
      $password_hashed = hash_password($new_password);
      $stmt = $pdo->prepare("UPDATE `mailbox` SET
        `password` = :password_hashed,
        `attributes` = JSON_SET(`attributes`, '$.passwd_update', NOW())
        WHERE `username` = :username");
      $stmt->execute(array(
        ':password_hashed' => $password_hashed,
        ':username' => $username
      ));

      // perform cleanup
      $stmt = $pdo->prepare("DELETE FROM `reset_password` WHERE `username` = :username;");
      $stmt->execute(array(
        ':username' => $username
      ));
   
      $_SESSION['return'][] = array(
        'type' => 'success',
        'log' => array(__FUNCTION__, $action, $_data_log),
        'msg' => 'password_changed_success'
      );
      return true;
    break;
    case 'get_notification':
      $type = $data;

      try {
        $settings['from'] = $redis->Get('PW_RESET_FROM');
        $settings['subject'] = $redis->Get('PW_RESET_SUBJ');
        $settings['html_tmpl'] = $redis->Get('PW_RESET_HTML');
        $settings['text_tmpl'] = $redis->Get('PW_RESET_TEXT');
        if (empty($settings['html_tmpl']) && empty($settings['text_tmpl'])) {
          $settings['html_tmpl'] = file_get_contents("/tpls/pw_reset_html.tpl");
          $settings['text_tmpl'] = file_get_contents("/tpls/pw_reset_text.tpl");
        }

        if ($type != "raw") {
          $settings['html_tmpl'] = htmlspecialchars($settings['html_tmpl']);
          $settings['text_tmpl'] = htmlspecialchars($settings['text_tmpl']);
        }
      }
      catch (RedisException $e) {
        $_SESSION['return'][] = array(
          'type' => 'danger',
          'log' => array(__FUNCTION__, $action, $_data_log),
          'msg' => array('redis_error', $e)
>>>>>>> 74b4097e
        );
        return false;
      }

<<<<<<< HEAD
      switch ($_data['authsource']) {
        case 'keycloak':
        case 'generic-oidc':
          if ($_data['authsource'] == 'keycloak') {
            $url = "{$_data['server_url']}/realms/{$_data['realm']}/protocol/openid-connect/token";
          } else {
            $url = $_data['token_url'];
          }
          $req = http_build_query(array(
            'grant_type'    => 'client_credentials',
            'client_id'     => $_data['client_id'],
            'client_secret' => $_data['client_secret']
          ));
          $curl = curl_init();
          curl_setopt($curl, CURLOPT_URL, $url);
          curl_setopt($curl, CURLOPT_TIMEOUT, 7);
          curl_setopt($curl, CURLOPT_POST, 1);
          curl_setopt($curl, CURLOPT_POSTFIELDS, $req);
          curl_setopt($curl, CURLOPT_HTTPHEADER, array('Content-Type: application/x-www-form-urlencoded'));
          curl_setopt($curl, CURLOPT_RETURNTRANSFER, true);
          $res = curl_exec($curl);
          $code = curl_getinfo($curl, CURLINFO_HTTP_CODE);
          curl_close ($curl);
          
          if ($code != 200) {
            return false;
          }
        break;
        case 'ldap':
          if (!$_data['host'] || !$_data['port'] || !$_data['basedn'] ||
            !$_data['binddn'] || !$_data['bindpass']){
              return false;
          }
          $_data['use_ssl'] = isset($_data['use_ssl']) ? boolval($_data['use_ssl']) : false;
          $_data['use_tls'] = isset($_data['use_tls']) && !$_data['use_ssl'] ? boolval($_data['use_tls']) : false;
          $_data['ignore_ssl_error'] = isset($_data['ignore_ssl_error']) ? boolval($_data['ignore_ssl_error']) : false;
          $options = array();
          if ($_data['ignore_ssl_error']) {
            $options['LDAP_OPT_X_TLS_REQUIRE_CERT'] = "LDAP_OPT_X_TLS_NEVER";
          }
          $provider = new \LdapRecord\Connection([
            'hosts'                     => [$_data['host']],
            'port'                      => $_data['port'],
            'base_dn'                   => $_data['basedn'],
            'username'                  => $_data['binddn'],
            'password'                  => $_data['bindpass'],
            'use_ssl'                   => $_data['use_ssl'],
            'use_tls'                   => $_data['use_tls'],
            'options'                   => $options
          ]);
          try {
            $provider->connect();
          } catch (TypeError $e) {
            return false;
          } catch (\LdapRecord\Auth\BindException $e) {
            return false;
          }
        break;
      }

      return true;
    break;
    case "delete":
      if ($_SESSION['mailcow_cc_role'] != "admin") {
        $_SESSION['return'][] = array(
          'type' => 'danger',
          'log' => array(__FUNCTION__, $_action, $_data),
          'msg' => 'access_denied'
        );
        return false;
      }
      
      $stmt = $pdo->query("SELECT * FROM `mailbox`
          WHERE `authsource` != 'mailcow'
          AND `authsource` IS NOT NULL");
      $rows = $stmt->fetchAll(PDO::FETCH_ASSOC);
      if ($rows) {
        $_SESSION['return'][] =  array(
          'type' => 'danger',
          'log' => array(__FUNCTION__, $_action, $data_log),
          'msg' => array('authsource_in_use', $setting)
        );
        return false;
      }

      $stmt = $pdo->query("DELETE FROM identity_provider;");

      $_SESSION['return'][] =  array(
        'type' => 'success',
        'log' => array(__FUNCTION__, $_action, $data_log),
        'msg' => array('item_deleted', '')
      );
      return true;
    break;
    case "init":
      $iam_settings = identity_provider('get');
      $provider = null;

      switch ($iam_settings['authsource']) {
        case "keycloak":
          if ($iam_settings['server_url'] && $iam_settings['realm'] && $iam_settings['client_id'] &&
            $iam_settings['client_secret'] && $iam_settings['redirect_url'] && $iam_settings['version']){
            $provider = new Stevenmaguire\OAuth2\Client\Provider\Keycloak([
              'authServerUrl'         => $iam_settings['server_url'],
              'realm'                 => $iam_settings['realm'],
              'clientId'              => $iam_settings['client_id'],
              'clientSecret'          => $iam_settings['client_secret'],
              'redirectUri'           => $iam_settings['redirect_url'],
              'version'               => $iam_settings['version'],                            
              // 'encryptionAlgorithm'   => 'RS256',                             // optional
              // 'encryptionKeyPath'     => '../key.pem'                         // optional
              // 'encryptionKey'         => 'contents_of_key_or_certificate'     // optional
            ]);
          }
        break;
        case "generic-oidc":
          if ($iam_settings['client_id'] && $iam_settings['client_secret'] && $iam_settings['redirect_url'] &&
            $iam_settings['authorize_url'] && $iam_settings['token_url'] && $iam_settings['userinfo_url']){
            $provider = new \League\OAuth2\Client\Provider\GenericProvider([
              'clientId'                => $iam_settings['client_id'],
              'clientSecret'            => $iam_settings['client_secret'],
              'redirectUri'             => $iam_settings['redirect_url'],
              'urlAuthorize'            => $iam_settings['authorize_url'],
              'urlAccessToken'          => $iam_settings['token_url'],
              'urlResourceOwnerDetails' => $iam_settings['userinfo_url'],
              'scopes'                  => $iam_settings['client_scopes']
            ]);
          }
        break;
        case "ldap":
          if ($iam_settings['host'] && $iam_settings['port'] && $iam_settings['basedn'] &&
            $iam_settings['binddn'] && $iam_settings['bindpass']){
            $options = array();
            if ($iam_settings['ignore_ssl_error']) {
              $options['LDAP_OPT_X_TLS_REQUIRE_CERT'] = "LDAP_OPT_X_TLS_NEVER";
            }
            $provider = new \LdapRecord\Connection([
              'hosts'                     => [$iam_settings['host']],
              'port'                      => $iam_settings['port'],
              'base_dn'                   => $iam_settings['basedn'],
              'username'                  => $iam_settings['binddn'],
              'password'                  => $iam_settings['bindpass'],
              'use_ssl'                   => $iam_settings['use_ssl'],
              'use_tls'                   => $iam_settings['use_tls'],
              'options'                   => $options
            ]);
            try {
              $provider->connect();
            } catch (Throwable $e) {
              $provider = null;
            }
          }
        break;
      }

      return $provider;
    break;
    case "verify-sso":
      $provider = $_data['iam_provider'];
      $iam_settings = identity_provider('get');
      if ($iam_settings['authsource'] != 'keycloak' && $iam_settings['authsource'] != 'generic-oidc'){
        $_SESSION['return'][] =  array(
          'type' => 'danger',
          'log' => array(__FUNCTION__),
          'msg' => array('login_failed', "no OIDC provider configured")
        );
        return false;
      }
    
      try {
        $token = $provider->getAccessToken('authorization_code', ['code' => $_GET['code']]);
        $_SESSION['iam_token'] = $token->getToken();
        $_SESSION['iam_refresh_token'] = $token->getRefreshToken();
        $info = $provider->getResourceOwner($token)->toArray();
      } catch (Throwable $e) {
        $_SESSION['return'][] =  array(
          'type' => 'danger',
          'log' => array(__FUNCTION__),
          'msg' => array('login_failed', $e->getMessage())
        );
        return false;
      }
      // check if email address is given
      if (empty($info['email'])) return false;
    
      // token valid, get mailbox
      $stmt = $pdo->prepare("SELECT * FROM `mailbox`
        INNER JOIN domain on mailbox.domain = domain.domain
        WHERE `kind` NOT REGEXP 'location|thing|group'
          AND `mailbox`.`active`='1'
          AND `domain`.`active`='1'
          AND `username` = :user
          AND (`authsource`='keycloak' OR `authsource`='generic-oidc')");
      $stmt->execute(array(':user' => $info['email']));
      $row = $stmt->fetch(PDO::FETCH_ASSOC);
      if ($row){
        // success
        set_user_loggedin_session($info['email']);
        $_SESSION['return'][] =  array(
          'type' => 'success',
          'log' => array(__FUNCTION__, $_SESSION['mailcow_cc_username'], $_SESSION['mailcow_cc_role']),
          'msg' => array('logged_in_as', $_SESSION['mailcow_cc_username'])
        );
        return true;
      }
=======
      return $settings;
    break;
    case 'send_mail':
      $from = $data['from'];
      $to = $data['to'];
      $text = $data['text'];
      $html = $data['html'];
      $subject = $data['subject'];
    
      if (!filter_var($from, FILTER_VALIDATE_EMAIL)) {
        $_SESSION['return'][] =  array(
          'type' => 'danger',
          'log' => array(__FUNCTION__, $action, $_data_log),
          'msg' => 'from_invalid'
        );
        return false;
      }
      if (!filter_var($to, FILTER_VALIDATE_EMAIL)) {
        $_SESSION['return'][] =  array(
          'type' => 'danger',
          'log' => array(__FUNCTION__, $action, $_data_log),
          'msg' => 'to_invalid'
        );
        return false;
      }
      if (empty($subject)) {
        $_SESSION['return'][] =  array(
          'type' => 'danger',
          'log' => array(__FUNCTION__, $action, $_data_log),
          'msg' => 'subject_empty'
        );
        return false;
      }
      if (empty($text)) {
        $_SESSION['return'][] =  array(
          'type' => 'danger',
          'log' => array(__FUNCTION__, $action, $_data_log),
          'msg' => 'text_empty'
        );
        return false;
      }
    
      ini_set('max_execution_time', 0);
      ini_set('max_input_time', 0);
      $mail = new PHPMailer;
      $mail->Timeout = 10;
      $mail->SMTPOptions = array(
        'ssl' => array(
          'verify_peer' => false,
          'verify_peer_name' => false,
          'allow_self_signed' => true
        )
      );
      $mail->isSMTP();
      $mail->Host = 'postfix-mailcow';
      $mail->SMTPAuth = false;
      $mail->Port = 25;
      $mail->setFrom($from);
      $mail->Subject = $subject;
      $mail->CharSet ="UTF-8";
      if (!empty($html)) {
        $mail->Body = $html;
        $mail->AltBody = $text;
      }
      else {
        $mail->Body = $text;
      }
      $mail->XMailer = 'MooMail';
      $mail->AddAddress($to);
      if (!$mail->send()) {
        return false;
      }
      $mail->ClearAllRecipients();
    
      return true;
    break;
  }

  if ($_SESSION['mailcow_cc_role'] != "admin") {
    $_SESSION['return'][] = array(
      'type' => 'danger',
      'log' => array(__FUNCTION__, $action, $_data_log),
      'msg' => 'access_denied'
    );
    return false;
  }

  switch ($action) {
    case 'edit_notification':
      $subject = $data['subject'];
      $from = preg_replace('/[\x00-\x1F\x80-\xFF]/', '', $data['from']);

      $from = (!filter_var($from, FILTER_VALIDATE_EMAIL)) ? "" : $from;
      $subject = (empty($subject)) ? "" : $subject;
      $text = (empty($data['text_tmpl'])) ? "" : $data['text_tmpl'];
      $html = (empty($data['html_tmpl'])) ? "" : $data['html_tmpl'];

      try {
        $redis->Set('PW_RESET_FROM', $from);
        $redis->Set('PW_RESET_SUBJ', $subject);
        $redis->Set('PW_RESET_HTML', $html);
        $redis->Set('PW_RESET_TEXT', $text);
      }
      catch (RedisException $e) {
        $_SESSION['return'][] = array(
          'type' => 'danger',
          'log' => array(__FUNCTION__, $action, $_data_log),
          'msg' => array('redis_error', $e)
        );
        return false;
      }

      $_SESSION['return'][] = array(
        'type' => 'success',
        'log' => array(__FUNCTION__, $action, $_data_log),
        'msg' => 'saved_settings'
      );
    break;
  }
}

>>>>>>> 74b4097e

      // get mapped template, if not set return false
      // also return false if no mappers were defined
      $user_template = $info['mailcow_template'];
      if (empty($iam_settings['mappers']) || empty($user_template)){
        clear_session();  
        $_SESSION['return'][] =  array(
          'type' => 'danger',
          'log' => array(__FUNCTION__, $info['email']),
          'msg' => array('login_failed', 'empty attribute mapping or missing template attribute')
        );
        return false;
      }

      // check if matching attribute exist
      $mapper_key = array_search($user_template, $iam_settings['mappers']);
      if ($mapper_key === false) {
        clear_session();  
        $_SESSION['return'][] =  array(
          'type' => 'danger',
          'log' => array(__FUNCTION__, $info['email']),
          'msg' => array('login_failed', 'specified template not found')
        );
        return false;
      }

      // create mailbox
      $create_res = mailbox('add', 'mailbox_from_template', array(
        'domain' => explode('@', $info['email'])[1],
        'local_part' => explode('@', $info['email'])[0],
        'name' => $info['firstName'] . " " . $info['lastName'],
        'authsource' => $iam_settings['authsource'],
        'template' => $iam_settings['templates'][$mapper_key]
      ));
      if (!$create_res){
        clear_session();  
        $_SESSION['return'][] =  array(
          'type' => 'danger',
          'log' => array(__FUNCTION__, $info['email']),
          'msg' => array('login_failed', 'mailbox creation failed')
        );
        return false;
      }
    
      set_user_loggedin_session($info['email']);
      $_SESSION['return'][] =  array(
        'type' => 'success',
        'log' => array(__FUNCTION__, $_SESSION['mailcow_cc_username'], $_SESSION['mailcow_cc_role']),
        'msg' => array('logged_in_as', $_SESSION['mailcow_cc_username'])
      );
      return true;
    break;
    case "refresh-token":
      $provider = $_data['iam_provider'];

      try {
        $token = $provider->getAccessToken('refresh_token', ['refresh_token' => $_SESSION['iam_refresh_token']]);
        $_SESSION['iam_token'] = $token->getToken();
        $_SESSION['iam_refresh_token'] = $token->getRefreshToken();
        $info = $provider->getResourceOwner($token)->toArray();
      } catch (Throwable $e) {
        clear_session();  
        $_SESSION['return'][] =  array(
          'type' => 'danger',
          'log' => array(__FUNCTION__),
          'msg' => array('refresh_login_failed', $e->getMessage())
        );
        return false;
      }

      if (empty($info['email'])){
        clear_session();  
        $_SESSION['return'][] =  array(
          'type' => 'danger',
          'log' => array(__FUNCTION__, $_SESSION['mailcow_cc_username'], $_SESSION['mailcow_cc_role']),
          'msg' => 'refresh_login_failed'
        );
        return false;
      }
    
      $_SESSION['mailcow_cc_username'] = $info['email'];
      $_SESSION['mailcow_cc_role'] = "user";
      return true;
    break;
    case "get-redirect":
      $iam_settings = identity_provider('get');
      if ($iam_settings['authsource'] != 'keycloak' && $iam_settings['authsource'] != 'generic-oidc') 
        return false;
      $provider = $_data['iam_provider'];
      $authUrl = $provider->getAuthorizationUrl();
      $_SESSION['oauth2state'] = $provider->getState();
      return $authUrl;
    break;
    case "get-keycloak-admin-token":
      // get access_token for service account of mailcow client
      $iam_settings = identity_provider('get');
      if ($iam_settings['authsource'] !== 'keycloak') return false;
      if (isset($iam_settings['access_token'])) {
        // check if access_token is valid
        $url = "{$iam_settings['server_url']}/realms/{$iam_settings['realm']}/protocol/openid-connect/token/introspect";
        $req = http_build_query(array(
          'token'    => $iam_settings['access_token'],
          'client_id'     => $iam_settings['client_id'],
          'client_secret' => $iam_settings['client_secret']
        ));
        $curl = curl_init();
        curl_setopt($curl, CURLOPT_URL, $url);
        curl_setopt($curl, CURLOPT_TIMEOUT, 7);
        curl_setopt($curl, CURLOPT_POST, 1);
        curl_setopt($curl, CURLOPT_POSTFIELDS, $req);
        curl_setopt($curl, CURLOPT_HTTPHEADER, array('Content-Type: application/x-www-form-urlencoded'));
        curl_setopt($curl, CURLOPT_RETURNTRANSFER, true);
        curl_setopt($curl, CURLOPT_TIMEOUT, 5);
        $res = json_decode(curl_exec($curl), true);
        $code = curl_getinfo($curl, CURLINFO_HTTP_CODE);
        curl_close ($curl);
        if ($code == 200 && $res['active'] == true) {
          // token is valid
          return $iam_settings['access_token'];
        }
      }

      $url = "{$iam_settings['server_url']}/realms/{$iam_settings['realm']}/protocol/openid-connect/token";
      $req = http_build_query(array(
        'grant_type'    => 'client_credentials',
        'client_id'     => $iam_settings['client_id'],
        'client_secret' => $iam_settings['client_secret']
      ));
      $curl = curl_init();
      curl_setopt($curl, CURLOPT_URL, $url);
      curl_setopt($curl, CURLOPT_TIMEOUT, 7);
      curl_setopt($curl, CURLOPT_POST, 1);
      curl_setopt($curl, CURLOPT_POSTFIELDS, $req);
      curl_setopt($curl, CURLOPT_HTTPHEADER, array('Content-Type: application/x-www-form-urlencoded'));
      curl_setopt($curl, CURLOPT_RETURNTRANSFER, true);
      curl_setopt($curl, CURLOPT_TIMEOUT, 5);
      $res = json_decode(curl_exec($curl), true);
      $code = curl_getinfo($curl, CURLINFO_HTTP_CODE);
      curl_close ($curl);
      if ($code != 200) {
        return false;
      }
      
      $stmt = $pdo->prepare("INSERT INTO identity_provider (`key`, `value`) VALUES (:key, :value) ON DUPLICATE KEY UPDATE `value` = VALUES(`value`);");
      $stmt->execute(array(
        ':key' => 'access_token',
        ':value' => $res['access_token']
      ));
      return $res['access_token'];
    break;
  }
}
function clear_session(){
  session_regenerate_id(true);
  session_unset();
  session_destroy();
  session_write_close();
}
function set_user_loggedin_session($user) {
  $_SESSION['mailcow_cc_username'] = $user;
  $_SESSION['mailcow_cc_role'] = 'user';
  $sogo_sso_pass = file_get_contents("/etc/sogo-sso/sogo-sso.pass");
  $_SESSION['sogo-sso-user-allowed'][] = $user;
  $_SESSION['sogo-sso-pass'] = $sogo_sso_pass;
  unset($_SESSION['pending_mailcow_cc_username']);
  unset($_SESSION['pending_mailcow_cc_role']);
  unset($_SESSION['pending_tfa_methods']);
}
function get_logs($application, $lines = false) {
  if ($lines === false) {
    $lines = $GLOBALS['LOG_LINES'] - 1;
  }
  elseif(is_numeric($lines) && $lines >= 1) {
    $lines = abs(intval($lines) - 1);
  }
  else {
    list ($from, $to) = explode('-', $lines);
    $from = intval($from);
    $to = intval($to);
    if ($from < 1 || $to < $from) { return false; }
  }
  global $redis;
  global $pdo;
  if ($_SESSION['mailcow_cc_role'] != "admin") {
    return false;
  }
  // SQL
  if ($application == "mailcow-ui") {
    if (isset($from) && isset($to)) {
      $stmt = $pdo->prepare("SELECT * FROM `logs` ORDER BY `id` DESC LIMIT :from, :to");
      $stmt->execute(array(
        ':from' => $from - 1,
        ':to' => $to
      ));
      $data = $stmt->fetchAll(PDO::FETCH_ASSOC);
    }
    else {
      $stmt = $pdo->prepare("SELECT * FROM `logs` ORDER BY `id` DESC LIMIT :lines");
      $stmt->execute(array(
        ':lines' => $lines + 1,
      ));
      $data = $stmt->fetchAll(PDO::FETCH_ASSOC);
    }
    if (is_array($data)) {
      return $data;
    }
  }
  if ($application == "sasl") {
    if (isset($from) && isset($to)) {
      $stmt = $pdo->prepare("SELECT * FROM `sasl_log` ORDER BY `datetime` DESC LIMIT :from, :to");
      $stmt->execute(array(
        ':from' => $from - 1,
        ':to' => $to
      ));
      $data = $stmt->fetchAll(PDO::FETCH_ASSOC);
    }
    else {
      $stmt = $pdo->prepare("SELECT * FROM `sasl_log` ORDER BY `datetime` DESC LIMIT :lines");
      $stmt->execute(array(
        ':lines' => $lines + 1,
      ));
      $data = $stmt->fetchAll(PDO::FETCH_ASSOC);
    }
    if (is_array($data)) {
      return $data;
    }
  }
  // Redis
  if ($application == "dovecot-mailcow") {
    if (isset($from) && isset($to)) {
      $data = $redis->lRange('DOVECOT_MAILLOG', $from - 1, $to - 1);
    }
    else {
      $data = $redis->lRange('DOVECOT_MAILLOG', 0, $lines);
    }
    if ($data) {
      foreach ($data as $json_line) {
        $data_array[] = json_decode($json_line, true);
      }
      return $data_array;
    }
  }
  if ($application == "cron-mailcow") {
    if (isset($from) && isset($to)) {
      $data = $redis->lRange('CRON_LOG', $from - 1, $to - 1);
    }
    else {
      $data = $redis->lRange('CRON_LOG', 0, $lines);
    }
    if ($data) {
      foreach ($data as $json_line) {
        $data_array[] = json_decode($json_line, true);
      }
      return $data_array;
    }
  }
  if ($application == "postfix-mailcow") {
    if (isset($from) && isset($to)) {
      $data = $redis->lRange('POSTFIX_MAILLOG', $from - 1, $to - 1);
    }
    else {
      $data = $redis->lRange('POSTFIX_MAILLOG', 0, $lines);
    }
    if ($data) {
      foreach ($data as $json_line) {
        $data_array[] = json_decode($json_line, true);
      }
      return $data_array;
    }
  }
  if ($application == "sogo-mailcow") {
    if (isset($from) && isset($to)) {
      $data = $redis->lRange('SOGO_LOG', $from - 1, $to - 1);
    }
    else {
      $data = $redis->lRange('SOGO_LOG', 0, $lines);
    }
    if ($data) {
      foreach ($data as $json_line) {
        $data_array[] = json_decode($json_line, true);
      }
      return $data_array;
    }
  }
  if ($application == "watchdog-mailcow") {
    if (isset($from) && isset($to)) {
      $data = $redis->lRange('WATCHDOG_LOG', $from - 1, $to - 1);
    }
    else {
      $data = $redis->lRange('WATCHDOG_LOG', 0, $lines);
    }
    if ($data) {
      foreach ($data as $json_line) {
        $data_array[] = json_decode($json_line, true);
      }
      return $data_array;
    }
  }
  if ($application == "acme-mailcow") {
    if (isset($from) && isset($to)) {
      $data = $redis->lRange('ACME_LOG', $from - 1, $to - 1);
    }
    else {
      $data = $redis->lRange('ACME_LOG', 0, $lines);
    }
    if ($data) {
      foreach ($data as $json_line) {
        $data_array[] = json_decode($json_line, true);
      }
      return $data_array;
    }
  }
  if ($application == "ratelimited") {
    if (isset($from) && isset($to)) {
      $data = $redis->lRange('RL_LOG', $from - 1, $to - 1);
    }
    else {
      $data = $redis->lRange('RL_LOG', 0, $lines);
    }
    if ($data) {
      foreach ($data as $json_line) {
        $data_array[] = json_decode($json_line, true);
      }
      return $data_array;
    }
  }
  if ($application == "api-mailcow") {
    if (isset($from) && isset($to)) {
      $data = $redis->lRange('API_LOG', $from - 1, $to - 1);
    }
    else {
      $data = $redis->lRange('API_LOG', 0, $lines);
    }
    if ($data) {
      foreach ($data as $json_line) {
        $data_array[] = json_decode($json_line, true);
      }
      return $data_array;
    }
  }
  if ($application == "netfilter-mailcow") {
    if (isset($from) && isset($to)) {
      $data = $redis->lRange('NETFILTER_LOG', $from - 1, $to - 1);
    }
    else {
      $data = $redis->lRange('NETFILTER_LOG', 0, $lines);
    }
    if ($data) {
      foreach ($data as $json_line) {
        $data_array[] = json_decode($json_line, true);
      }
      return $data_array;
    }
  }
  if ($application == "autodiscover-mailcow") {
    if (isset($from) && isset($to)) {
      $data = $redis->lRange('AUTODISCOVER_LOG', $from - 1, $to - 1);
    }
    else {
      $data = $redis->lRange('AUTODISCOVER_LOG', 0, $lines);
    }
    if ($data) {
      foreach ($data as $json_line) {
        $data_array[] = json_decode($json_line, true);
      }
      return $data_array;
    }
  }
  if ($application == "rspamd-history") {
    $curl = curl_init();
    curl_setopt($curl, CURLOPT_UNIX_SOCKET_PATH, '/var/lib/rspamd/rspamd.sock');
    if (!is_numeric($lines)) {
      list ($from, $to) = explode('-', $lines);
      curl_setopt($curl, CURLOPT_URL,"http://rspamd/history?from=" . intval($from) . "&to=" . intval($to));
    }
    else {
      curl_setopt($curl, CURLOPT_URL,"http://rspamd/history?to=" . intval($lines));
    }
    curl_setopt($curl, CURLOPT_RETURNTRANSFER, true);
    $history = curl_exec($curl);
    if (!curl_errno($curl)) {
      $data_array = json_decode($history, true);
      curl_close($curl);
      return $data_array['rows'];
    }
    curl_close($curl);
    return false;
  }
  if ($application == "rspamd-stats") {
    $curl = curl_init();
    curl_setopt($curl, CURLOPT_UNIX_SOCKET_PATH, '/var/lib/rspamd/rspamd.sock');
    curl_setopt($curl, CURLOPT_URL,"http://rspamd/stat");
    curl_setopt($curl, CURLOPT_RETURNTRANSFER, true);
    $stats = curl_exec($curl);
    if (!curl_errno($curl)) {
      $data_array = json_decode($stats, true);
      curl_close($curl);
      return $data_array;
    }
    curl_close($curl);
    return false;
  }
  return false;
}
function getGUID() {
  if (function_exists('com_create_guid')) {
    return com_create_guid();
  }
  mt_srand((double)microtime()*10000);//optional for php 4.2.0 and up.
  $charid = strtoupper(md5(uniqid(rand(), true)));
  $hyphen = chr(45);// "-"
  return substr($charid, 0, 8).$hyphen
        .substr($charid, 8, 4).$hyphen
        .substr($charid,12, 4).$hyphen
        .substr($charid,16, 4).$hyphen
        .substr($charid,20,12);
}
function solr_status() {
  $curl = curl_init();
  $endpoint = 'http://solr:8983/solr/admin/cores';
  $params = array(
    'action' => 'STATUS',
    'core' => 'dovecot-fts',
    'indexInfo' => 'true'
  );
  $url = $endpoint . '?' . http_build_query($params);
  curl_setopt($curl, CURLOPT_URL, $url);
  curl_setopt($curl, CURLOPT_RETURNTRANSFER, 1);
  curl_setopt($curl, CURLOPT_POST, 0);
  curl_setopt($curl, CURLOPT_TIMEOUT, 10);
  $response_core = curl_exec($curl);
  if ($response_core === false) {
    $err = curl_error($curl);
    curl_close($curl);
    return false;
  }
  else {
    curl_close($curl);
    $curl = curl_init();
    $status_core = json_decode($response_core, true);
    $url = 'http://solr:8983/solr/admin/info/system';
    curl_setopt($curl, CURLOPT_URL, $url);
    curl_setopt($curl, CURLOPT_RETURNTRANSFER, 1);
    curl_setopt($curl, CURLOPT_POST, 0);
    curl_setopt($curl, CURLOPT_TIMEOUT, 10);
    $response_sysinfo = curl_exec($curl);
    if ($response_sysinfo === false) {
      $err = curl_error($curl);
      curl_close($curl);
      return false;
    }
    else {
      curl_close($curl);
      $status_sysinfo = json_decode($response_sysinfo, true);
      $status = array_merge($status_core, $status_sysinfo);
      return (!empty($status['status']['dovecot-fts']) && !empty($status['jvm']['memory'])) ? $status : false;
    }
    return (!empty($status['status']['dovecot-fts'])) ? $status['status']['dovecot-fts'] : false;
  }
  return false;
}

function cleanupJS($ignore = '', $folder = '/tmp/*.js') {
  $now = time();
  foreach (glob($folder) as $filename) {
    if(strpos($filename, $ignore) !== false) {
      continue;
    }
    if (is_file($filename)) {
      if ($now - filemtime($filename) >= 60 * 60) {
        unlink($filename);
      }
    }
  }
}

function cleanupCSS($ignore = '', $folder = '/tmp/*.css') {
  $now = time();
  foreach (glob($folder) as $filename) {
    if(strpos($filename, $ignore) !== false) {
      continue;
    }
    if (is_file($filename)) {
      if ($now - filemtime($filename) >= 60 * 60) {
        unlink($filename);
      }
    }
  }
}

?>
<|MERGE_RESOLUTION|>--- conflicted
+++ resolved
@@ -1,3414 +1,3397 @@
-<?php
-use PHPMailer\PHPMailer\PHPMailer;
-use PHPMailer\PHPMailer\SMTP;
-use PHPMailer\PHPMailer\Exception;
-function is_valid_regex($exp) {
-  return @preg_match($exp, '') !== false;
-}
-function isset_has_content($var) {
-  if (isset($var) && $var != "") {
-    return true;
-  }
-  else {
-    return false;
-  }
-}
-function readable_random_string($length = 8) {
-  $string = '';
-  $vowels = array('a', 'e', 'i', 'o', 'u');
-  $consonants = array('b', 'c', 'd', 'f', 'g', 'h', 'j', 'k', 'l', 'm', 'n', 'p', 'r', 's', 't', 'v', 'w', 'x', 'y', 'z');
-  $max = $length / 2;
-  for ($i = 1; $i <= $max; $i++) {
-    $string .= $consonants[rand(0,19)];
-    $string .= $vowels[rand(0,4)];
-  }
-  return $string;
-}
-// Validates ips and cidrs
-function valid_network($network) {
-  if (filter_var($network, FILTER_VALIDATE_IP)) {
-    return true;
-  }
-  $parts = explode('/', $network);
-  if (count($parts) != 2) {
-    return false;
-  }
-  $ip = $parts[0];
-  $netmask = $parts[1];
-  if (!preg_match("/^\d+$/", $netmask)){
-    return false;
-  }
-  $netmask = intval($parts[1]);
-  if ($netmask < 0) {
-    return false;
-  }
-  if (filter_var($ip, FILTER_VALIDATE_IP, FILTER_FLAG_IPV4)) {
-    return $netmask <= 32;
-  }
-  if (filter_var($ip, FILTER_VALIDATE_IP, FILTER_FLAG_IPV6)) {
-    return $netmask <= 128;
-  }
-  return false;
-}
-function valid_hostname($hostname) {
-  return filter_var($hostname, FILTER_VALIDATE_DOMAIN, FILTER_FLAG_HOSTNAME);
-}
-// Thanks to https://stackoverflow.com/a/49373789
-// Validates exact ip matches and ip-in-cidr, ipv4 and ipv6
-function ip_acl($ip, $networks) {
-  foreach($networks as $network) {
-    if (filter_var($network, FILTER_VALIDATE_IP)) {
-      if ($ip == $network) {
-        return true;
-      }
-      else {
-        continue;
-      }
-    }
-    $ipb = inet_pton($ip);
-    $iplen = strlen($ipb);
-    if (strlen($ipb) < 4) {
-      continue;
-    }
-    $ar = explode('/', $network);
-    $ip1 = $ar[0];
-    $ip1b = inet_pton($ip1);
-    $ip1len = strlen($ip1b);
-    if ($ip1len != $iplen) {
-      continue;
-    }
-    if (count($ar)>1) {
-      $bits=(int)($ar[1]);
-    }
-    else {
-      $bits = $iplen * 8;
-    }
-    for ($c=0; $bits>0; $c++) {
-      $bytemask = ($bits < 8) ? 0xff ^ ((1 << (8-$bits))-1) : 0xff;
-      if (((ord($ipb[$c]) ^ ord($ip1b[$c])) & $bytemask) != 0) {
-        continue 2;
-      }
-      $bits-=8;
-    }
-    return true;
-  }
-  return false;
-}
-function hash_password($password) {
-  // default_pass_scheme is determined in vars.inc.php (or corresponding local file)
-  // in case default pass scheme is not defined, falling back to BLF-CRYPT.
-  global $default_pass_scheme;
-  $pw_hash = NULL;
-  // support pre-hashed passwords
-  if (preg_match('/^{(ARGON2I|ARGON2ID|BLF-CRYPT|CLEAR|CLEARTEXT|CRYPT|DES-CRYPT|LDAP-MD5|MD5|MD5-CRYPT|PBKDF2|PLAIN|PLAIN-MD4|PLAIN-MD5|PLAIN-TRUNC|PLAIN-TRUNC|SHA|SHA1|SHA256|SHA256-CRYPT|SHA512|SHA512-CRYPT|SMD5|SSHA|SSHA256|SSHA512)}/i', $password)) {
-    $pw_hash = $password;
-  }
-  else {
-    switch (strtoupper($default_pass_scheme)) {
-      case "SSHA":
-        $salt_str = bin2hex(openssl_random_pseudo_bytes(8));
-        $pw_hash = "{SSHA}".base64_encode(hash('sha1', $password . $salt_str, true) . $salt_str);
-        break;
-      case "SSHA256":
-        $salt_str = bin2hex(openssl_random_pseudo_bytes(8));
-        $pw_hash = "{SSHA256}".base64_encode(hash('sha256', $password . $salt_str, true) . $salt_str);
-        break;
-      case "SSHA512":
-        $salt_str = bin2hex(openssl_random_pseudo_bytes(8));
-        $pw_hash = "{SSHA512}".base64_encode(hash('sha512', $password . $salt_str, true) . $salt_str);
-        break;
-      case "BLF-CRYPT":
-      default:
-        $pw_hash = "{BLF-CRYPT}" . password_hash($password, PASSWORD_BCRYPT);
-        break;
-    }
-  }
-  return $pw_hash;
-}
-function password_complexity($_action, $_data = null) {
-  global $redis;
-  global $lang;
-  switch ($_action) {
-    case 'edit':
-      if ($_SESSION['mailcow_cc_role'] != "admin") {
-        $_SESSION['return'][] = array(
-          'type' => 'danger',
-          'log' => array(__FUNCTION__, $_action, $_data),
-          'msg' => 'access_denied'
-        );
-        return false;
-      }
-      $is_now = password_complexity('get');
-      if (!empty($is_now)) {
-        $length = (isset($_data['length']) && intval($_data['length']) >= 3) ? intval($_data['length']) : $is_now['length'];
-        $chars = (isset($_data['chars'])) ? intval($_data['chars']) : $is_now['chars'];
-        $lowerupper = (isset($_data['lowerupper'])) ? intval($_data['lowerupper']) : $is_now['lowerupper'];
-        $special_chars = (isset($_data['special_chars'])) ? intval($_data['special_chars']) : $is_now['special_chars'];
-        $numbers = (isset($_data['numbers'])) ? intval($_data['numbers']) : $is_now['numbers'];
-      }
-      try {
-        $redis->hMSet('PASSWD_POLICY', [
-          'length' => $length,
-          'chars' => $chars,
-          'special_chars' => $special_chars,
-          'lowerupper' => $lowerupper,
-          'numbers' => $numbers
-        ]);
-      }
-      catch (RedisException $e) {
-        $_SESSION['return'][] = array(
-          'type' => 'danger',
-          'log' => array(__FUNCTION__, $_action, $_data),
-          'msg' => array('redis_error', $e)
-        );
-        return false;
-      }
-      $_SESSION['return'][] = array(
-        'type' => 'success',
-        'log' => array(__FUNCTION__, $_action, $_data),
-        'msg' => 'password_policy_saved'
-      );
-    break;
-    case 'get':
-      try {
-        $length = $redis->hGet('PASSWD_POLICY', 'length');
-        $chars = $redis->hGet('PASSWD_POLICY', 'chars');
-        $special_chars = $redis->hGet('PASSWD_POLICY', 'special_chars');
-        $lowerupper = $redis->hGet('PASSWD_POLICY', 'lowerupper');
-        $numbers = $redis->hGet('PASSWD_POLICY', 'numbers');
-        return array(
-          'length' => $length,
-          'chars' => $chars,
-          'special_chars' => $special_chars,
-          'lowerupper' => $lowerupper,
-          'numbers' => $numbers
-        );
-      }
-      catch (RedisException $e) {
-        $_SESSION['return'][] = array(
-          'type' => 'danger',
-          'log' => array(__FUNCTION__, $_action, $_data),
-          'msg' => array('redis_error', $e)
-        );
-        return false;
-      }
-      return false;
-    break;
-    case 'html':
-      $policies = password_complexity('get');
-      foreach ($policies as $name => $value) {
-        if ($value != 0) {
-          $policy_text[] = sprintf($lang['admin']["password_policy_$name"], $value);
-        }
-      }
-      return '<p class="help-block small">- ' . implode('<br>- ', (array)$policy_text) . '</p>';
-    break;
-  }
-}
-function password_check($password1, $password2) {
-  $password_complexity = password_complexity('get');
-
-  if (empty($password1) || empty($password2)) {
-    $_SESSION['return'][] = array(
-      'type' => 'danger',
-      'log' => array(__FUNCTION__, $_action, $_type),
-      'msg' => 'password_complexity'
-    );
-    return false;
-  }
-
-  if ($password1 != $password2) {
-    $_SESSION['return'][] = array(
-      'type' => 'danger',
-      'log' => array(__FUNCTION__, $_action, $_type),
-      'msg' => 'password_mismatch'
-    );
-    return false;
-  }
-
-  $given_password['length'] = strlen($password1);
-  $given_password['special_chars'] = preg_match('/[^a-zA-Z\d]/', $password1);
-  $given_password['chars'] = preg_match('/[a-zA-Z]/',$password1);
-  $given_password['numbers'] = preg_match('/\d/', $password1);
-  $lower = strlen(preg_replace("/[^a-z]/", '', $password1));
-  $upper = strlen(preg_replace("/[^A-Z]/", '', $password1));
-  $given_password['lowerupper'] = ($lower > 0 && $upper > 0) ? true : false;
-
-  if (
-    ($given_password['length'] < $password_complexity['length']) ||
-    ($password_complexity['special_chars'] == 1 && (intval($given_password['special_chars']) != $password_complexity['special_chars'])) ||
-    ($password_complexity['chars'] == 1 && (intval($given_password['chars']) != $password_complexity['chars'])) ||
-    ($password_complexity['numbers'] == 1 && (intval($given_password['numbers']) != $password_complexity['numbers'])) ||
-    ($password_complexity['lowerupper'] == 1 && (intval($given_password['lowerupper']) != $password_complexity['lowerupper']))
-  ) {
-    $_SESSION['return'][] = array(
-      'type' => 'danger',
-      'log' => array(__FUNCTION__, $_action, $_type),
-      'msg' => 'password_complexity'
-    );
-    return false;
-  }
-
-  return true;
-}
-function last_login($action, $username, $sasl_limit_days = 7, $ui_offset = 1) {
-  global $pdo;
-  global $redis;
-  $sasl_limit_days = intval($sasl_limit_days);
-  switch ($action) {
-    case 'get':
-      if (filter_var($username, FILTER_VALIDATE_EMAIL) && hasMailboxObjectAccess($_SESSION['mailcow_cc_username'], $_SESSION['mailcow_cc_role'], $username)) {
-        $stmt = $pdo->prepare('SELECT `real_rip`, MAX(`datetime`) as `datetime`, `service`, `app_password`, MAX(`app_passwd`.`name`) as `app_password_name` FROM `sasl_log`
-          LEFT OUTER JOIN `app_passwd` on `sasl_log`.`app_password` = `app_passwd`.`id`
-          WHERE `username` = :username
-            AND HOUR(TIMEDIFF(NOW(), `datetime`)) < :sasl_limit_days
-              GROUP BY `real_rip`, `service`, `app_password`
-              ORDER BY `datetime` DESC;');
-        $stmt->execute(array(':username' => $username, ':sasl_limit_days' => ($sasl_limit_days * 24)));
-        $sasl = $stmt->fetchAll(PDO::FETCH_ASSOC);
-        foreach ($sasl as $k => $v) {
-          if (!filter_var($sasl[$k]['real_rip'], FILTER_VALIDATE_IP, FILTER_FLAG_NO_PRIV_RANGE | FILTER_FLAG_NO_RES_RANGE)) {
-            $sasl[$k]['real_rip'] = 'Web/EAS/Internal (' . $sasl[$k]['real_rip'] . ')';
-          }
-          elseif (filter_var($sasl[$k]['real_rip'], FILTER_VALIDATE_IP, FILTER_FLAG_NO_PRIV_RANGE | FILTER_FLAG_NO_RES_RANGE)) {
-            try {
-              $sasl[$k]['location'] = $redis->hGet('IP_SHORTCOUNTRY', $sasl[$k]['real_rip']);
-            }
-            catch (RedisException $e) {
-              $_SESSION['return'][] = array(
-                'type' => 'danger',
-                'log' => array(__FUNCTION__, $_action, $_data_log),
-                'msg' => array('redis_error', $e)
-              );
-              return false;
-            }
-            if (!$sasl[$k]['location']) {
-              $curl = curl_init();
-              curl_setopt($curl, CURLOPT_URL,"https://dfdata.bella.network/country/" . $sasl[$k]['real_rip']);
-              curl_setopt($curl, CURLOPT_RETURNTRANSFER, true);
-              curl_setopt($curl, CURLOPT_USERAGENT, 'Moocow');
-              curl_setopt($curl, CURLOPT_TIMEOUT, 5);
-              $ip_data = curl_exec($curl);
-              if (!curl_errno($curl)) {
-                $ip_data_array = json_decode($ip_data, true);
-                if ($ip_data_array !== false and !empty($ip_data_array['shortcountry'])) {
-                  $sasl[$k]['location'] = $ip_data_array['shortcountry'];
-                    try {
-                      $redis->hSet('IP_SHORTCOUNTRY', $sasl[$k]['real_rip'], $ip_data_array['shortcountry']);
-                    }
-                    catch (RedisException $e) {
-                      $_SESSION['return'][] = array(
-                        'type' => 'danger',
-                        'log' => array(__FUNCTION__, $_action, $_data_log),
-                        'msg' => array('redis_error', $e)
-                      );
-                      curl_close($curl);
-                      return false;
-                    }
-                }
-              }
-              curl_close($curl);
-            }
-          }
-        }
-      }
-      else {
-        $sasl = array();
-      }
-      if ($_SESSION['mailcow_cc_role'] == "admin" || $username == $_SESSION['mailcow_cc_username']) {
-        $stmt = $pdo->prepare('SELECT `remote`, `time` FROM `logs`
-          WHERE JSON_EXTRACT(`call`, "$[0]") = "check_login"
-            AND JSON_EXTRACT(`call`, "$[1]") = :username
-            AND `type` = "success" ORDER BY `time` DESC LIMIT 1 OFFSET :offset');
-        $stmt->execute(array(
-          ':username' => $username,
-          ':offset' => $ui_offset
-        ));
-        $ui = $stmt->fetch(PDO::FETCH_ASSOC);
-      }
-      else {
-        $ui = array();
-      }
-
-      return array('ui' => $ui, 'sasl' => $sasl);
-    break;
-    case 'reset':
-      if (filter_var($username, FILTER_VALIDATE_EMAIL) && hasMailboxObjectAccess($_SESSION['mailcow_cc_username'], $_SESSION['mailcow_cc_role'], $username)) {
-        $stmt = $pdo->prepare('DELETE FROM `sasl_log`
-          WHERE `username` = :username');
-        $stmt->execute(array(':username' => $username));
-      }
-      if ($_SESSION['mailcow_cc_role'] == "admin" || $username == $_SESSION['mailcow_cc_username']) {
-        $stmt = $pdo->prepare('DELETE FROM `logs`
-          WHERE JSON_EXTRACT(`call`, "$[0]") = "check_login"
-            AND JSON_EXTRACT(`call`, "$[1]") = :username
-            AND `type` = "success"');
-        $stmt->execute(array(':username' => $username));
-      }
-      return true;
-    break;
-  }
-
-}
-function flush_memcached() {
-  try {
-    $m = new Memcached();
-    $m->addServer('memcached', 11211);
-    $m->flush();
-  }
-  catch ( Exception $e ) {
-    // Dunno
-  }
-}
-function sys_mail($_data) {
-  if ($_SESSION['mailcow_cc_role'] != "admin") {
-    $_SESSION['return'][] =  array(
-      'type' => 'danger',
-      'log' => array(__FUNCTION__),
-      'msg' => 'access_denied'
-    );
-    return false;
-  }
-  $excludes = $_data['mass_exclude'];
-  $includes = $_data['mass_include'];
-  $mailboxes = array();
-  $mass_from = $_data['mass_from'];
-  $mass_text = $_data['mass_text'];
-  $mass_html = $_data['mass_html'];
-  $mass_subject = $_data['mass_subject'];
-  if (!filter_var($mass_from, FILTER_VALIDATE_EMAIL)) {
-    $_SESSION['return'][] =  array(
-      'type' => 'danger',
-      'log' => array(__FUNCTION__),
-      'msg' => 'from_invalid'
-    );
-    return false;
-  }
-  if (empty($mass_subject)) {
-    $_SESSION['return'][] =  array(
-      'type' => 'danger',
-      'log' => array(__FUNCTION__),
-      'msg' => 'subject_empty'
-    );
-    return false;
-  }
-  if (empty($mass_text)) {
-    $_SESSION['return'][] =  array(
-      'type' => 'danger',
-      'log' => array(__FUNCTION__),
-      'msg' => 'text_empty'
-    );
-    return false;
-  }
-  $domains = array_merge(mailbox('get', 'domains'), mailbox('get', 'alias_domains'));
-  foreach ($domains as $domain) {
-    foreach (mailbox('get', 'mailboxes', $domain) as $mailbox) {
-      $mailboxes[] = $mailbox;
-    }
-  }
-  if (!empty($includes)) {
-    $rcpts = array_intersect($mailboxes, $includes);
-  }
-  elseif (!empty($excludes)) {
-    $rcpts = array_diff($mailboxes, $excludes);
-  }
-  else {
-    $rcpts = $mailboxes;
-  }
-  if (!empty($rcpts)) {
-    ini_set('max_execution_time', 0);
-    ini_set('max_input_time', 0);
-    $mail = new PHPMailer;
-    $mail->Timeout = 10;
-    $mail->SMTPOptions = array(
-      'ssl' => array(
-        'verify_peer' => false,
-        'verify_peer_name' => false,
-        'allow_self_signed' => true
-      )
-    );
-    $mail->isSMTP();
-    $mail->Host = 'dovecot-mailcow';
-    $mail->SMTPAuth = false;
-    $mail->Port = 24;
-    $mail->setFrom($mass_from);
-    $mail->Subject = $mass_subject;
-    $mail->CharSet ="UTF-8";
-    if (!empty($mass_html)) {
-      $mail->Body = $mass_html;
-      $mail->AltBody = $mass_text;
-    }
-    else {
-      $mail->Body = $mass_text;
-    }
-    $mail->XMailer = 'MooMassMail';
-    foreach ($rcpts as $rcpt) {
-      $mail->AddAddress($rcpt);
-      if (!$mail->send()) {
-        $_SESSION['return'][] =  array(
-          'type' => 'warning',
-          'log' => array(__FUNCTION__),
-          'msg' => 'Mailer error (RCPT "' . htmlspecialchars($rcpt) . '"): ' . str_replace('https://github.com/PHPMailer/PHPMailer/wiki/Troubleshooting', '', $mail->ErrorInfo)
-        );
-      }
-      $mail->ClearAllRecipients();
-    }
-  }
-  $_SESSION['return'][] =  array(
-    'type' => 'success',
-    'log' => array(__FUNCTION__),
-    'msg' => 'Mass mail job completed, sent ' . count($rcpts) . ' mails'
-  );
-}
-function logger($_data = false) {
-  /*
-  logger() will be called as last function
-  To manually log a message, logger needs to be called like below.
-
-  logger(array(
-    'return' => array(
-      array(
-        'type' => 'danger',
-        'log' => array(__FUNCTION__),
-        'msg' => $err
-      )
-    )
-  ));
-
-  These messages will not be printed as alert box.
-  To do so, push them to $_SESSION['return'] and do not call logger as they will be included automatically:
-
-  $_SESSION['return'][] =  array(
-    'type' => 'danger',
-    'log' => array(__FUNCTION__, $user, '*'),
-    'msg' => $err
-  );
-  */
-  global $pdo;
-  if (!$_data) {
-    $_data = $_SESSION;
-  }
-  if (!empty($_data['return'])) {
-    $task = substr(strtoupper(md5(uniqid(rand(), true))), 0, 6);
-    foreach ($_data['return'] as $return) {
-      $type = $return['type'];
-      $msg = null;
-      if (isset($return['msg'])) {
-        $msg = json_encode($return['msg'], JSON_UNESCAPED_UNICODE);
-      }
-      $call = null;
-      if (isset($return['log'])) {
-        $call = json_encode($return['log'], JSON_UNESCAPED_UNICODE);
-      }
-      if (!empty($_SESSION["dual-login"]["username"])) {
-        $user = $_SESSION["dual-login"]["username"] . ' => ' . $_SESSION['mailcow_cc_username'];
-        $role = $_SESSION["dual-login"]["role"] . ' => ' . $_SESSION['mailcow_cc_role'];
-      }
-      elseif (!empty($_SESSION['mailcow_cc_username'])) {
-        $user = $_SESSION['mailcow_cc_username'];
-        $role = $_SESSION['mailcow_cc_role'];
-      }
-      else {
-        $user = 'unauthenticated';
-        $role = 'unauthenticated';
-      }
-      // We cannot log when logs is missing...
-      try {
-        $stmt = $pdo->prepare("INSERT INTO `logs` (`type`, `task`, `msg`, `call`, `user`, `role`, `remote`, `time`) VALUES
-          (:type, :task, :msg, :call, :user, :role, :remote, UNIX_TIMESTAMP())");
-        $stmt->execute(array(
-          ':type' => $type,
-          ':task' => $task,
-          ':call' => $call,
-          ':msg' => $msg,
-          ':user' => $user,
-          ':role' => $role,
-          ':remote' => get_remote_ip()
-        ));
-      }
-      catch (PDOException $e) {
-        # handle the exception here, as the exception handler function results in a white page
-        error_log($e->getMessage(), 0);
-      }
-    }
-  }
-  else {
-    return true;
-  }
-}
-function hasDomainAccess($username, $role, $domain) {
-  global $pdo;
-  if (!filter_var($username, FILTER_VALIDATE_EMAIL) && !ctype_alnum(str_replace(array('_', '.', '-'), '', $username))) {
-    return false;
-  }
-  if (empty($domain) || !is_valid_domain_name($domain)) {
-    return false;
-  }
-  if ($role != 'admin' && $role != 'domainadmin') {
-    return false;
-  }
-  if ($role == 'admin') {
-    $stmt = $pdo->prepare("SELECT `domain` FROM `domain`
-      WHERE `domain` = :domain");
-    $stmt->execute(array(':domain' => $domain));
-    $num_results = count($stmt->fetchAll(PDO::FETCH_ASSOC));
-    $stmt = $pdo->prepare("SELECT `alias_domain` FROM `alias_domain`
-      WHERE `alias_domain` = :domain");
-    $stmt->execute(array(':domain' => $domain));
-    $num_results = $num_results + count($stmt->fetchAll(PDO::FETCH_ASSOC));
-    if ($num_results != 0) {
-      return true;
-    }
-  }
-  elseif ($role == 'domainadmin') {
-    $stmt = $pdo->prepare("SELECT `domain` FROM `domain_admins`
-    WHERE (
-      `active`='1'
-      AND `username` = :username
-      AND (`domain` = :domain1 OR `domain` = (SELECT `target_domain` FROM `alias_domain` WHERE `alias_domain` = :domain2))
-    )");
-    $stmt->execute(array(':username' => $username, ':domain1' => $domain, ':domain2' => $domain));
-    $num_results = count($stmt->fetchAll(PDO::FETCH_ASSOC));
-    if (!empty($num_results)) {
-      return true;
-    }
-  }
-  return false;
-}
-function hasMailboxObjectAccess($username, $role, $object) {
-  global $pdo;
-  if (empty($username) || empty($role) || empty($object)) {
-    return false;
-  }
-  if (!filter_var(html_entity_decode(rawurldecode($username)), FILTER_VALIDATE_EMAIL) && !ctype_alnum(str_replace(array('_', '.', '-'), '', $username))) {
-    return false;
-  }
-  if ($role != 'admin' && $role != 'domainadmin' && $role != 'user') {
-    return false;
-  }
-  if ($username == $object) {
-    return true;
-  }
-  $stmt = $pdo->prepare("SELECT `domain` FROM `mailbox` WHERE `username` = :object");
-  $stmt->execute(array(':object' => $object));
-  $row = $stmt->fetch(PDO::FETCH_ASSOC);
-  if (isset($row['domain']) && hasDomainAccess($username, $role, $row['domain'])) {
-    return true;
-  }
-  return false;
-}
-// does also verify mailboxes as a mailbox is a alias == goto
-function hasAliasObjectAccess($username, $role, $object) {
-  global $pdo;
-  if (empty($username) || empty($role) || empty($object)) {
-    return false;
-  }
-  if (!filter_var(html_entity_decode(rawurldecode($username)), FILTER_VALIDATE_EMAIL) && !ctype_alnum(str_replace(array('_', '.', '-'), '', $username))) {
-    return false;
-  }
-  if ($role != 'admin' && $role != 'domainadmin' && $role != 'user') {
-    return false;
-  }
-  $stmt = $pdo->prepare("SELECT `domain` FROM `alias` WHERE `address` = :object");
-  $stmt->execute(array(':object' => $object));
-  $row = $stmt->fetch(PDO::FETCH_ASSOC);
-  if (isset($row['domain']) && hasDomainAccess($username, $role, $row['domain'])) {
-    return true;
-  }
-  return false;
-}
-function pem_to_der($pem_key) {
-  // Need to remove BEGIN/END PUBLIC KEY
-  $lines = explode("\n", trim($pem_key));
-  unset($lines[count($lines)-1]);
-  unset($lines[0]);
-  return base64_decode(implode('', $lines));
-}
-function expand_ipv6($ip) {
-  $hex = unpack("H*hex", inet_pton($ip));
-  $ip = substr(preg_replace("/([A-f0-9]{4})/", "$1:", $hex['hex']), 0, -1);
-  return $ip;
-}
-function generate_tlsa_digest($hostname, $port, $starttls = null) {
-  if (!is_valid_domain_name($hostname)) {
-    return "Not a valid hostname";
-  }
-  if (empty($starttls)) {
-    $context = stream_context_create(array("ssl" => array("capture_peer_cert" => true, 'verify_peer' => false, 'verify_peer_name' => false, 'allow_self_signed' => true)));
-    $stream = stream_socket_client('ssl://' . $hostname . ':' . $port, $error_nr, $error_msg, 5, STREAM_CLIENT_CONNECT, $context);
-    if (!$stream) {
-      $error_msg = isset($error_msg) ? $error_msg : '-';
-      return $error_nr . ': ' . $error_msg;
-    }
-  }
-  else {
-    $stream = stream_socket_client('tcp://' . $hostname . ':' . $port, $error_nr, $error_msg, 5);
-    if (!$stream) {
-      return $error_nr . ': ' . $error_msg;
-    }
-    $banner = fread($stream, 512 );
-    if (preg_match("/^220/i", $banner)) { // SMTP
-      fwrite($stream,"HELO tlsa.generator.local\r\n");
-      fread($stream, 512);
-      fwrite($stream,"STARTTLS\r\n");
-      fread($stream, 512);
-    }
-    elseif (preg_match("/imap.+starttls/i", $banner)) { // IMAP
-      fwrite($stream,"A1 STARTTLS\r\n");
-      fread($stream, 512);
-    }
-    elseif (preg_match("/^\+OK/", $banner)) { // POP3
-      fwrite($stream,"STLS\r\n");
-      fread($stream, 512);
-    }
-    elseif (preg_match("/^OK/m", $banner)) { // Sieve
-      fwrite($stream,"STARTTLS\r\n");
-      fread($stream, 512);
-    }
-    else {
-      return 'Unknown banner: "' . htmlspecialchars(trim($banner)) . '"';
-    }
-    // Upgrade connection
-    stream_set_blocking($stream, true);
-    stream_context_set_option($stream, 'ssl', 'capture_peer_cert', true);
-    stream_context_set_option($stream, 'ssl', 'verify_peer', false);
-    stream_context_set_option($stream, 'ssl', 'verify_peer_name', false);
-    stream_context_set_option($stream, 'ssl', 'allow_self_signed', true);
-    stream_socket_enable_crypto($stream, true, STREAM_CRYPTO_METHOD_ANY_CLIENT);
-    stream_set_blocking($stream, false);
-  }
-  $params = stream_context_get_params($stream);
-  if (!empty($params['options']['ssl']['peer_certificate'])) {
-    $key_resource = openssl_pkey_get_public($params['options']['ssl']['peer_certificate']);
-    // We cannot get ['rsa']['n'], the binary data would contain BEGIN/END PUBLIC KEY
-    $key_data = openssl_pkey_get_details($key_resource)['key'];
-    return '3 1 1 ' . openssl_digest(pem_to_der($key_data), 'sha256');
-  }
-  else {
-    return 'Error: Cannot read peer certificate';
-  }
-}
-function alertbox_log_parser($_data) {
-  global $lang;
-  if (isset($_data['return'])) {
-    foreach ($_data['return'] as $return) {
-      // Get type
-      $type = $return['type'];
-      // If a lang[type][msg] string exists, use it as message
-      if (isset($return['type']) && isset($return['msg']) && !is_array($return['msg'])) {
-        if (isset($lang[$return['type']][$return['msg']])) {
-          $msg = $lang[$return['type']][$return['msg']];
-        }
-        else {
-          $msg = $return['msg'];
-        }
-      }
-      // If msg is an array, use first element as language string and run printf on it with remaining array elements
-      elseif (is_array($return['msg'])) {
-        $msg = array_shift($return['msg']);
-        $msg = vsprintf(
-          $lang[$return['type']][$msg],
-          $return['msg']
-        );
-      }
-      else {
-        $msg = '-';
-      }
-      $log_array[] = array('msg' => $msg, 'type' => json_encode($type));
-    }
-    if (!empty($log_array)) {
-      return $log_array;
-    }
-  }
-  return false;
-}
-function verify_salted_hash($hash, $password, $algo, $salt_length) {
-  // Decode hash
-  $dhash = base64_decode($hash);
-  // Get first n bytes of binary which equals a SSHA hash
-  $ohash = substr($dhash, 0, $salt_length);
-  // Remove SSHA hash from decoded hash to get original salt string
-  $osalt = str_replace($ohash, '', $dhash);
-  // Check single salted SSHA hash against extracted hash
-  if (hash_equals(hash($algo, $password . $osalt, true), $ohash)) {
-    return true;
-  }
-  return false;
-}
-function verify_hash($hash, $password) {
-  if (preg_match('/^{(.+)}(.+)/i', $hash, $hash_array)) {
-    $scheme = strtoupper($hash_array[1]);
-    $hash = $hash_array[2];
-    switch ($scheme) {
-      case "ARGON2I":
-      case "ARGON2ID":
-      case "BLF-CRYPT":
-      case "CRYPT":
-      case "DES-CRYPT":
-      case "MD5-CRYPT":
-      case "MD5":
-      case "SHA256-CRYPT":
-      case "SHA512-CRYPT":
-        return password_verify($password, $hash);
-
-      case "CLEAR":
-      case "CLEARTEXT":
-      case "PLAIN":
-        return $password == $hash;
-
-      case "LDAP-MD5":
-        $hash = base64_decode($hash);
-        return hash_equals(hash('md5', $password, true), $hash);
-
-      case "PBKDF2":
-        $components = explode('$', $hash);
-        $salt = $components[2];
-        $rounds = $components[3];
-        $hash = $components[4];
-        return hash_equals(hash_pbkdf2('sha1', $password, $salt, $rounds), $hash);
-
-      case "PLAIN-MD4":
-        return hash_equals(hash('md4', $password), $hash);
-
-      case "PLAIN-MD5":
-        return md5($password) == $hash;
-
-      case "PLAIN-TRUNC":
-        $components = explode('-', $hash);
-        if (count($components) > 1) {
-          $trunc_len = $components[0];
-          $trunc_password = $components[1];
-
-          return substr($password, 0, $trunc_len) == $trunc_password;
-        } else {
-          return $password == $hash;
-        }
-
-      case "SHA":
-      case "SHA1":
-      case "SHA256":
-      case "SHA512":
-        // SHA is an alias for SHA1
-        $scheme = $scheme == "SHA" ? "sha1" : strtolower($scheme);
-        $hash = base64_decode($hash);
-        return hash_equals(hash($scheme, $password, true), $hash);
-
-      case "SMD5":
-        return verify_salted_hash($hash, $password, 'md5', 16);
-
-      case "SSHA":
-        return verify_salted_hash($hash, $password, 'sha1', 20);
-
-      case "SSHA256":
-        return verify_salted_hash($hash, $password, 'sha256', 32);
-
-      case "SSHA512":
-        return verify_salted_hash($hash, $password, 'sha512', 64);
-
-      default:
-        return false;
-    }
-  }
-  return false;
-}
-function formatBytes($size, $precision = 2) {
-  if(!is_numeric($size)) {
-    return "0";
-  }
-  $base = log($size, 1024);
-  $suffixes = array(' Byte', ' KiB', ' MiB', ' GiB', ' TiB');
-  if ($size == "0") {
-    return "0";
-  }
-  return round(pow(1024, $base - floor($base)), $precision) . $suffixes[floor($base)];
-}
-function update_sogo_static_view($mailbox = null) {
-  if (getenv('SKIP_SOGO') == "y") {
-    return true;
-  }
-  global $pdo;
-  global $lang;
-
-  $mailbox_exists = false;
-  if ($mailbox !== null) {
-    // Check if the mailbox exists
-    $stmt = $pdo->prepare("SELECT username FROM mailbox WHERE username = :mailbox AND active = '1'");
-    $stmt->execute(array(':mailbox' => $mailbox));
-    $row = $stmt->fetch(PDO::FETCH_ASSOC);  
-    if ($row){
-      $mailbox_exists = true;
-    }
-  }
-
-  // generate random password for sogo to deny direct login
-  $random_password = base64_encode(openssl_random_pseudo_bytes(24));
-  $random_salt = base64_encode(openssl_random_pseudo_bytes(16));
-  $random_hash = '{SSHA256}' . base64_encode(hash('sha256', base64_decode($password) . $salt, true) . $salt);
-  
-  $subquery = "GROUP BY mailbox.username";
-  if ($mailbox_exists) {
-    $subquery = "AND mailbox.username = :mailbox";
-  }
-  $query = "INSERT INTO _sogo_static_view (`c_uid`, `domain`, `c_name`, `c_password`, `c_cn`, `mail`, `aliases`, `ad_aliases`, `ext_acl`, `kind`, `multiple_bookings`)
-      SELECT
-        mailbox.username,
-        mailbox.domain,
-        mailbox.username,
-        :random_hash,
-        mailbox.name,
-        mailbox.username,
-        IFNULL(GROUP_CONCAT(ga.aliases ORDER BY ga.aliases SEPARATOR ' '), ''),
-        IFNULL(gda.ad_alias, ''),
-        IFNULL(external_acl.send_as_acl, ''),
-        mailbox.kind,
-        mailbox.multiple_bookings
-      FROM
-        mailbox
-        LEFT OUTER JOIN grouped_mail_aliases ga ON ga.username REGEXP CONCAT('(^|,)', mailbox.username, '($|,)')
-        LEFT OUTER JOIN grouped_domain_alias_address gda ON gda.username = mailbox.username
-        LEFT OUTER JOIN grouped_sender_acl_external external_acl ON external_acl.username = mailbox.username
-      WHERE
-        mailbox.active = '1'
-        $subquery
-      ON DUPLICATE KEY UPDATE
-        `domain` = VALUES(`domain`),
-        `c_name` = VALUES(`c_name`),
-        `c_password` = VALUES(`c_password`),
-        `c_cn` = VALUES(`c_cn`),
-        `mail` = VALUES(`mail`),
-        `aliases` = VALUES(`aliases`),
-        `ad_aliases` = VALUES(`ad_aliases`),
-        `ext_acl` = VALUES(`ext_acl`),
-        `kind` = VALUES(`kind`),
-        `multiple_bookings` = VALUES(`multiple_bookings`)";
-
-  
-  if ($mailbox_exists) {
-    $stmt = $pdo->prepare($query);
-    $stmt->execute(array(
-      ':random_hash' => $random_hash,
-      ':mailbox' => $mailbox
-    ));
-  } else {
-    $stmt = $pdo->prepare($query);
-    $stmt->execute(array(
-      ':random_hash' => $random_hash
-    ));
-  }
-  
-  $stmt = $pdo->query("DELETE FROM _sogo_static_view WHERE `c_uid` NOT IN (SELECT `username` FROM `mailbox` WHERE `active` = '1');");
-  
-  flush_memcached();
-}
-function edit_user_account($_data) {
-  global $lang;
-  global $pdo;
-
-  $_data_log = $_data;
-  !isset($_data_log['user_new_pass']) ?: $_data_log['user_new_pass'] = '*';
-  !isset($_data_log['user_new_pass2']) ?: $_data_log['user_new_pass2'] = '*';
-  !isset($_data_log['user_old_pass']) ?: $_data_log['user_old_pass'] = '*';
-
-  $username = $_SESSION['mailcow_cc_username'];
-  $role = $_SESSION['mailcow_cc_role'];
-  $password_old = $_data['user_old_pass'];
-  $pw_recovery_email = $_data['pw_recovery_email'];
-
-  if (filter_var($username, FILTER_VALIDATE_EMAIL === false) || $role != 'user') {
-    $_SESSION['return'][] =  array(
-      'type' => 'danger',
-      'log' => array(__FUNCTION__, $_data_log),
-      'msg' => 'access_denied'
-    );
-    return false;
-  }
-<<<<<<< HEAD
-  $stmt = $pdo->prepare("SELECT `password` FROM `mailbox`
-      WHERE `kind` NOT REGEXP 'location|thing|group'
-        AND `username` = :user AND authsource = 'mailcow'");
-  $stmt->execute(array(':user' => $username));
-  $row = $stmt->fetch(PDO::FETCH_ASSOC);
-  if (!verify_hash($row['password'], $password_old)) {
-    $_SESSION['return'][] =  array(
-      'type' => 'danger',
-      'log' => array(__FUNCTION__, $_data_log),
-      'msg' => 'access_denied'
-    );
-    return false;
-  }
-  if (!empty($_data['user_new_pass']) && !empty($_data['user_new_pass2'])) {
-=======
-
-  // edit password
-  if (!empty($password_old) && !empty($_data['user_new_pass']) && !empty($_data['user_new_pass2'])) {
-    $stmt = $pdo->prepare("SELECT `password` FROM `mailbox`
-        WHERE `kind` NOT REGEXP 'location|thing|group'
-          AND `username` = :user");
-    $stmt->execute(array(':user' => $username));
-    $row = $stmt->fetch(PDO::FETCH_ASSOC);
-  
-    if (!verify_hash($row['password'], $password_old)) {
-      $_SESSION['return'][] =  array(
-        'type' => 'danger',
-        'log' => array(__FUNCTION__, $_data_log),
-        'msg' => 'access_denied'
-      );
-      return false;
-    }
-  
->>>>>>> 74b4097e
-    $password_new = $_data['user_new_pass'];
-    $password_new2  = $_data['user_new_pass2'];
-    if (password_check($password_new, $password_new2) !== true) {
-      return false;
-    }
-    $password_hashed = hash_password($password_new);
-    $stmt = $pdo->prepare("UPDATE `mailbox` SET `password` = :password_hashed,
-      `attributes` = JSON_SET(`attributes`, '$.force_pw_update', '0'),
-      `attributes` = JSON_SET(`attributes`, '$.passwd_update', NOW())
-        WHERE `username` = :username AND authsource = 'mailcow'");
-    $stmt->execute(array(
-      ':password_hashed' => $password_hashed,
-      ':username' => $username
-    ));
-  
-    update_sogo_static_view();
-  }
-  // edit password recovery email
-  elseif (isset($pw_recovery_email)) {
-    if (!isset($_SESSION['acl']['pw_reset']) || $_SESSION['acl']['pw_reset'] != "1" ) {
-      $_SESSION['return'][] = array(
-        'type' => 'danger',
-        'log' => array(__FUNCTION__, $_action, $_type, $_data_log, $_attr),
-        'msg' => 'access_denied'
-      );
-      return false;
-    }
-
-    $pw_recovery_email = (!filter_var($pw_recovery_email, FILTER_VALIDATE_EMAIL)) ? '' : $pw_recovery_email;
-    $stmt = $pdo->prepare("UPDATE `mailbox` SET `attributes` = JSON_SET(`attributes`, '$.recovery_email', :recovery_email)
-      WHERE `username` = :username");
-    $stmt->execute(array(
-      ':recovery_email' => $pw_recovery_email,
-      ':username' => $username
-    ));
-  }
-
-  $_SESSION['return'][] =  array(
-    'type' => 'success',
-    'log' => array(__FUNCTION__, $_data_log),
-    'msg' => array('mailbox_modified', htmlspecialchars($username))
-  );
-}
-function user_get_alias_details($username) {
-  global $pdo;
-  global $lang;
-  $data['direct_aliases'] = array();
-  $data['shared_aliases'] = array();
-  if ($_SESSION['mailcow_cc_role'] == "user") {
-    $username = $_SESSION['mailcow_cc_username'];
-  }
-  if (!filter_var($username, FILTER_VALIDATE_EMAIL)) {
-    return false;
-  }
-  if (!hasMailboxObjectAccess($username, $_SESSION['mailcow_cc_role'], $username)) {
-    return false;
-  }
-  $data['address'] = $username;
-  $stmt = $pdo->prepare("SELECT `address` AS `shared_aliases`, `public_comment` FROM `alias`
-    WHERE `goto` REGEXP :username_goto
-    AND `address` NOT LIKE '@%'
-    AND `goto` != :username_goto2
-    AND `address` != :username_address");
-  $stmt->execute(array(
-    ':username_goto' => '(^|,)'.$username.'($|,)',
-    ':username_goto2' => $username,
-    ':username_address' => $username
-    ));
-  $run = $stmt->fetchAll(PDO::FETCH_ASSOC);
-  while ($row = array_shift($run)) {
-    $data['shared_aliases'][$row['shared_aliases']]['public_comment'] = htmlspecialchars($row['public_comment']);
-    //$data['shared_aliases'][] = $row['shared_aliases'];
-  }
-
-  $stmt = $pdo->prepare("SELECT `address` AS `direct_aliases`, `public_comment` FROM `alias`
-    WHERE `goto` = :username_goto
-    AND `address` NOT LIKE '@%'
-    AND `address` != :username_address");
-  $stmt->execute(
-    array(
-    ':username_goto' => $username,
-    ':username_address' => $username
-  ));
-  $run = $stmt->fetchAll(PDO::FETCH_ASSOC);
-  while ($row = array_shift($run)) {
-    $data['direct_aliases'][$row['direct_aliases']]['public_comment'] = htmlspecialchars($row['public_comment']);
-  }
-  $stmt = $pdo->prepare("SELECT CONCAT(local_part, '@', alias_domain) AS `ad_alias`, `alias_domain` FROM `mailbox`
-    LEFT OUTER JOIN `alias_domain` on `target_domain` = `domain`
-      WHERE `username` = :username ;");
-  $stmt->execute(array(':username' => $username));
-  $run = $stmt->fetchAll(PDO::FETCH_ASSOC);
-  while ($row = array_shift($run)) {
-    if (empty($row['ad_alias'])) {
-      continue;
-    }
-    $data['direct_aliases'][$row['ad_alias']]['public_comment'] = $lang['add']['alias_domain'];
-    $data['alias_domains'][] = $row['alias_domain'];
-  }
-  $stmt = $pdo->prepare("SELECT IFNULL(GROUP_CONCAT(`send_as` SEPARATOR ', '), '') AS `send_as` FROM `sender_acl` WHERE `logged_in_as` = :username AND `send_as` NOT LIKE '@%';");
-  $stmt->execute(array(':username' => $username));
-  $run = $stmt->fetchAll(PDO::FETCH_ASSOC);
-  while ($row = array_shift($run)) {
-    $data['aliases_also_send_as'] = $row['send_as'];
-  }
-  $stmt = $pdo->prepare("SELECT CONCAT_WS(', ', IFNULL(GROUP_CONCAT(DISTINCT `send_as` SEPARATOR ', '), ''), GROUP_CONCAT(DISTINCT CONCAT('@',`alias_domain`) SEPARATOR ', ')) AS `send_as` FROM `sender_acl` LEFT JOIN `alias_domain` ON `alias_domain`.`target_domain` =  TRIM(LEADING '@' FROM `send_as`) WHERE `logged_in_as` = :username AND `send_as` LIKE '@%';");
-  $stmt->execute(array(':username' => $username));
-  $run = $stmt->fetchAll(PDO::FETCH_ASSOC);
-  while ($row = array_shift($run)) {
-    $data['aliases_send_as_all'] = $row['send_as'];
-  }
-  $stmt = $pdo->prepare("SELECT IFNULL(GROUP_CONCAT(`address` SEPARATOR ', '), '') as `address` FROM `alias` WHERE `goto` REGEXP :username AND `address` LIKE '@%';");
-  $stmt->execute(array(':username' => '(^|,)'.$username.'($|,)'));
-  $run = $stmt->fetchAll(PDO::FETCH_ASSOC);
-  while ($row = array_shift($run)) {
-    $data['is_catch_all'] = $row['address'];
-  }
-  return $data;
-}
-function is_valid_domain_name($domain_name) {
-  if (empty($domain_name)) {
-    return false;
-  }
-  $domain_name = idn_to_ascii($domain_name, 0, INTL_IDNA_VARIANT_UTS46);
-  return (preg_match("/^([a-z\d](-*[a-z\d])*)(\.([a-z\d](-*[a-z\d])*))*$/i", $domain_name)
-       && preg_match("/^.{1,253}$/", $domain_name)
-       && preg_match("/^[^\.]{1,63}(\.[^\.]{1,63})*$/", $domain_name));
-}
-function set_tfa($_data) {
-  global $pdo;
-  global $yubi;
-  global $tfa;
-  $_data_log = $_data;
-  $access_denied = null;
-  !isset($_data_log['confirm_password']) ?: $_data_log['confirm_password'] = '*';
-  $username = $_SESSION['mailcow_cc_username'];
-
-  // check for empty user and role
-  if (!isset($_SESSION['mailcow_cc_role']) || empty($username)) $access_denied = true;
-
-  // check admin confirm password
-  if ($access_denied === null) {
-    $stmt = $pdo->prepare("SELECT `password` FROM `admin`
-        WHERE `username` = :username");
-    $stmt->execute(array(':username' => $username));
-    $row = $stmt->fetch(PDO::FETCH_ASSOC);
-    if ($row) {
-      if (!verify_hash($row['password'], $_data["confirm_password"])) $access_denied = true;
-      else $access_denied = false;
-    }
-  }
-
-  // check mailbox confirm password
-  if ($access_denied === null) {
-    $stmt = $pdo->prepare("SELECT `password`, `authsource` FROM `mailbox`
-        WHERE `username` = :username");
-    $stmt->execute(array(':username' => $username));
-    $row = $stmt->fetch(PDO::FETCH_ASSOC);
-    if ($row) {
-      if ($row['authsource'] == 'ldap'){
-        $iam_settings = identity_provider('get');
-        if (!ldap_mbox_login($username, $_data["confirm_password"], $iam_settings)) $access_denied = true;
-        else $access_denied = false;
-      } else {
-        if (!verify_hash($row['password'], $_data["confirm_password"])) $access_denied = true;
-        else $access_denied = false;
-      }
-    }
-  }
-
-  // set access_denied error
-  if ($access_denied){
-    $_SESSION['return'][] =  array(
-      'type' => 'danger',
-      'log' => array(__FUNCTION__, $_data_log),
-      'msg' => 'access_denied'
-    );
-    return false;
-  }
-
-  switch ($_data["tfa_method"]) {
-    case "yubi_otp":
-      $key_id = (!isset($_data["key_id"])) ? 'unidentified' : $_data["key_id"];
-      $yubico_id = $_data['yubico_id'];
-      $yubico_key = $_data['yubico_key'];
-      $yubi = new Auth_Yubico($yubico_id, $yubico_key);
-      if (!$yubi) {
-        $_SESSION['return'][] =  array(
-          'type' => 'danger',
-          'log' => array(__FUNCTION__, $_data_log),
-          'msg' => 'access_denied'
-        );
-        return false;
-      }
-      if (!ctype_alnum($_data["otp_token"]) || strlen($_data["otp_token"]) != 44) {
-        $_SESSION['return'][] =  array(
-          'type' => 'danger',
-          'log' => array(__FUNCTION__, $_data_log),
-          'msg' => 'tfa_token_invalid'
-        );
-        return false;
-      }
-      $yauth = $yubi->verify($_data["otp_token"]);
-      if (PEAR::isError($yauth)) {
-        $_SESSION['return'][] =  array(
-          'type' => 'danger',
-          'log' => array(__FUNCTION__, $_data_log),
-          'msg' => array('yotp_verification_failed', $yauth->getMessage())
-        );
-        return false;
-      }
-      try {
-        // We could also do a modhex translation here
-        $yubico_modhex_id = substr($_data["otp_token"], 0, 12);
-        $stmt = $pdo->prepare("DELETE FROM `tfa`
-          WHERE `username` = :username
-            AND (`authmech` = 'yubi_otp' AND `secret` LIKE :modhex)");
-        $stmt->execute(array(':username' => $username, ':modhex' => '%' . $yubico_modhex_id));
-        $stmt = $pdo->prepare("INSERT INTO `tfa` (`key_id`, `username`, `authmech`, `active`, `secret`) VALUES
-          (:key_id, :username, 'yubi_otp', '1', :secret)");
-        $stmt->execute(array(':key_id' => $key_id, ':username' => $username, ':secret' => $yubico_id . ':' . $yubico_key . ':' . $yubico_modhex_id));
-      }
-      catch (PDOException $e) {
-        $_SESSION['return'][] =  array(
-          'type' => 'danger',
-          'log' => array(__FUNCTION__, $_data_log),
-          'msg' => array('mysql_error', $e)
-        );
-        return false;
-      }
-      $_SESSION['return'][] =  array(
-        'type' => 'success',
-        'log' => array(__FUNCTION__, $_data_log),
-        'msg' => array('object_modified', htmlspecialchars($username))
-      );
-    break;
-    case "totp":
-      $key_id = (!isset($_data["key_id"])) ? 'unidentified' : $_data["key_id"];
-      if ($tfa->verifyCode($_POST['totp_secret'], $_POST['totp_confirm_token']) === true) {
-        //$stmt = $pdo->prepare("DELETE FROM `tfa` WHERE `username` = :username");
-        //$stmt->execute(array(':username' => $username));
-        $stmt = $pdo->prepare("INSERT INTO `tfa` (`username`, `key_id`, `authmech`, `secret`, `active`) VALUES (?, ?, 'totp', ?, '1')");
-        $stmt->execute(array($username, $key_id, $_POST['totp_secret']));
-        $_SESSION['return'][] =  array(
-          'type' => 'success',
-          'log' => array(__FUNCTION__, $_data_log),
-          'msg' => array('object_modified', $username)
-        );
-      }
-      else {
-        $_SESSION['return'][] =  array(
-          'type' => 'danger',
-          'log' => array(__FUNCTION__, $_data_log),
-          'msg' => 'totp_verification_failed'
-        );
-      }
-    break;
-    case "webauthn":
-        $key_id = (!isset($_data["key_id"])) ? 'unidentified' : $_data["key_id"];
-
-        $stmt = $pdo->prepare("INSERT INTO `tfa` (`username`, `key_id`, `authmech`, `keyHandle`, `publicKey`, `certificate`, `counter`, `active`)
-        VALUES (?, ?, 'webauthn', ?, ?, ?, ?, '1')");
-        $stmt->execute(array(
-            $username,
-            $key_id,
-            base64_encode($_data['registration']->credentialId),
-            $_data['registration']->credentialPublicKey,
-            $_data['registration']->certificate,
-            0
-        ));
-    
-        $_SESSION['return'][] =  array(
-            'type' => 'success',
-            'log' => array(__FUNCTION__, $_data_log),
-            'msg' => array('object_modified', $username)
-        );
-    break;
-    case "none":
-      $stmt = $pdo->prepare("DELETE FROM `tfa` WHERE `username` = :username");
-      $stmt->execute(array(':username' => $username));
-      $_SESSION['return'][] =  array(
-        'type' => 'success',
-        'log' => array(__FUNCTION__, $_data_log),
-        'msg' => array('object_modified', htmlspecialchars($username))
-      );
-    break;
-  }
-}
-function fido2($_data) {
-  global $pdo;
-  $_data_log = $_data;
-  // Not logging registration data, only actions
-  // Silent errors for "get" requests
-  switch ($_data["action"]) {
-    case "register":
-      $username = $_SESSION['mailcow_cc_username'];
-      if (!isset($_SESSION['mailcow_cc_role']) || empty($username)) {
-          $_SESSION['return'][] =  array(
-            'type' => 'danger',
-            'log' => array(__FUNCTION__, $_data["action"]),
-            'msg' => 'access_denied'
-          );
-          return false;
-      }
-      $stmt = $pdo->prepare("INSERT INTO `fido2` (`username`, `rpId`, `credentialPublicKey`, `certificateChain`, `certificate`, `certificateIssuer`, `certificateSubject`, `signatureCounter`, `AAGUID`, `credentialId`)
-      VALUES (?, ?, ?, ?, ?, ?, ?, ?, ?, ?)");
-      $stmt->execute(array(
-        $username,
-        $_data['registration']->rpId,
-        $_data['registration']->credentialPublicKey,
-        $_data['registration']->certificateChain,
-        $_data['registration']->certificate,
-        $_data['registration']->certificateIssuer,
-        $_data['registration']->certificateSubject,
-        $_data['registration']->signatureCounter,
-        $_data['registration']->AAGUID,
-        $_data['registration']->credentialId)
-      );
-      $_SESSION['return'][] =  array(
-        'type' => 'success',
-        'log' => array(__FUNCTION__, $_data["action"]),
-        'msg' => array('object_modified', $username)
-      );
-    break;
-    case "get_user_cids":
-      // Used to exclude existing CredentialIds while registering
-      $username = $_SESSION['mailcow_cc_username'];
-      if (!isset($_SESSION['mailcow_cc_role']) || empty($username)) {
-        return false;
-      }
-      $stmt = $pdo->prepare("SELECT `credentialId` FROM `fido2` WHERE `username` = :username");
-      $stmt->execute(array(':username' => $username));
-      $rows = $stmt->fetchAll(PDO::FETCH_ASSOC);
-      while($row = array_shift($rows)) {
-        $cids[] = $row['credentialId'];
-      }
-      return $cids;
-    break;
-    case "get_all_cids":
-      // Only needed when using fido2 with username
-      $stmt = $pdo->query("SELECT `credentialId` FROM `fido2`");
-      $rows = $stmt->fetchAll(PDO::FETCH_ASSOC);
-      while($row = array_shift($rows)) {
-        $cids[] = $row['credentialId'];
-      }
-      return $cids;
-    break;
-    case "get_by_b64cid":
-      if (!isset($_data['cid']) || empty($_data['cid'])) {
-        return false;
-      }
-      $stmt = $pdo->prepare("SELECT `certificateSubject`, `username`, `credentialPublicKey`, SHA2(`credentialId`, 256) AS `cid` FROM `fido2` WHERE `credentialId` = :cid");
-      $stmt->execute(array(':cid' => base64_decode($_data['cid'])));
-      $row = $stmt->fetch(PDO::FETCH_ASSOC);
-      if (empty($row) || empty($row['credentialPublicKey']) || empty($row['username'])) {
-        return false;
-      }
-      $data['pub_key'] = $row['credentialPublicKey'];
-      $data['username'] = $row['username'];
-      $data['subject'] = $row['certificateSubject'];
-      $data['cid'] = $row['cid'];
-      return $data;
-    break;
-    case "get_friendly_names":
-      $username = $_SESSION['mailcow_cc_username'];
-      if (!isset($_SESSION['mailcow_cc_role']) || empty($username)) {
-        return false;
-      }
-      $stmt = $pdo->prepare("SELECT SHA2(`credentialId`, 256) AS `cid`, `created`, `certificateSubject`, `friendlyName` FROM `fido2` WHERE `username` = :username");
-      $stmt->execute(array(':username' => $username));
-      $rows = $stmt->fetchAll(PDO::FETCH_ASSOC);
-      while($row = array_shift($rows)) {
-        $fns[] = array(
-          "subject" => (empty($row['certificateSubject']) ? 'Unknown (' . $row['created'] . ')' : $row['certificateSubject']),
-          "fn" => $row['friendlyName'],
-          "cid" => $row['cid']
-        );
-      }
-      return $fns;
-    break;
-    case "unset_fido2_key":
-      $username = $_SESSION['mailcow_cc_username'];
-      if (!isset($_SESSION['mailcow_cc_role']) || empty($username)) {
-        $_SESSION['return'][] =  array(
-          'type' => 'danger',
-          'log' => array(__FUNCTION__, $_data["action"]),
-          'msg' => 'access_denied'
-        );
-        return false;
-      }
-      $stmt = $pdo->prepare("DELETE FROM `fido2` WHERE `username` = :username AND SHA2(`credentialId`, 256) = :cid");
-      $stmt->execute(array(
-        ':username' => $username,
-        ':cid' => $_data['post_data']['unset_fido2_key']
-      ));
-      $_SESSION['return'][] =  array(
-        'type' => 'success',
-        'log' => array(__FUNCTION__, $_data_log),
-        'msg' => array('object_modified', htmlspecialchars($username))
-      );
-    break;
-    case "edit_fn":
-      $username = $_SESSION['mailcow_cc_username'];
-      if (!isset($_SESSION['mailcow_cc_role']) || empty($username)) {
-        $_SESSION['return'][] =  array(
-          'type' => 'danger',
-          'log' => array(__FUNCTION__, $_data["action"]),
-          'msg' => 'access_denied'
-        );
-        return false;
-      }
-      $stmt = $pdo->prepare("UPDATE `fido2` SET `friendlyName` = :friendlyName WHERE SHA2(`credentialId`, 256) = :cid AND `username` = :username");
-      $stmt->execute(array(
-        ':username' => $username,
-        ':friendlyName' => $_data['fido2_attrs']['fido2_fn'],
-        ':cid' => $_data['fido2_attrs']['fido2_cid']
-      ));
-      $_SESSION['return'][] =  array(
-        'type' => 'success',
-        'log' => array(__FUNCTION__, $_data_log),
-        'msg' => array('object_modified', htmlspecialchars($username))
-      );
-    break;
-  }
-}
-function unset_tfa_key($_data) {
-  // Can only unset own keys
-  // Needs at least one key left
-  global $pdo;
-  global $lang;
-  $_data_log = $_data;
-  $access_denied = null;
-  $id = intval($_data['unset_tfa_key']);
-  $username = $_SESSION['mailcow_cc_username'];
-
-  // check for empty user and role
-  if (!isset($_SESSION['mailcow_cc_role']) || empty($username)) $access_denied = true;
-
-  try {
-    if (!is_numeric($id)) $access_denied = true;
-    
-    // set access_denied error
-    if ($access_denied){
-      $_SESSION['return'][] = array(
-        'type' => 'danger',
-        'log' => array(__FUNCTION__, $_data_log),
-        'msg' => 'access_denied'
-      );
-      return false;
-    } 
-
-    // check if it's last key
-    $stmt = $pdo->prepare("SELECT COUNT(*) AS `keys` FROM `tfa`
-      WHERE `username` = :username AND `active` = '1'");
-    $stmt->execute(array(':username' => $username));
-    $row = $stmt->fetch(PDO::FETCH_ASSOC);
-    if ($row['keys'] == "1") {
-      $_SESSION['return'][] =  array(
-        'type' => 'danger',
-        'log' => array(__FUNCTION__, $_data_log),
-        'msg' => 'last_key'
-      );
-      return false;
-    }
-
-    // delete key
-    $stmt = $pdo->prepare("DELETE FROM `tfa` WHERE `username` = :username AND `id` = :id");
-    $stmt->execute(array(':username' => $username, ':id' => $id));
-    $_SESSION['return'][] =  array(
-      'type' => 'success',
-      'log' => array(__FUNCTION__, $_data_log),
-      'msg' => array('object_modified', $username)
-    );
-  }
-  catch (PDOException $e) {
-    $_SESSION['return'][] =  array(
-      'type' => 'danger',
-      'log' => array(__FUNCTION__, $_data_log),
-      'msg' => array('mysql_error', $e)
-    );
-    return false;
-  }
-}
-function get_tfa($username = null, $id = null) {
-  global $pdo;
-  if (empty($username) && isset($_SESSION['mailcow_cc_username'])) {
-    $username = $_SESSION['mailcow_cc_username'];
-  }
-  elseif (empty($username)) {
-    return false;
-  }
-
-  if (!isset($id)){
-    // fetch all tfa methods - just get information about possible authenticators
-    $stmt = $pdo->prepare("SELECT `id`, `key_id`, `authmech` FROM `tfa`
-        WHERE `username` = :username AND `active` = '1'");
-    $stmt->execute(array(':username' => $username));
-    $results = $stmt->fetchAll(PDO::FETCH_ASSOC);
- 
-    // no tfa methods found
-    if (count($results) == 0) {
-        $data['name'] = 'none';
-        $data['pretty'] = "-";
-        $data['additional'] = array();
-        return $data;
-    }
-
-    $data['additional'] = $results;
-    return $data;
-  } else {
-    // fetch specific authenticator details by id
-    $stmt = $pdo->prepare("SELECT * FROM `tfa`
-    WHERE `username` = :username AND `id` = :id AND `active` = '1'");
-    $stmt->execute(array(':username' => $username, ':id' => $id));
-    $row = $stmt->fetch(PDO::FETCH_ASSOC);
-
-    if (isset($row["authmech"])) {
-        switch ($row["authmech"]) {
-          case "yubi_otp":
-            $data['name'] = "yubi_otp";
-            $data['pretty'] = "Yubico OTP";
-            $stmt = $pdo->prepare("SELECT `id`, `key_id`, RIGHT(`secret`, 12) AS 'modhex' FROM `tfa` WHERE `authmech` = 'yubi_otp' AND `username` = :username AND `id` = :id");
-            $stmt->execute(array(
-              ':username' => $username,
-              ':id' => $id
-            ));
-            $rows = $stmt->fetchAll(PDO::FETCH_ASSOC);
-            while($row = array_shift($rows)) {
-              $data['additional'][] = $row;
-            }
-            return $data;
-          break;
-          // u2f - deprecated, should be removed
-          case "u2f":
-            $data['name'] = "u2f";
-            $data['pretty'] = "Fido U2F";
-            $stmt = $pdo->prepare("SELECT `id`, `key_id` FROM `tfa` WHERE `authmech` = 'u2f' AND `username` = :username AND `id` = :id");
-            $stmt->execute(array(
-              ':username' => $username,
-              ':id' => $id
-            ));
-            $rows = $stmt->fetchAll(PDO::FETCH_ASSOC);
-            while($row = array_shift($rows)) {
-              $data['additional'][] = $row;
-            }
-            return $data;
-          break;
-          case "hotp":
-            $data['name'] = "hotp";
-            $data['pretty'] = "HMAC-based OTP";
-            return $data;
-          break;
-          case "totp":
-            $data['name'] = "totp";
-            $data['pretty'] = "Time-based OTP";
-            $stmt = $pdo->prepare("SELECT `id`, `key_id`, `secret` FROM `tfa` WHERE `authmech` = 'totp' AND `username` = :username AND `id` = :id");
-            $stmt->execute(array(
-              ':username' => $username,
-              ':id' => $id
-            ));
-            $rows = $stmt->fetchAll(PDO::FETCH_ASSOC);
-            while($row = array_shift($rows)) {
-              $data['additional'][] = $row;
-            }
-            return $data;
-          break;
-          case "webauthn":
-            $data['name'] = "webauthn";
-            $data['pretty'] = "WebAuthn";
-            $stmt = $pdo->prepare("SELECT `id`, `key_id` FROM `tfa` WHERE `authmech` = 'webauthn' AND `username` = :username AND `id` = :id");
-            $stmt->execute(array(
-              ':username' => $username,
-              ':id' => $id
-            ));
-            $rows = $stmt->fetchAll(PDO::FETCH_ASSOC);
-            while($row = array_shift($rows)) {
-              $data['additional'][] = $row;
-            }
-            return $data;
-          break;
-          default:
-            $data['name'] = 'none';
-            $data['pretty'] = "-";
-            return $data;
-          break;
-        }
-      }
-      else {
-        $data['name'] = 'none';
-        $data['pretty'] = "-";
-        return $data;
-      }
-    }
-}
-function verify_tfa_login($username, $_data) {
-  global $pdo;
-  global $yubi;
-  global $u2f;
-  global $tfa;
-  global $WebAuthn;
-
-  if ($_data['tfa_method'] != 'u2f'){
-
-    switch ($_data["tfa_method"]) {
-        case "yubi_otp":
-            if (!ctype_alnum($_data['token']) || strlen($_data['token']) != 44) {
-                $_SESSION['return'][] =  array(
-                    'type' => 'danger',
-                    'log' => array(__FUNCTION__, $username, '*'),
-                    'msg' => array('yotp_verification_failed', 'token length error')
-                );
-                return false;
-            }
-            $yubico_modhex_id = substr($_data['token'], 0, 12);
-            $stmt = $pdo->prepare("SELECT `id`, `secret` FROM `tfa`
-                WHERE `username` = :username
-                AND `authmech` = 'yubi_otp'
-                AND `active` = '1'
-                AND `secret` LIKE :modhex");
-            $stmt->execute(array(':username' => $username, ':modhex' => '%' . $yubico_modhex_id));
-            $row = $stmt->fetch(PDO::FETCH_ASSOC);
-            $yubico_auth = explode(':', $row['secret']);
-            $yubi = new Auth_Yubico($yubico_auth[0], $yubico_auth[1]);
-            $yauth = $yubi->verify($_data['token']);
-            if (PEAR::isError($yauth)) {
-                $_SESSION['return'][] =  array(
-                    'type' => 'danger',
-                    'log' => array(__FUNCTION__, $username, '*'),
-                    'msg' => array('yotp_verification_failed', $yauth->getMessage())
-                );
-                return false;
-            }
-            else {
-                $_SESSION['tfa_id'] = $row['id'];
-                $_SESSION['return'][] =  array(
-                    'type' => 'success',
-                    'log' => array(__FUNCTION__, $username, '*'),
-                    'msg' => 'verified_yotp_login'
-                );
-                return true;
-            }
-            $_SESSION['return'][] =  array(
-                'type' => 'danger',
-                'log' => array(__FUNCTION__, $username, '*'),
-                'msg' => array('yotp_verification_failed', 'unknown')
-            );
-            return false;
-        break;
-        case "hotp":
-            return false;
-        break;
-        case "totp":
-          try {
-            $stmt = $pdo->prepare("SELECT `id`, `secret` FROM `tfa`
-                WHERE `username` = :username
-                AND `authmech` = 'totp'
-                AND `id` = :id
-                AND `active`='1'");
-            $stmt->execute(array(':username' => $username, ':id' => $_data['id']));
-            $rows = $stmt->fetchAll(PDO::FETCH_ASSOC);
-            foreach ($rows as $row) {
-              if ($tfa->verifyCode($row['secret'], $_data['token']) === true) {
-                $_SESSION['tfa_id'] = $row['id'];
-                $_SESSION['return'][] =  array(
-                    'type' => 'success',
-                    'log' => array(__FUNCTION__, $username, '*'),
-                    'msg' => 'verified_totp_login'
-                );
-                return true;
-              }
-            }
-            $_SESSION['return'][] =  array(
-                'type' => 'danger',
-                'log' => array(__FUNCTION__, $username, '*'),
-                'msg' => 'totp_verification_failed'
-            );
-            return false;
-          }
-          catch (PDOException $e) {
-            $_SESSION['return'][] =  array(
-                'type' => 'danger',
-                'log' => array(__FUNCTION__, $username, '*'),
-                'msg' => array('mysql_error', $e)
-            );
-            return false;
-          }
-        break;
-        case "webauthn":
-            $tokenData = json_decode($_data['token']);
-            $clientDataJSON = base64_decode($tokenData->clientDataJSON);
-            $authenticatorData = base64_decode($tokenData->authenticatorData);
-            $signature = base64_decode($tokenData->signature);
-            $id = base64_decode($tokenData->id);
-            $challenge = $_SESSION['challenge'];
-
-            $stmt = $pdo->prepare("SELECT `id`, `key_id`, `keyHandle`, `username`, `publicKey` FROM `tfa` WHERE `id` = :id AND `active`='1'");
-            $stmt->execute(array(':id' => $_data['id']));
-            $process_webauthn = $stmt->fetch(PDO::FETCH_ASSOC);
-
-            if (empty($process_webauthn)){
-              $_SESSION['return'][] =  array(
-                  'type' => 'danger',
-                  'log' => array(__FUNCTION__, $username, '*'),
-                  'msg' => array('webauthn_authenticator_failed')
-              );
-              return false;
-            } 
-            
-            if (empty($process_webauthn['publicKey']) || $process_webauthn['publicKey'] === false) {
-                $_SESSION['return'][] =  array(
-                    'type' => 'danger',
-                    'log' => array(__FUNCTION__, $username, '*'),
-                    'msg' => array('webauthn_publickey_failed')
-                );
-                return false;
-            }
-
-            if ($process_webauthn['username'] != $_SESSION['pending_mailcow_cc_username']){
-              $_SESSION['return'][] =  array(
-                  'type' => 'danger',
-                  'log' => array(__FUNCTION__, $username, '*'),
-                  'msg' => array('webauthn_username_failed')
-              );
-              return false;
-            }
-
-            try {
-                $WebAuthn->processGet($clientDataJSON, $authenticatorData, $signature, $process_webauthn['publicKey'], $challenge, null, $GLOBALS['WEBAUTHN_UV_FLAG_LOGIN'], $GLOBALS['WEBAUTHN_USER_PRESENT_FLAG']);
-            }
-            catch (Throwable $ex) {
-                $_SESSION['return'][] =  array(
-                    'type' => 'danger',
-                    'log' => array(__FUNCTION__, $username, '*'),
-                    'msg' => array('webauthn_verification_failed', $ex->getMessage())
-                );
-                return false;
-            }
-
-            $stmt = $pdo->prepare("SELECT `superadmin` FROM `admin` WHERE `username` = :username");
-            $stmt->execute(array(':username' => $process_webauthn['username']));
-            $obj_props = $stmt->fetch(PDO::FETCH_ASSOC);
-            if ($obj_props['superadmin'] === 1) {
-              $_SESSION["mailcow_cc_role"] = "admin";
-            }
-            elseif ($obj_props['superadmin'] === 0) {
-              $_SESSION["mailcow_cc_role"] = "domainadmin";
-            }
-            else {
-              $stmt = $pdo->prepare("SELECT `username` FROM `mailbox` WHERE `username` = :username");
-              $stmt->execute(array(':username' => $process_webauthn['username']));
-              $row = $stmt->fetch(PDO::FETCH_ASSOC);
-              if (!empty($row['username'])) {
-                $_SESSION["mailcow_cc_role"] = "user";
-              } else {
-                $_SESSION['return'][] =  array(
-                  'type' => 'danger',
-                  'log' => array(__FUNCTION__, $username, '*'),
-                  'msg' => array('webauthn_role_failed')
-                );
-                return false;
-              }
-            }
-
-            $_SESSION["mailcow_cc_username"] = $process_webauthn['username'];
-            $_SESSION['tfa_id'] = $process_webauthn['id'];
-            $_SESSION['authReq'] = null;
-            unset($_SESSION["challenge"]);
-            $_SESSION['return'][] =  array(
-                'type' => 'success',
-                'log' => array("webauthn_login"),
-                'msg' => array('logged_in_as', $process_webauthn['username'])
-            );
-            return true;
-        break;
-        default:
-            $_SESSION['return'][] =  array(
-            'type' => 'danger',
-            'log' => array(__FUNCTION__, $username, '*'),
-            'msg' => 'unknown_tfa_method'
-            );
-            return false;
-        break;
-    }
-
-    return false;
-  } else {
-    // delete old keys that used u2f
-    $stmt = $pdo->prepare("SELECT * FROM `tfa` WHERE `authmech` = 'u2f' AND `username` = :username");
-    $stmt->execute(array(':username' => $username));
-    $rows = $stmt->fetchAll(PDO::FETCH_ASSOC);
-    if (count($rows) == 0) return false;
-
-    $stmt = $pdo->prepare("DELETE FROM `tfa` WHERE `authmech` = 'u2f' AND `username` = :username");
-    $stmt->execute(array(':username' => $username));
-    return true;
-  }
-}
-function admin_api($access, $action, $data = null) {
-  global $pdo;
-  if ($_SESSION['mailcow_cc_role'] != "admin") {
-    $_SESSION['return'][] =  array(
-      'type' => 'danger',
-      'log' => array(__FUNCTION__),
-      'msg' => 'access_denied'
-    );
-    return false;
-  }
-  if ($access !== "ro" && $access !== "rw") {
-    $_SESSION['return'][] =  array(
-      'type' => 'danger',
-      'log' => array(__FUNCTION__),
-      'msg' => 'invalid access type'
-    );
-    return false;
-  }
-  if ($action == "edit") {
-    $active = (!empty($data['active'])) ? 1 : 0;
-    $skip_ip_check = (isset($data['skip_ip_check'])) ? 1 : 0;
-    $allow_from = array();
-    if (isset($data['allow_from'])) {
-      $allow_from = array_map('trim', preg_split( "/( |,|;|\n)/", $data['allow_from']));
-    }
-    foreach ($allow_from as $key => $val) {
-      if (empty($val)) {
-        unset($allow_from[$key]);
-        continue;
-      }
-      if (valid_network($val) !== true) {
-        $_SESSION['return'][] =  array(
-          'type' => 'warning',
-          'log' => array(__FUNCTION__, $data),
-          'msg' => array('ip_invalid', htmlspecialchars($allow_from[$key]))
-        );
-        unset($allow_from[$key]);
-        continue;
-      }
-    }
-    $allow_from = implode(',', array_unique(array_filter($allow_from)));
-    if (empty($allow_from) && $skip_ip_check == 0) {
-      $_SESSION['return'][] =  array(
-        'type' => 'danger',
-        'log' => array(__FUNCTION__, $data),
-        'msg' => 'ip_list_empty'
-      );
-      return false;
-    }
-    $api_key = implode('-', array(
-      strtoupper(bin2hex(random_bytes(3))),
-      strtoupper(bin2hex(random_bytes(3))),
-      strtoupper(bin2hex(random_bytes(3))),
-      strtoupper(bin2hex(random_bytes(3))),
-      strtoupper(bin2hex(random_bytes(3)))
-    ));
-    $stmt = $pdo->query("SELECT `api_key` FROM `api` WHERE `access` = '" . $access . "'");
-    $num_results = count($stmt->fetchAll(PDO::FETCH_ASSOC));
-    if (empty($num_results)) {
-      $stmt = $pdo->prepare("INSERT INTO `api` (`api_key`, `skip_ip_check`, `active`, `allow_from`, `access`)
-        VALUES (:api_key, :skip_ip_check, :active, :allow_from, :access);");
-      $stmt->execute(array(
-        ':api_key' => $api_key,
-        ':skip_ip_check' => $skip_ip_check,
-        ':active' => $active,
-        ':allow_from' => $allow_from,
-        ':access' => $access
-      ));
-    }
-    else {
-      if ($skip_ip_check == 0) {
-        $stmt = $pdo->prepare("UPDATE `api` SET `skip_ip_check` = :skip_ip_check,
-          `active` = :active,
-          `allow_from` = :allow_from
-            WHERE `access` = :access;");
-        $stmt->execute(array(
-          ':active' => $active,
-          ':skip_ip_check' => $skip_ip_check,
-          ':allow_from' => $allow_from,
-          ':access' => $access
-        ));
-      }
-      else {
-        $stmt = $pdo->prepare("UPDATE `api` SET `skip_ip_check` = :skip_ip_check,
-          `active` = :active
-            WHERE `access` = :access;");
-        $stmt->execute(array(
-          ':active' => $active,
-          ':skip_ip_check' => $skip_ip_check,
-          ':access' => $access
-        ));
-      }
-    }
-  }
-  elseif ($action == "regen_key") {
-    $api_key = implode('-', array(
-      strtoupper(bin2hex(random_bytes(3))),
-      strtoupper(bin2hex(random_bytes(3))),
-      strtoupper(bin2hex(random_bytes(3))),
-      strtoupper(bin2hex(random_bytes(3))),
-      strtoupper(bin2hex(random_bytes(3)))
-    ));
-    $stmt = $pdo->prepare("UPDATE `api` SET `api_key` = :api_key WHERE `access` = :access");
-    $stmt->execute(array(
-      ':api_key' => $api_key,
-      ':access' => $access
-    ));
-  }
-  elseif ($action == "get") {
-    $stmt = $pdo->query("SELECT * FROM `api` WHERE `access` = '" . $access . "'");
-    $apidata = $stmt->fetch(PDO::FETCH_ASSOC);
-    if ($apidata !== false) {
-      $apidata['allow_from'] = str_replace(',', PHP_EOL, $apidata['allow_from']);
-    }
-    return $apidata;
-  }
-  $_SESSION['return'][] =  array(
-    'type' => 'success',
-    'log' => array(__FUNCTION__, $data),
-    'msg' => 'admin_api_modified'
-  );
-}
-function license($action, $data = null) {
-  global $pdo;
-  global $redis;
-  global $lang;
-  if ($_SESSION['mailcow_cc_role'] != "admin") {
-    $_SESSION['return'][] =  array(
-      'type' => 'danger',
-      'log' => array(__FUNCTION__),
-      'msg' => 'access_denied'
-    );
-    return false;
-  }
-  switch ($action) {
-    case "verify":
-      // Keep result until revalidate button is pressed or session expired
-      $stmt = $pdo->query("SELECT `version` FROM `versions` WHERE `application` = 'GUID'");
-      $versions = $stmt->fetch(PDO::FETCH_ASSOC);
-      $post = array('guid' => $versions['version']);
-      $curl = curl_init('https://verify.mailcow.email');
-      curl_setopt($curl, CURLOPT_RETURNTRANSFER, true);
-      curl_setopt($curl, CURLOPT_CONNECTTIMEOUT, 10);
-      curl_setopt($curl, CURLOPT_POSTFIELDS, $post);
-      $response = curl_exec($curl);
-      curl_close($curl);
-      $json_return = json_decode($response, true);
-      if ($response && $json_return) {
-        if ($json_return['response'] === "ok") {
-          $_SESSION['gal']['valid'] = "true";
-          $_SESSION['gal']['c'] = $json_return['c'];
-          $_SESSION['gal']['s'] = $json_return['s'];
-          if ($json_return['m'] == 'NoMoore') {
-            $_SESSION['gal']['m'] = '🐄';
-          }
-          else {
-            $_SESSION['gal']['m'] = str_repeat('🐄', substr_count($json_return['m'], 'o'));
-          }
-        }
-        elseif ($json_return['response'] === "invalid") {
-          $_SESSION['gal']['valid'] = "false";
-          $_SESSION['gal']['c'] = $lang['mailbox']['no'];
-          $_SESSION['gal']['s'] = $lang['mailbox']['no'];
-          $_SESSION['gal']['m'] = $lang['mailbox']['no'];
-        }
-      }
-      else {
-        $_SESSION['gal']['valid'] = "false";
-        $_SESSION['gal']['c'] = $lang['danger']['temp_error'];
-        $_SESSION['gal']['s'] = $lang['danger']['temp_error'];
-        $_SESSION['gal']['m'] = $lang['danger']['temp_error'];
-      }
-      try {
-        // json_encode needs "true"/"false" instead of true/false, to not encode it to 0 or 1
-        $redis->Set('LICENSE_STATUS_CACHE', json_encode($_SESSION['gal']));
-      }
-      catch (RedisException $e) {
-        $_SESSION['return'][] = array(
-          'type' => 'danger',
-          'log' => array(__FUNCTION__, $_action, $_data_log),
-          'msg' => array('redis_error', $e)
-        );
-        return false;
-      }
-      return $_SESSION['gal']['valid'];
-    break;
-    case "guid":
-      $stmt = $pdo->query("SELECT `version` FROM `versions` WHERE `application` = 'GUID'");
-      $versions = $stmt->fetch(PDO::FETCH_ASSOC);
-      return $versions['version'];
-    break;
-  }
-}
-function rspamd_ui($action, $data = null) {
-  if ($_SESSION['mailcow_cc_role'] != "admin") {
-    $_SESSION['return'][] =  array(
-      'type' => 'danger',
-      'log' => array(__FUNCTION__),
-      'msg' => 'access_denied'
-    );
-    return false;
-  }
-  switch ($action) {
-    case "edit":
-      $rspamd_ui_pass = $data['rspamd_ui_pass'];
-      $rspamd_ui_pass2 = $data['rspamd_ui_pass2'];
-      if (empty($rspamd_ui_pass) || empty($rspamd_ui_pass2)) {
-        $_SESSION['return'][] =  array(
-          'type' => 'danger',
-          'log' => array(__FUNCTION__, '*', '*'),
-          'msg' => 'password_empty'
-        );
-        return false;
-      }
-      if ($rspamd_ui_pass != $rspamd_ui_pass2) {
-        $_SESSION['return'][] =  array(
-          'type' => 'danger',
-          'log' => array(__FUNCTION__, '*', '*'),
-          'msg' => 'password_mismatch'
-        );
-        return false;
-      }
-      if (strlen($rspamd_ui_pass) < 6) {
-        $_SESSION['return'][] =  array(
-          'type' => 'danger',
-          'log' => array(__FUNCTION__, '*', '*'),
-          'msg' => 'rspamd_ui_pw_length'
-        );
-        return false;
-      }
-      $docker_return = docker('post', 'rspamd-mailcow', 'exec', array('cmd' => 'rspamd', 'task' => 'worker_password', 'raw' => $rspamd_ui_pass), array('Content-Type: application/json'));
-      if ($docker_return_array = json_decode($docker_return, true)) {
-        if ($docker_return_array['type'] == 'success') {
-          $_SESSION['return'][] =  array(
-            'type' => 'success',
-            'log' => array(__FUNCTION__, '*', '*'),
-            'msg' => 'rspamd_ui_pw_set'
-          );
-          return true;
-        }
-        else {
-          $_SESSION['return'][] =  array(
-            'type' => $docker_return_array['type'],
-            'log' => array(__FUNCTION__, '*', '*'),
-            'msg' => $docker_return_array['msg']
-          );
-          return false;
-        }
-      }
-      else {
-        $_SESSION['return'][] =  array(
-          'type' => 'danger',
-          'log' => array(__FUNCTION__, '*', '*'),
-          'msg' => 'unknown'
-        );
-        return false;
-      }
-    break;
-  }
-}
-function cors($action, $data = null) {
-  global $redis;
-
-  switch ($action) {
-    case "edit":
-      if ($_SESSION['mailcow_cc_role'] != "admin") {
-        $_SESSION['return'][] =  array(
-          'type' => 'danger',
-          'log' => array(__FUNCTION__, $action, $data),
-          'msg' => 'access_denied'
-        );
-        return false;
-      }    
-
-      $allowed_origins = isset($data['allowed_origins']) ? $data['allowed_origins'] : array($_SERVER['SERVER_NAME']);
-      $allowed_origins = !is_array($allowed_origins) ? array_filter(array_map('trim', explode("\n", $allowed_origins))) : $allowed_origins;
-      foreach ($allowed_origins as $origin) {
-        if (!filter_var($origin, FILTER_VALIDATE_DOMAIN, FILTER_FLAG_HOSTNAME) && $origin != '*') {
-          $_SESSION['return'][] = array(
-            'type' => 'danger',
-            'log' => array(__FUNCTION__, $action, $data),
-            'msg' => 'cors_invalid_origin'
-          );
-          return false;
-        }
-      }
-
-      $allowed_methods = isset($data['allowed_methods']) ? $data['allowed_methods'] : array('GET', 'POST', 'PUT', 'DELETE');
-      $allowed_methods  = !is_array($allowed_methods) ? array_map('trim', preg_split( "/( |,|;|\n)/", $allowed_methods)) : $allowed_methods;
-      $available_methods = array('GET', 'POST', 'PUT', 'DELETE');
-      foreach ($allowed_methods as $method) {
-        if (!in_array($method, $available_methods)) {
-          $_SESSION['return'][] = array(
-            'type' => 'danger',
-            'log' => array(__FUNCTION__, $action, $data),
-            'msg' => 'cors_invalid_method'
-          );
-          return false;
-        }
-      }
-
-      try {
-        $redis->hMSet('CORS_SETTINGS', array(
-          'allowed_origins' => implode(', ', $allowed_origins),
-          'allowed_methods' => implode(', ', $allowed_methods)
-        ));   
-      } catch (RedisException $e) {
-        $_SESSION['return'][] = array(
-          'type' => 'danger',
-          'log' => array(__FUNCTION__, $action, $data),
-          'msg' => array('redis_error', $e)
-        );
-        return false;
-      }
-
-      $_SESSION['return'][] = array(
-        'type' => 'success',
-        'log' => array(__FUNCTION__, $action, $data),
-        'msg' => 'cors_headers_edited'
-      );
-      return true;
-    break;
-    case "get":
-      try {
-        $cors_settings                  = $redis->hMGet('CORS_SETTINGS', array('allowed_origins', 'allowed_methods'));
-      } catch (RedisException $e) {
-        $_SESSION['return'][] = array(
-          'type' => 'danger',
-          'log' => array(__FUNCTION__, $action, $data),
-          'msg' => array('redis_error', $e)
-        );
-      }
-
-      $cors_settings                    = !$cors_settings ? array('allowed_origins' => $_SERVER['SERVER_NAME'], 'allowed_methods' => 'GET, POST, PUT, DELETE') : $cors_settings;
-      $cors_settings['allowed_origins'] = empty($cors_settings['allowed_origins']) ? $_SERVER['SERVER_NAME'] : $cors_settings['allowed_origins'];
-      $cors_settings['allowed_methods'] = empty($cors_settings['allowed_methods']) ? 'GET, POST, PUT, DELETE, OPTION' : $cors_settings['allowed_methods'];
-
-      return $cors_settings;
-    break;
-    case "set_headers":
-      $cors_settings = cors('get');
-      // check if requested origin is in allowed origins
-      $allowed_origins = explode(', ', $cors_settings['allowed_origins']);
-      $cors_settings['allowed_origins'] = $allowed_origins[0];
-      if (in_array('*', $allowed_origins)){
-        $cors_settings['allowed_origins'] = '*';
-      } else if (in_array($_SERVER['HTTP_ORIGIN'], $allowed_origins)) {
-        $cors_settings['allowed_origins'] = $_SERVER['HTTP_ORIGIN'];
-      }
-      // always allow OPTIONS for preflight request
-      $cors_settings["allowed_methods"] = empty($cors_settings["allowed_methods"]) ? 'OPTIONS' : $cors_settings["allowed_methods"] . ', ' . 'OPTIONS';
-
-      header('Access-Control-Allow-Origin: ' . $cors_settings['allowed_origins']);
-      header('Access-Control-Allow-Methods: '. $cors_settings['allowed_methods']);
-      header('Access-Control-Allow-Headers: Accept, Content-Type, X-Api-Key, Origin');
-
-      // Access-Control settings requested, this is just a preflight request
-      if ($_SERVER['REQUEST_METHOD'] == 'OPTIONS' && 
-        isset($_SERVER['HTTP_ACCESS_CONTROL_REQUEST_METHOD']) &&
-        isset($_SERVER['HTTP_ACCESS_CONTROL_REQUEST_HEADERS'])) {
-  
-        $allowed_methods = explode(', ', $cors_settings["allowed_methods"]);
-        if (in_array($_SERVER['HTTP_ACCESS_CONTROL_REQUEST_METHOD'], $allowed_methods, true))
-          // method allowed send 200 OK
-          http_response_code(200);
-        else
-          // method not allowed send 405 METHOD NOT ALLOWED
-          http_response_code(405);
-
-        exit;
-      }
-    break;
-  }
-}
-function getBaseURL() {
-  $protocol = isset($_SERVER['HTTPS']) && $_SERVER['HTTPS'] === 'on' ? 'https' : 'http';
-  $host = $_SERVER['HTTP_HOST'];
-  $base_url = $protocol . '://' . $host;
-
-  return $base_url;
-}
-function uuid4() {
-  $data = openssl_random_pseudo_bytes(16);
-
-  $data[6] = chr(ord($data[6]) & 0x0f | 0x40);
-  $data[8] = chr(ord($data[8]) & 0x3f | 0x80);
-
-  return vsprintf('%s%s-%s-%s-%s-%s%s%s', str_split(bin2hex($data), 4));
-}
-<<<<<<< HEAD
-function identity_provider($_action = null, $_data = null, $_extra = null) {
-  global $pdo;
-  global $iam_provider;
-
-  $data_log = $_data;
-  if (isset($data_log['client_secret'])) $data_log['client_secret'] = '*';
-  if (isset($data_log['access_token'])) $data_log['access_token'] = '*';
-
-  switch ($_action) {
-    case NULL:
-      if ($iam_provider) {
-        return $iam_provider;
-      } else {
-        $iam_provider = identity_provider("init");
-        return $iam_provider;
-      }
-    break;
-    case 'get':
-      $settings = array();
-      $stmt = $pdo->prepare("SELECT * FROM `identity_provider`;");
-      $stmt->execute();
-      $rows = $stmt->fetchAll(PDO::FETCH_ASSOC);
-      foreach($rows as $row){
-        switch ($row["key"]) {
-          case "mappers":
-          case "templates":
-            $settings[$row["key"]] = json_decode($row["value"]);
-          break;
-          case "use_ssl":
-          case "use_tls":
-          case "ignore_ssl_errors":
-            $settings[$row["key"]] = boolval($row["value"]);
-          break;
-          default:
-            $settings[$row["key"]] = $row["value"];
-          break;
-        }
-      }
-      // return default client_scopes for generic-oidc if none is set
-      if ($settings["authsource"] == "generic-oidc" && empty($settings["client_scopes"])){
-        $settings["client_scopes"] = "openid profile email";
-      }
-      if ($_extra['hide_sensitive']){
-        $settings['client_secret'] = '';
-        $settings['access_token'] = '';
-      }
-      // return default ldap options
-      if ($settings["authsource"] == "ldap"){
-        $settings['use_ssl'] = !isset($settings['use_ssl']) ? false : $settings['use_ssl'];
-        $settings['use_tls'] = !isset($settings['use_tls']) ? false : $settings['use_tls'];
-        $settings['ignore_ssl_errors'] = !isset($settings['ignore_ssl_errors']) ? false : $settings['ignore_ssl_errors'];
-      }
-      return $settings;
-    break;
-    case 'edit':
-      if ($_SESSION['mailcow_cc_role'] != "admin") {
-        $_SESSION['return'][] = array(
-          'type' => 'danger',
-          'log' => array(__FUNCTION__, $_action, $_data),
-          'msg' => 'access_denied'
-        );
-        return false;
-      }
-      if (!isset($_data['authsource'])){
-        $_SESSION['return'][] =  array(
-          'type' => 'danger',
-          'log' => array(__FUNCTION__, $_action, $data_log),
-          'msg' => array('required_data_missing', '')
-=======
-function reset_password($action, $data = null) {
-  global $pdo;
-  global $redis;
-  global $mailcow_hostname;
-  global $PW_RESET_TOKEN_LIMIT;
-  global $PW_RESET_TOKEN_LIFETIME;
-
-	$_data_log = $data;
-  if (isset($_data_log['new_password'])) $_data_log['new_password'] = '*';
-  if (isset($_data_log['new_password2'])) $_data_log['new_password2'] = '*';
-
-  switch ($action) {
-    case 'check':
-      $token = $data;
-
-      $stmt = $pdo->prepare("SELECT `t1`.`username` FROM `reset_password` AS `t1` JOIN `mailbox` AS `t2` ON `t1`.`username` = `t2`.`username` WHERE `t1`.`token` = :token AND `t1`.`created` > DATE_SUB(NOW(), INTERVAL :lifetime MINUTE) AND `t2`.`active` = 1;");
-      $stmt->execute(array(
-        ':token' => preg_replace('/[^a-zA-Z0-9-]/', '', $token),
-        ':lifetime' => $PW_RESET_TOKEN_LIFETIME
-      ));
-      $return = $stmt->fetch(PDO::FETCH_ASSOC);
-      return empty($return['username']) ? false : $return['username'];
-    break;
-    case 'issue':
-      $username = $data;
-      
-      // perform cleanup
-      $stmt = $pdo->prepare("DELETE FROM `reset_password` WHERE created < DATE_SUB(NOW(), INTERVAL :lifetime MINUTE);");
-      $stmt->execute(array(':lifetime' => $PW_RESET_TOKEN_LIFETIME));
-
-      if (filter_var($username, FILTER_VALIDATE_EMAIL) === false) {
-        $_SESSION['return'][] = array(
-          'type' => 'danger',
-          'log' => array(__FUNCTION__, $action, $_data_log),
-          'msg' => 'access_denied'
-        );
-        return false;
-      }
-
-      $pw_reset_notification = reset_password('get_notification', 'raw');
-      if (!$pw_reset_notification) return false;
-      if (empty($pw_reset_notification['from']) || empty($pw_reset_notification['subject'])) {
-        $_SESSION['return'][] = array(
-          'type' => 'danger',
-          'log' => array(__FUNCTION__, $action, $_data_log),
-          'msg' => 'password_reset_na'
-        );
-        return false;
-      }
-
-      $stmt = $pdo->prepare("SELECT * FROM `mailbox`
-        WHERE `username` = :username");
-      $stmt->execute(array(':username' => $username));
-      $mailbox_data = $stmt->fetch(PDO::FETCH_ASSOC);
-
-      if (empty($mailbox_data)) {
-        $_SESSION['return'][] = array(
-          'type' => 'danger',
-          'log' => array(__FUNCTION__, $action, $_data_log),
-          'msg' => 'password_reset_invalid_user'
-        );
-        return false;
-      }
-
-      $mailbox_attr = json_decode($mailbox_data['attributes'], true);
-      if (empty($mailbox_attr['recovery_email']) || filter_var($mailbox_attr['recovery_email'], FILTER_VALIDATE_EMAIL) === false) {
-        $_SESSION['return'][] = array(
-          'type' => 'danger',
-          'log' => array(__FUNCTION__, $action, $_data_log),
-          'msg' => "password_reset_invalid_user"
-        );
-        return false;
-      }
-
-      $stmt = $pdo->prepare("SELECT * FROM `reset_password`
-        WHERE `username` = :username");
-      $stmt->execute(array(':username' => $username));
-      $generated_token_count = count($stmt->fetchAll(PDO::FETCH_ASSOC));
-      if ($generated_token_count >= $PW_RESET_TOKEN_LIMIT) {
-        $_SESSION['return'][] = array(
-          'type' => 'danger',
-          'log' => array(__FUNCTION__, $action, $_data_log),
-          'msg' => "reset_token_limit_exceeded"
->>>>>>> 74b4097e
-        );
-        return false;
-      }
-
-<<<<<<< HEAD
-      $available_authsources = array(
-        "keycloak",
-        "generic-oidc",
-        "ldap"
-      );
-      $_data['authsource'] = strtolower($_data['authsource']);
-      if (!in_array($_data['authsource'], $available_authsources)){
-        $_SESSION['return'][] =  array(
-          'type' => 'danger',
-          'log' => array(__FUNCTION__, $_action, $data_log),
-          'msg' => array('invalid_authsource', $setting)
-=======
-      $token = implode('-', array(
-        strtoupper(bin2hex(random_bytes(3))),
-        strtoupper(bin2hex(random_bytes(3))),
-        strtoupper(bin2hex(random_bytes(3))),
-        strtoupper(bin2hex(random_bytes(3))),
-        strtoupper(bin2hex(random_bytes(3)))
-      ));
-
-      $stmt = $pdo->prepare("INSERT INTO `reset_password` (`username`, `token`)
-        VALUES (:username, :token)");
-      $stmt->execute(array(
-        ':username' => $username,
-        ':token' => $token
-      ));
-
-      $reset_link = getBaseURL() . "/reset-password?token=" . $token;
-
-      $request_date = new DateTime();
-      $locale_date = locale_get_default();
-      $date_formatter = new IntlDateFormatter(
-        $locale_date, 
-        IntlDateFormatter::FULL, 
-        IntlDateFormatter::FULL
-      );
-      $formatted_request_date = $date_formatter->format($request_date);
-
-      // set template vars
-      // subject
-      $pw_reset_notification['subject'] = str_replace('{{hostname}}', $mailcow_hostname, $pw_reset_notification['subject']);
-      $pw_reset_notification['subject'] = str_replace('{{link}}', $reset_link, $pw_reset_notification['subject']);
-      $pw_reset_notification['subject'] = str_replace('{{username}}', $username, $pw_reset_notification['subject']);
-      $pw_reset_notification['subject'] = str_replace('{{username2}}', $mailbox_attr['recovery_email'], $pw_reset_notification['subject']);
-      $pw_reset_notification['subject'] = str_replace('{{date}}', $formatted_request_date, $pw_reset_notification['subject']);
-      $pw_reset_notification['subject'] = str_replace('{{token_lifetime}}', $PW_RESET_TOKEN_LIFETIME, $pw_reset_notification['subject']);
-      // text
-      $pw_reset_notification['text_tmpl'] = str_replace('{{hostname}}', $mailcow_hostname, $pw_reset_notification['text_tmpl']);
-      $pw_reset_notification['text_tmpl'] = str_replace('{{link}}', $reset_link, $pw_reset_notification['text_tmpl']);
-      $pw_reset_notification['text_tmpl'] = str_replace('{{username}}', $username, $pw_reset_notification['text_tmpl']);
-      $pw_reset_notification['text_tmpl'] = str_replace('{{username2}}', $mailbox_attr['recovery_email'], $pw_reset_notification['text_tmpl']);
-      $pw_reset_notification['text_tmpl'] = str_replace('{{date}}', $formatted_request_date, $pw_reset_notification['text_tmpl']);
-      $pw_reset_notification['text_tmpl'] = str_replace('{{token_lifetime}}', $PW_RESET_TOKEN_LIFETIME, $pw_reset_notification['text_tmpl']);
-      // html
-      $pw_reset_notification['html_tmpl'] = str_replace('{{hostname}}', $mailcow_hostname, $pw_reset_notification['html_tmpl']);
-      $pw_reset_notification['html_tmpl'] = str_replace('{{link}}', $reset_link, $pw_reset_notification['html_tmpl']);
-      $pw_reset_notification['html_tmpl'] = str_replace('{{username}}', $username, $pw_reset_notification['html_tmpl']);
-      $pw_reset_notification['html_tmpl'] = str_replace('{{username2}}', $mailbox_attr['recovery_email'], $pw_reset_notification['html_tmpl']);
-      $pw_reset_notification['html_tmpl'] = str_replace('{{date}}', $formatted_request_date, $pw_reset_notification['html_tmpl']);
-      $pw_reset_notification['html_tmpl'] = str_replace('{{token_lifetime}}', $PW_RESET_TOKEN_LIFETIME, $pw_reset_notification['html_tmpl']);
-
-
-      $email_sent = reset_password('send_mail', array(
-        "from" => $pw_reset_notification['from'],
-        "to" => $mailbox_attr['recovery_email'],
-        "subject" => $pw_reset_notification['subject'],
-        "text" => $pw_reset_notification['text_tmpl'],
-        "html" => $pw_reset_notification['html_tmpl']
-      ));
-
-      if (!$email_sent){
-        $_SESSION['return'][] = array(
-          'type' => 'danger',
-          'log' => array(__FUNCTION__, $action, $_data_log),
-          'msg' => "recovery_email_failed"
->>>>>>> 74b4097e
-        );
-        return false;
-      }
-
-<<<<<<< HEAD
-      $stmt = $pdo->prepare("SELECT * FROM `mailbox`
-          WHERE `authsource` != 'mailcow'
-          AND `authsource` IS NOT NULL
-          AND `authsource` != :authsource");  
-      $stmt->execute(array(':authsource' => $_data['authsource']));
-      $rows = $stmt->fetchAll(PDO::FETCH_ASSOC);
-      if ($rows) {
-        $_SESSION['return'][] =  array(
-          'type' => 'danger',
-          'log' => array(__FUNCTION__, $_action, $data_log),
-          'msg' => array('authsource_in_use', $setting)
-=======
-      list($localPart, $domainPart) = explode('@', $mailbox_attr['recovery_email']);
-      if (strlen($localPart) > 1) {
-        $maskedLocalPart = $localPart[0] . str_repeat('*', strlen($localPart) - 1);
-      } else {
-        $maskedLocalPart = "*";
-      }
-      $_SESSION['return'][] = array(
-        'type' => 'success',
-        'log' => array(__FUNCTION__, $action, $_data_log),
-        'msg' => array("recovery_email_sent", $maskedLocalPart . '@' . $domainPart)
-      );
-      return array(
-        "username" => $username,
-        "issue" => "success"
-      );
-    break;
-    case 'reset':
-      $token = $data['token'];
-      $new_password = $data['new_password'];
-      $new_password2 = $data['new_password2'];
-      $username = $data['username'];
-      $check_tfa = $data['check_tfa'];
-
-      if (!$username || !$token) {
-        $_SESSION['return'][] = array(
-          'type' => 'danger',
-          'log' => array(__FUNCTION__, $action, $_data_log),
-          'msg' => 'invalid_reset_token'
->>>>>>> 74b4097e
-        );
-        return false;
-      }
-
-<<<<<<< HEAD
-      switch ($_data['authsource']) {
-        case "keycloak":
-          $_data['server_url']        = (!empty($_data['server_url'])) ? rtrim($_data['server_url'], '/') : null;
-          $_data['mailpassword_flow'] = isset($_data['mailpassword_flow']) ? intval($_data['mailpassword_flow']) : 0;
-          $_data['periodic_sync']     = isset($_data['periodic_sync']) ? intval($_data['periodic_sync']) : 0;
-          $_data['import_users']      = isset($_data['import_users']) ? intval($_data['import_users']) : 0;
-          $_data['sync_interval']     = (!empty($_data['sync_interval'])) ? intval($_data['sync_interval']) : 15;
-          $_data['sync_interval']     = $_data['sync_interval'] < 1 ? 1 : $_data['sync_interval'];
-          $required_settings          = array('authsource', 'server_url', 'realm', 'client_id', 'client_secret', 'redirect_url', 'version', 'mailpassword_flow', 'periodic_sync', 'import_users', 'sync_interval');
-        break;
-        case "generic-oidc":
-          $_data['authorize_url']     = (!empty($_data['authorize_url'])) ? $_data['authorize_url'] : null;
-          $_data['token_url']         = (!empty($_data['token_url'])) ? $_data['token_url'] : null;
-          $_data['userinfo_url']      = (!empty($_data['userinfo_url'])) ? $_data['userinfo_url'] : null;
-          $_data['client_scopes']     = (!empty($_data['client_scopes'])) ? $_data['client_scopes'] : "openid profile email";
-          $required_settings          = array('authsource', 'authorize_url', 'token_url', 'client_id', 'client_secret', 'redirect_url', 'userinfo_url', 'client_scopes');
-        break;
-        case "ldap":
-          $_data['port']              = (!empty($_data['port'])) ? intval($_data['port']) : 389;
-          $_data['username_field']    = (!empty($_data['username_field'])) ? $_data['username_field'] : "mail";
-          $_data['filter']            = (!empty($_data['filter'])) ? $_data['filter'] : "";
-          $_data['periodic_sync']     = isset($_data['periodic_sync']) ? intval($_data['periodic_sync']) : 0;
-          $_data['import_users']      = isset($_data['import_users']) ? intval($_data['import_users']) : 0;
-          $_data['use_ssl']           = isset($_data['use_ssl']) ? boolval($_data['use_ssl']) : false;
-          $_data['use_tls']           = isset($_data['use_tls']) && !$_data['use_ssl'] ? boolval($_data['use_tls']) : false;
-          $_data['ignore_ssl_error']  = isset($_data['ignore_ssl_error']) ? boolval($_data['ignore_ssl_error']) : false;
-          $_data['sync_interval']     = (!empty($_data['sync_interval'])) ? intval($_data['sync_interval']) : 15;
-          $_data['sync_interval']     = $_data['sync_interval'] < 1 ? 1 : $_data['sync_interval'];
-          $required_settings          = array('authsource', 'host', 'port', 'basedn', 'username_field', 'filter', 'attribute_field', 'binddn', 'bindpass', 'periodic_sync', 'import_users', 'sync_interval', 'use_ssl', 'use_tls', 'ignore_ssl_error');
-        break;
-      }
-      
-      $pdo->beginTransaction();
-      $stmt = $pdo->prepare("INSERT INTO identity_provider (`key`, `value`) VALUES (:key, :value) ON DUPLICATE KEY UPDATE `value` = VALUES(`value`);");
-      // add connection settings
-      foreach($required_settings as $setting){
-        if (!isset($_data[$setting])){
-          $_SESSION['return'][] =  array(
-            'type' => 'danger',
-            'log' => array(__FUNCTION__, $_action, $data_log),
-            'msg' => array('required_data_missing', $setting)
-          );
-          $pdo->rollback();
-          return false;
-        }
-
-        $stmt->bindParam(':key', $setting);
-        $stmt->bindParam(':value', $_data[$setting]);
-        $stmt->execute();
-      }
-      $pdo->commit();
-
-      // add mappers
-      if ($_data['mappers'] && $_data['templates']){
-        $_data['mappers'] = (!is_array($_data['mappers'])) ? array($_data['mappers']) : $_data['mappers'];
-        $_data['templates'] = (!is_array($_data['templates'])) ? array($_data['templates']) : $_data['templates'];
-
-        $mappers = array_filter($_data['mappers']);
-        $templates = array_filter($_data['templates']);
-        if (count($mappers) == count($templates)){
-          $mappers = json_encode($mappers);
-          $templates = json_encode($templates);
-
-          $stmt = $pdo->prepare("INSERT INTO identity_provider (`key`, `value`) VALUES ('mappers', :value) ON DUPLICATE KEY UPDATE `value` = VALUES(`value`);");
-          $stmt->bindParam(':value', $mappers);
-          $stmt->execute();
-          $stmt = $pdo->prepare("INSERT INTO identity_provider (`key`, `value`) VALUES ('templates', :value) ON DUPLICATE KEY UPDATE `value` = VALUES(`value`);");
-          $stmt->bindParam(':value', $templates);
-          $stmt->execute();
-        }
-      }
-
-      // delete old access_token
-      $stmt = $pdo->query("INSERT INTO identity_provider (`key`, `value`) VALUES ('access_token', '') ON DUPLICATE KEY UPDATE `value` = VALUES(`value`);");
-
-      $_SESSION['return'][] =  array(
-        'type' => 'success',
-        'log' => array(__FUNCTION__, $_action, $data_log),
-        'msg' => array('object_modified', '')
-      );
-      return true;
-    break;
-    case 'test':
-      if ($_SESSION['mailcow_cc_role'] != "admin") {
-        $_SESSION['return'][] = array(
-          'type' => 'danger',
-          'log' => array(__FUNCTION__, $_action, $_data),
-          'msg' => 'access_denied'
-=======
-      # check new password
-      if (!password_check($new_password, $new_password2)) {
-        return false;
-      }
-
-      if ($check_tfa){
-        // check for tfa authenticators
-        $authenticators = get_tfa($username);
-        if (isset($authenticators['additional']) && is_array($authenticators['additional']) && count($authenticators['additional']) > 0) {
-          $_SESSION['pending_mailcow_cc_username'] = $username;
-          $_SESSION['pending_pw_reset_token'] = $token;
-          $_SESSION['pending_pw_new_password'] = $new_password;
-          $_SESSION['pending_tfa_methods'] = $authenticators['additional'];
-          $_SESSION['return'][] =  array(
-            'type' => 'info',
-            'log' => array(__FUNCTION__, $user, '*'),
-            'msg' => 'awaiting_tfa_confirmation'
-          );
-          return false;
-        }
-      }
-
-      # set new password
-      $password_hashed = hash_password($new_password);
-      $stmt = $pdo->prepare("UPDATE `mailbox` SET
-        `password` = :password_hashed,
-        `attributes` = JSON_SET(`attributes`, '$.passwd_update', NOW())
-        WHERE `username` = :username");
-      $stmt->execute(array(
-        ':password_hashed' => $password_hashed,
-        ':username' => $username
-      ));
-
-      // perform cleanup
-      $stmt = $pdo->prepare("DELETE FROM `reset_password` WHERE `username` = :username;");
-      $stmt->execute(array(
-        ':username' => $username
-      ));
-   
-      $_SESSION['return'][] = array(
-        'type' => 'success',
-        'log' => array(__FUNCTION__, $action, $_data_log),
-        'msg' => 'password_changed_success'
-      );
-      return true;
-    break;
-    case 'get_notification':
-      $type = $data;
-
-      try {
-        $settings['from'] = $redis->Get('PW_RESET_FROM');
-        $settings['subject'] = $redis->Get('PW_RESET_SUBJ');
-        $settings['html_tmpl'] = $redis->Get('PW_RESET_HTML');
-        $settings['text_tmpl'] = $redis->Get('PW_RESET_TEXT');
-        if (empty($settings['html_tmpl']) && empty($settings['text_tmpl'])) {
-          $settings['html_tmpl'] = file_get_contents("/tpls/pw_reset_html.tpl");
-          $settings['text_tmpl'] = file_get_contents("/tpls/pw_reset_text.tpl");
-        }
-
-        if ($type != "raw") {
-          $settings['html_tmpl'] = htmlspecialchars($settings['html_tmpl']);
-          $settings['text_tmpl'] = htmlspecialchars($settings['text_tmpl']);
-        }
-      }
-      catch (RedisException $e) {
-        $_SESSION['return'][] = array(
-          'type' => 'danger',
-          'log' => array(__FUNCTION__, $action, $_data_log),
-          'msg' => array('redis_error', $e)
->>>>>>> 74b4097e
-        );
-        return false;
-      }
-
-<<<<<<< HEAD
-      switch ($_data['authsource']) {
-        case 'keycloak':
-        case 'generic-oidc':
-          if ($_data['authsource'] == 'keycloak') {
-            $url = "{$_data['server_url']}/realms/{$_data['realm']}/protocol/openid-connect/token";
-          } else {
-            $url = $_data['token_url'];
-          }
-          $req = http_build_query(array(
-            'grant_type'    => 'client_credentials',
-            'client_id'     => $_data['client_id'],
-            'client_secret' => $_data['client_secret']
-          ));
-          $curl = curl_init();
-          curl_setopt($curl, CURLOPT_URL, $url);
-          curl_setopt($curl, CURLOPT_TIMEOUT, 7);
-          curl_setopt($curl, CURLOPT_POST, 1);
-          curl_setopt($curl, CURLOPT_POSTFIELDS, $req);
-          curl_setopt($curl, CURLOPT_HTTPHEADER, array('Content-Type: application/x-www-form-urlencoded'));
-          curl_setopt($curl, CURLOPT_RETURNTRANSFER, true);
-          $res = curl_exec($curl);
-          $code = curl_getinfo($curl, CURLINFO_HTTP_CODE);
-          curl_close ($curl);
-          
-          if ($code != 200) {
-            return false;
-          }
-        break;
-        case 'ldap':
-          if (!$_data['host'] || !$_data['port'] || !$_data['basedn'] ||
-            !$_data['binddn'] || !$_data['bindpass']){
-              return false;
-          }
-          $_data['use_ssl'] = isset($_data['use_ssl']) ? boolval($_data['use_ssl']) : false;
-          $_data['use_tls'] = isset($_data['use_tls']) && !$_data['use_ssl'] ? boolval($_data['use_tls']) : false;
-          $_data['ignore_ssl_error'] = isset($_data['ignore_ssl_error']) ? boolval($_data['ignore_ssl_error']) : false;
-          $options = array();
-          if ($_data['ignore_ssl_error']) {
-            $options['LDAP_OPT_X_TLS_REQUIRE_CERT'] = "LDAP_OPT_X_TLS_NEVER";
-          }
-          $provider = new \LdapRecord\Connection([
-            'hosts'                     => [$_data['host']],
-            'port'                      => $_data['port'],
-            'base_dn'                   => $_data['basedn'],
-            'username'                  => $_data['binddn'],
-            'password'                  => $_data['bindpass'],
-            'use_ssl'                   => $_data['use_ssl'],
-            'use_tls'                   => $_data['use_tls'],
-            'options'                   => $options
-          ]);
-          try {
-            $provider->connect();
-          } catch (TypeError $e) {
-            return false;
-          } catch (\LdapRecord\Auth\BindException $e) {
-            return false;
-          }
-        break;
-      }
-
-      return true;
-    break;
-    case "delete":
-      if ($_SESSION['mailcow_cc_role'] != "admin") {
-        $_SESSION['return'][] = array(
-          'type' => 'danger',
-          'log' => array(__FUNCTION__, $_action, $_data),
-          'msg' => 'access_denied'
-        );
-        return false;
-      }
-      
-      $stmt = $pdo->query("SELECT * FROM `mailbox`
-          WHERE `authsource` != 'mailcow'
-          AND `authsource` IS NOT NULL");
-      $rows = $stmt->fetchAll(PDO::FETCH_ASSOC);
-      if ($rows) {
-        $_SESSION['return'][] =  array(
-          'type' => 'danger',
-          'log' => array(__FUNCTION__, $_action, $data_log),
-          'msg' => array('authsource_in_use', $setting)
-        );
-        return false;
-      }
-
-      $stmt = $pdo->query("DELETE FROM identity_provider;");
-
-      $_SESSION['return'][] =  array(
-        'type' => 'success',
-        'log' => array(__FUNCTION__, $_action, $data_log),
-        'msg' => array('item_deleted', '')
-      );
-      return true;
-    break;
-    case "init":
-      $iam_settings = identity_provider('get');
-      $provider = null;
-
-      switch ($iam_settings['authsource']) {
-        case "keycloak":
-          if ($iam_settings['server_url'] && $iam_settings['realm'] && $iam_settings['client_id'] &&
-            $iam_settings['client_secret'] && $iam_settings['redirect_url'] && $iam_settings['version']){
-            $provider = new Stevenmaguire\OAuth2\Client\Provider\Keycloak([
-              'authServerUrl'         => $iam_settings['server_url'],
-              'realm'                 => $iam_settings['realm'],
-              'clientId'              => $iam_settings['client_id'],
-              'clientSecret'          => $iam_settings['client_secret'],
-              'redirectUri'           => $iam_settings['redirect_url'],
-              'version'               => $iam_settings['version'],                            
-              // 'encryptionAlgorithm'   => 'RS256',                             // optional
-              // 'encryptionKeyPath'     => '../key.pem'                         // optional
-              // 'encryptionKey'         => 'contents_of_key_or_certificate'     // optional
-            ]);
-          }
-        break;
-        case "generic-oidc":
-          if ($iam_settings['client_id'] && $iam_settings['client_secret'] && $iam_settings['redirect_url'] &&
-            $iam_settings['authorize_url'] && $iam_settings['token_url'] && $iam_settings['userinfo_url']){
-            $provider = new \League\OAuth2\Client\Provider\GenericProvider([
-              'clientId'                => $iam_settings['client_id'],
-              'clientSecret'            => $iam_settings['client_secret'],
-              'redirectUri'             => $iam_settings['redirect_url'],
-              'urlAuthorize'            => $iam_settings['authorize_url'],
-              'urlAccessToken'          => $iam_settings['token_url'],
-              'urlResourceOwnerDetails' => $iam_settings['userinfo_url'],
-              'scopes'                  => $iam_settings['client_scopes']
-            ]);
-          }
-        break;
-        case "ldap":
-          if ($iam_settings['host'] && $iam_settings['port'] && $iam_settings['basedn'] &&
-            $iam_settings['binddn'] && $iam_settings['bindpass']){
-            $options = array();
-            if ($iam_settings['ignore_ssl_error']) {
-              $options['LDAP_OPT_X_TLS_REQUIRE_CERT'] = "LDAP_OPT_X_TLS_NEVER";
-            }
-            $provider = new \LdapRecord\Connection([
-              'hosts'                     => [$iam_settings['host']],
-              'port'                      => $iam_settings['port'],
-              'base_dn'                   => $iam_settings['basedn'],
-              'username'                  => $iam_settings['binddn'],
-              'password'                  => $iam_settings['bindpass'],
-              'use_ssl'                   => $iam_settings['use_ssl'],
-              'use_tls'                   => $iam_settings['use_tls'],
-              'options'                   => $options
-            ]);
-            try {
-              $provider->connect();
-            } catch (Throwable $e) {
-              $provider = null;
-            }
-          }
-        break;
-      }
-
-      return $provider;
-    break;
-    case "verify-sso":
-      $provider = $_data['iam_provider'];
-      $iam_settings = identity_provider('get');
-      if ($iam_settings['authsource'] != 'keycloak' && $iam_settings['authsource'] != 'generic-oidc'){
-        $_SESSION['return'][] =  array(
-          'type' => 'danger',
-          'log' => array(__FUNCTION__),
-          'msg' => array('login_failed', "no OIDC provider configured")
-        );
-        return false;
-      }
-    
-      try {
-        $token = $provider->getAccessToken('authorization_code', ['code' => $_GET['code']]);
-        $_SESSION['iam_token'] = $token->getToken();
-        $_SESSION['iam_refresh_token'] = $token->getRefreshToken();
-        $info = $provider->getResourceOwner($token)->toArray();
-      } catch (Throwable $e) {
-        $_SESSION['return'][] =  array(
-          'type' => 'danger',
-          'log' => array(__FUNCTION__),
-          'msg' => array('login_failed', $e->getMessage())
-        );
-        return false;
-      }
-      // check if email address is given
-      if (empty($info['email'])) return false;
-    
-      // token valid, get mailbox
-      $stmt = $pdo->prepare("SELECT * FROM `mailbox`
-        INNER JOIN domain on mailbox.domain = domain.domain
-        WHERE `kind` NOT REGEXP 'location|thing|group'
-          AND `mailbox`.`active`='1'
-          AND `domain`.`active`='1'
-          AND `username` = :user
-          AND (`authsource`='keycloak' OR `authsource`='generic-oidc')");
-      $stmt->execute(array(':user' => $info['email']));
-      $row = $stmt->fetch(PDO::FETCH_ASSOC);
-      if ($row){
-        // success
-        set_user_loggedin_session($info['email']);
-        $_SESSION['return'][] =  array(
-          'type' => 'success',
-          'log' => array(__FUNCTION__, $_SESSION['mailcow_cc_username'], $_SESSION['mailcow_cc_role']),
-          'msg' => array('logged_in_as', $_SESSION['mailcow_cc_username'])
-        );
-        return true;
-      }
-=======
-      return $settings;
-    break;
-    case 'send_mail':
-      $from = $data['from'];
-      $to = $data['to'];
-      $text = $data['text'];
-      $html = $data['html'];
-      $subject = $data['subject'];
-    
-      if (!filter_var($from, FILTER_VALIDATE_EMAIL)) {
-        $_SESSION['return'][] =  array(
-          'type' => 'danger',
-          'log' => array(__FUNCTION__, $action, $_data_log),
-          'msg' => 'from_invalid'
-        );
-        return false;
-      }
-      if (!filter_var($to, FILTER_VALIDATE_EMAIL)) {
-        $_SESSION['return'][] =  array(
-          'type' => 'danger',
-          'log' => array(__FUNCTION__, $action, $_data_log),
-          'msg' => 'to_invalid'
-        );
-        return false;
-      }
-      if (empty($subject)) {
-        $_SESSION['return'][] =  array(
-          'type' => 'danger',
-          'log' => array(__FUNCTION__, $action, $_data_log),
-          'msg' => 'subject_empty'
-        );
-        return false;
-      }
-      if (empty($text)) {
-        $_SESSION['return'][] =  array(
-          'type' => 'danger',
-          'log' => array(__FUNCTION__, $action, $_data_log),
-          'msg' => 'text_empty'
-        );
-        return false;
-      }
-    
-      ini_set('max_execution_time', 0);
-      ini_set('max_input_time', 0);
-      $mail = new PHPMailer;
-      $mail->Timeout = 10;
-      $mail->SMTPOptions = array(
-        'ssl' => array(
-          'verify_peer' => false,
-          'verify_peer_name' => false,
-          'allow_self_signed' => true
-        )
-      );
-      $mail->isSMTP();
-      $mail->Host = 'postfix-mailcow';
-      $mail->SMTPAuth = false;
-      $mail->Port = 25;
-      $mail->setFrom($from);
-      $mail->Subject = $subject;
-      $mail->CharSet ="UTF-8";
-      if (!empty($html)) {
-        $mail->Body = $html;
-        $mail->AltBody = $text;
-      }
-      else {
-        $mail->Body = $text;
-      }
-      $mail->XMailer = 'MooMail';
-      $mail->AddAddress($to);
-      if (!$mail->send()) {
-        return false;
-      }
-      $mail->ClearAllRecipients();
-    
-      return true;
-    break;
-  }
-
-  if ($_SESSION['mailcow_cc_role'] != "admin") {
-    $_SESSION['return'][] = array(
-      'type' => 'danger',
-      'log' => array(__FUNCTION__, $action, $_data_log),
-      'msg' => 'access_denied'
-    );
-    return false;
-  }
-
-  switch ($action) {
-    case 'edit_notification':
-      $subject = $data['subject'];
-      $from = preg_replace('/[\x00-\x1F\x80-\xFF]/', '', $data['from']);
-
-      $from = (!filter_var($from, FILTER_VALIDATE_EMAIL)) ? "" : $from;
-      $subject = (empty($subject)) ? "" : $subject;
-      $text = (empty($data['text_tmpl'])) ? "" : $data['text_tmpl'];
-      $html = (empty($data['html_tmpl'])) ? "" : $data['html_tmpl'];
-
-      try {
-        $redis->Set('PW_RESET_FROM', $from);
-        $redis->Set('PW_RESET_SUBJ', $subject);
-        $redis->Set('PW_RESET_HTML', $html);
-        $redis->Set('PW_RESET_TEXT', $text);
-      }
-      catch (RedisException $e) {
-        $_SESSION['return'][] = array(
-          'type' => 'danger',
-          'log' => array(__FUNCTION__, $action, $_data_log),
-          'msg' => array('redis_error', $e)
-        );
-        return false;
-      }
-
-      $_SESSION['return'][] = array(
-        'type' => 'success',
-        'log' => array(__FUNCTION__, $action, $_data_log),
-        'msg' => 'saved_settings'
-      );
-    break;
-  }
-}
-
->>>>>>> 74b4097e
-
-      // get mapped template, if not set return false
-      // also return false if no mappers were defined
-      $user_template = $info['mailcow_template'];
-      if (empty($iam_settings['mappers']) || empty($user_template)){
-        clear_session();  
-        $_SESSION['return'][] =  array(
-          'type' => 'danger',
-          'log' => array(__FUNCTION__, $info['email']),
-          'msg' => array('login_failed', 'empty attribute mapping or missing template attribute')
-        );
-        return false;
-      }
-
-      // check if matching attribute exist
-      $mapper_key = array_search($user_template, $iam_settings['mappers']);
-      if ($mapper_key === false) {
-        clear_session();  
-        $_SESSION['return'][] =  array(
-          'type' => 'danger',
-          'log' => array(__FUNCTION__, $info['email']),
-          'msg' => array('login_failed', 'specified template not found')
-        );
-        return false;
-      }
-
-      // create mailbox
-      $create_res = mailbox('add', 'mailbox_from_template', array(
-        'domain' => explode('@', $info['email'])[1],
-        'local_part' => explode('@', $info['email'])[0],
-        'name' => $info['firstName'] . " " . $info['lastName'],
-        'authsource' => $iam_settings['authsource'],
-        'template' => $iam_settings['templates'][$mapper_key]
-      ));
-      if (!$create_res){
-        clear_session();  
-        $_SESSION['return'][] =  array(
-          'type' => 'danger',
-          'log' => array(__FUNCTION__, $info['email']),
-          'msg' => array('login_failed', 'mailbox creation failed')
-        );
-        return false;
-      }
-    
-      set_user_loggedin_session($info['email']);
-      $_SESSION['return'][] =  array(
-        'type' => 'success',
-        'log' => array(__FUNCTION__, $_SESSION['mailcow_cc_username'], $_SESSION['mailcow_cc_role']),
-        'msg' => array('logged_in_as', $_SESSION['mailcow_cc_username'])
-      );
-      return true;
-    break;
-    case "refresh-token":
-      $provider = $_data['iam_provider'];
-
-      try {
-        $token = $provider->getAccessToken('refresh_token', ['refresh_token' => $_SESSION['iam_refresh_token']]);
-        $_SESSION['iam_token'] = $token->getToken();
-        $_SESSION['iam_refresh_token'] = $token->getRefreshToken();
-        $info = $provider->getResourceOwner($token)->toArray();
-      } catch (Throwable $e) {
-        clear_session();  
-        $_SESSION['return'][] =  array(
-          'type' => 'danger',
-          'log' => array(__FUNCTION__),
-          'msg' => array('refresh_login_failed', $e->getMessage())
-        );
-        return false;
-      }
-
-      if (empty($info['email'])){
-        clear_session();  
-        $_SESSION['return'][] =  array(
-          'type' => 'danger',
-          'log' => array(__FUNCTION__, $_SESSION['mailcow_cc_username'], $_SESSION['mailcow_cc_role']),
-          'msg' => 'refresh_login_failed'
-        );
-        return false;
-      }
-    
-      $_SESSION['mailcow_cc_username'] = $info['email'];
-      $_SESSION['mailcow_cc_role'] = "user";
-      return true;
-    break;
-    case "get-redirect":
-      $iam_settings = identity_provider('get');
-      if ($iam_settings['authsource'] != 'keycloak' && $iam_settings['authsource'] != 'generic-oidc') 
-        return false;
-      $provider = $_data['iam_provider'];
-      $authUrl = $provider->getAuthorizationUrl();
-      $_SESSION['oauth2state'] = $provider->getState();
-      return $authUrl;
-    break;
-    case "get-keycloak-admin-token":
-      // get access_token for service account of mailcow client
-      $iam_settings = identity_provider('get');
-      if ($iam_settings['authsource'] !== 'keycloak') return false;
-      if (isset($iam_settings['access_token'])) {
-        // check if access_token is valid
-        $url = "{$iam_settings['server_url']}/realms/{$iam_settings['realm']}/protocol/openid-connect/token/introspect";
-        $req = http_build_query(array(
-          'token'    => $iam_settings['access_token'],
-          'client_id'     => $iam_settings['client_id'],
-          'client_secret' => $iam_settings['client_secret']
-        ));
-        $curl = curl_init();
-        curl_setopt($curl, CURLOPT_URL, $url);
-        curl_setopt($curl, CURLOPT_TIMEOUT, 7);
-        curl_setopt($curl, CURLOPT_POST, 1);
-        curl_setopt($curl, CURLOPT_POSTFIELDS, $req);
-        curl_setopt($curl, CURLOPT_HTTPHEADER, array('Content-Type: application/x-www-form-urlencoded'));
-        curl_setopt($curl, CURLOPT_RETURNTRANSFER, true);
-        curl_setopt($curl, CURLOPT_TIMEOUT, 5);
-        $res = json_decode(curl_exec($curl), true);
-        $code = curl_getinfo($curl, CURLINFO_HTTP_CODE);
-        curl_close ($curl);
-        if ($code == 200 && $res['active'] == true) {
-          // token is valid
-          return $iam_settings['access_token'];
-        }
-      }
-
-      $url = "{$iam_settings['server_url']}/realms/{$iam_settings['realm']}/protocol/openid-connect/token";
-      $req = http_build_query(array(
-        'grant_type'    => 'client_credentials',
-        'client_id'     => $iam_settings['client_id'],
-        'client_secret' => $iam_settings['client_secret']
-      ));
-      $curl = curl_init();
-      curl_setopt($curl, CURLOPT_URL, $url);
-      curl_setopt($curl, CURLOPT_TIMEOUT, 7);
-      curl_setopt($curl, CURLOPT_POST, 1);
-      curl_setopt($curl, CURLOPT_POSTFIELDS, $req);
-      curl_setopt($curl, CURLOPT_HTTPHEADER, array('Content-Type: application/x-www-form-urlencoded'));
-      curl_setopt($curl, CURLOPT_RETURNTRANSFER, true);
-      curl_setopt($curl, CURLOPT_TIMEOUT, 5);
-      $res = json_decode(curl_exec($curl), true);
-      $code = curl_getinfo($curl, CURLINFO_HTTP_CODE);
-      curl_close ($curl);
-      if ($code != 200) {
-        return false;
-      }
-      
-      $stmt = $pdo->prepare("INSERT INTO identity_provider (`key`, `value`) VALUES (:key, :value) ON DUPLICATE KEY UPDATE `value` = VALUES(`value`);");
-      $stmt->execute(array(
-        ':key' => 'access_token',
-        ':value' => $res['access_token']
-      ));
-      return $res['access_token'];
-    break;
-  }
-}
-function clear_session(){
-  session_regenerate_id(true);
-  session_unset();
-  session_destroy();
-  session_write_close();
-}
-function set_user_loggedin_session($user) {
-  $_SESSION['mailcow_cc_username'] = $user;
-  $_SESSION['mailcow_cc_role'] = 'user';
-  $sogo_sso_pass = file_get_contents("/etc/sogo-sso/sogo-sso.pass");
-  $_SESSION['sogo-sso-user-allowed'][] = $user;
-  $_SESSION['sogo-sso-pass'] = $sogo_sso_pass;
-  unset($_SESSION['pending_mailcow_cc_username']);
-  unset($_SESSION['pending_mailcow_cc_role']);
-  unset($_SESSION['pending_tfa_methods']);
-}
-function get_logs($application, $lines = false) {
-  if ($lines === false) {
-    $lines = $GLOBALS['LOG_LINES'] - 1;
-  }
-  elseif(is_numeric($lines) && $lines >= 1) {
-    $lines = abs(intval($lines) - 1);
-  }
-  else {
-    list ($from, $to) = explode('-', $lines);
-    $from = intval($from);
-    $to = intval($to);
-    if ($from < 1 || $to < $from) { return false; }
-  }
-  global $redis;
-  global $pdo;
-  if ($_SESSION['mailcow_cc_role'] != "admin") {
-    return false;
-  }
-  // SQL
-  if ($application == "mailcow-ui") {
-    if (isset($from) && isset($to)) {
-      $stmt = $pdo->prepare("SELECT * FROM `logs` ORDER BY `id` DESC LIMIT :from, :to");
-      $stmt->execute(array(
-        ':from' => $from - 1,
-        ':to' => $to
-      ));
-      $data = $stmt->fetchAll(PDO::FETCH_ASSOC);
-    }
-    else {
-      $stmt = $pdo->prepare("SELECT * FROM `logs` ORDER BY `id` DESC LIMIT :lines");
-      $stmt->execute(array(
-        ':lines' => $lines + 1,
-      ));
-      $data = $stmt->fetchAll(PDO::FETCH_ASSOC);
-    }
-    if (is_array($data)) {
-      return $data;
-    }
-  }
-  if ($application == "sasl") {
-    if (isset($from) && isset($to)) {
-      $stmt = $pdo->prepare("SELECT * FROM `sasl_log` ORDER BY `datetime` DESC LIMIT :from, :to");
-      $stmt->execute(array(
-        ':from' => $from - 1,
-        ':to' => $to
-      ));
-      $data = $stmt->fetchAll(PDO::FETCH_ASSOC);
-    }
-    else {
-      $stmt = $pdo->prepare("SELECT * FROM `sasl_log` ORDER BY `datetime` DESC LIMIT :lines");
-      $stmt->execute(array(
-        ':lines' => $lines + 1,
-      ));
-      $data = $stmt->fetchAll(PDO::FETCH_ASSOC);
-    }
-    if (is_array($data)) {
-      return $data;
-    }
-  }
-  // Redis
-  if ($application == "dovecot-mailcow") {
-    if (isset($from) && isset($to)) {
-      $data = $redis->lRange('DOVECOT_MAILLOG', $from - 1, $to - 1);
-    }
-    else {
-      $data = $redis->lRange('DOVECOT_MAILLOG', 0, $lines);
-    }
-    if ($data) {
-      foreach ($data as $json_line) {
-        $data_array[] = json_decode($json_line, true);
-      }
-      return $data_array;
-    }
-  }
-  if ($application == "cron-mailcow") {
-    if (isset($from) && isset($to)) {
-      $data = $redis->lRange('CRON_LOG', $from - 1, $to - 1);
-    }
-    else {
-      $data = $redis->lRange('CRON_LOG', 0, $lines);
-    }
-    if ($data) {
-      foreach ($data as $json_line) {
-        $data_array[] = json_decode($json_line, true);
-      }
-      return $data_array;
-    }
-  }
-  if ($application == "postfix-mailcow") {
-    if (isset($from) && isset($to)) {
-      $data = $redis->lRange('POSTFIX_MAILLOG', $from - 1, $to - 1);
-    }
-    else {
-      $data = $redis->lRange('POSTFIX_MAILLOG', 0, $lines);
-    }
-    if ($data) {
-      foreach ($data as $json_line) {
-        $data_array[] = json_decode($json_line, true);
-      }
-      return $data_array;
-    }
-  }
-  if ($application == "sogo-mailcow") {
-    if (isset($from) && isset($to)) {
-      $data = $redis->lRange('SOGO_LOG', $from - 1, $to - 1);
-    }
-    else {
-      $data = $redis->lRange('SOGO_LOG', 0, $lines);
-    }
-    if ($data) {
-      foreach ($data as $json_line) {
-        $data_array[] = json_decode($json_line, true);
-      }
-      return $data_array;
-    }
-  }
-  if ($application == "watchdog-mailcow") {
-    if (isset($from) && isset($to)) {
-      $data = $redis->lRange('WATCHDOG_LOG', $from - 1, $to - 1);
-    }
-    else {
-      $data = $redis->lRange('WATCHDOG_LOG', 0, $lines);
-    }
-    if ($data) {
-      foreach ($data as $json_line) {
-        $data_array[] = json_decode($json_line, true);
-      }
-      return $data_array;
-    }
-  }
-  if ($application == "acme-mailcow") {
-    if (isset($from) && isset($to)) {
-      $data = $redis->lRange('ACME_LOG', $from - 1, $to - 1);
-    }
-    else {
-      $data = $redis->lRange('ACME_LOG', 0, $lines);
-    }
-    if ($data) {
-      foreach ($data as $json_line) {
-        $data_array[] = json_decode($json_line, true);
-      }
-      return $data_array;
-    }
-  }
-  if ($application == "ratelimited") {
-    if (isset($from) && isset($to)) {
-      $data = $redis->lRange('RL_LOG', $from - 1, $to - 1);
-    }
-    else {
-      $data = $redis->lRange('RL_LOG', 0, $lines);
-    }
-    if ($data) {
-      foreach ($data as $json_line) {
-        $data_array[] = json_decode($json_line, true);
-      }
-      return $data_array;
-    }
-  }
-  if ($application == "api-mailcow") {
-    if (isset($from) && isset($to)) {
-      $data = $redis->lRange('API_LOG', $from - 1, $to - 1);
-    }
-    else {
-      $data = $redis->lRange('API_LOG', 0, $lines);
-    }
-    if ($data) {
-      foreach ($data as $json_line) {
-        $data_array[] = json_decode($json_line, true);
-      }
-      return $data_array;
-    }
-  }
-  if ($application == "netfilter-mailcow") {
-    if (isset($from) && isset($to)) {
-      $data = $redis->lRange('NETFILTER_LOG', $from - 1, $to - 1);
-    }
-    else {
-      $data = $redis->lRange('NETFILTER_LOG', 0, $lines);
-    }
-    if ($data) {
-      foreach ($data as $json_line) {
-        $data_array[] = json_decode($json_line, true);
-      }
-      return $data_array;
-    }
-  }
-  if ($application == "autodiscover-mailcow") {
-    if (isset($from) && isset($to)) {
-      $data = $redis->lRange('AUTODISCOVER_LOG', $from - 1, $to - 1);
-    }
-    else {
-      $data = $redis->lRange('AUTODISCOVER_LOG', 0, $lines);
-    }
-    if ($data) {
-      foreach ($data as $json_line) {
-        $data_array[] = json_decode($json_line, true);
-      }
-      return $data_array;
-    }
-  }
-  if ($application == "rspamd-history") {
-    $curl = curl_init();
-    curl_setopt($curl, CURLOPT_UNIX_SOCKET_PATH, '/var/lib/rspamd/rspamd.sock');
-    if (!is_numeric($lines)) {
-      list ($from, $to) = explode('-', $lines);
-      curl_setopt($curl, CURLOPT_URL,"http://rspamd/history?from=" . intval($from) . "&to=" . intval($to));
-    }
-    else {
-      curl_setopt($curl, CURLOPT_URL,"http://rspamd/history?to=" . intval($lines));
-    }
-    curl_setopt($curl, CURLOPT_RETURNTRANSFER, true);
-    $history = curl_exec($curl);
-    if (!curl_errno($curl)) {
-      $data_array = json_decode($history, true);
-      curl_close($curl);
-      return $data_array['rows'];
-    }
-    curl_close($curl);
-    return false;
-  }
-  if ($application == "rspamd-stats") {
-    $curl = curl_init();
-    curl_setopt($curl, CURLOPT_UNIX_SOCKET_PATH, '/var/lib/rspamd/rspamd.sock');
-    curl_setopt($curl, CURLOPT_URL,"http://rspamd/stat");
-    curl_setopt($curl, CURLOPT_RETURNTRANSFER, true);
-    $stats = curl_exec($curl);
-    if (!curl_errno($curl)) {
-      $data_array = json_decode($stats, true);
-      curl_close($curl);
-      return $data_array;
-    }
-    curl_close($curl);
-    return false;
-  }
-  return false;
-}
-function getGUID() {
-  if (function_exists('com_create_guid')) {
-    return com_create_guid();
-  }
-  mt_srand((double)microtime()*10000);//optional for php 4.2.0 and up.
-  $charid = strtoupper(md5(uniqid(rand(), true)));
-  $hyphen = chr(45);// "-"
-  return substr($charid, 0, 8).$hyphen
-        .substr($charid, 8, 4).$hyphen
-        .substr($charid,12, 4).$hyphen
-        .substr($charid,16, 4).$hyphen
-        .substr($charid,20,12);
-}
-function solr_status() {
-  $curl = curl_init();
-  $endpoint = 'http://solr:8983/solr/admin/cores';
-  $params = array(
-    'action' => 'STATUS',
-    'core' => 'dovecot-fts',
-    'indexInfo' => 'true'
-  );
-  $url = $endpoint . '?' . http_build_query($params);
-  curl_setopt($curl, CURLOPT_URL, $url);
-  curl_setopt($curl, CURLOPT_RETURNTRANSFER, 1);
-  curl_setopt($curl, CURLOPT_POST, 0);
-  curl_setopt($curl, CURLOPT_TIMEOUT, 10);
-  $response_core = curl_exec($curl);
-  if ($response_core === false) {
-    $err = curl_error($curl);
-    curl_close($curl);
-    return false;
-  }
-  else {
-    curl_close($curl);
-    $curl = curl_init();
-    $status_core = json_decode($response_core, true);
-    $url = 'http://solr:8983/solr/admin/info/system';
-    curl_setopt($curl, CURLOPT_URL, $url);
-    curl_setopt($curl, CURLOPT_RETURNTRANSFER, 1);
-    curl_setopt($curl, CURLOPT_POST, 0);
-    curl_setopt($curl, CURLOPT_TIMEOUT, 10);
-    $response_sysinfo = curl_exec($curl);
-    if ($response_sysinfo === false) {
-      $err = curl_error($curl);
-      curl_close($curl);
-      return false;
-    }
-    else {
-      curl_close($curl);
-      $status_sysinfo = json_decode($response_sysinfo, true);
-      $status = array_merge($status_core, $status_sysinfo);
-      return (!empty($status['status']['dovecot-fts']) && !empty($status['jvm']['memory'])) ? $status : false;
-    }
-    return (!empty($status['status']['dovecot-fts'])) ? $status['status']['dovecot-fts'] : false;
-  }
-  return false;
-}
-
-function cleanupJS($ignore = '', $folder = '/tmp/*.js') {
-  $now = time();
-  foreach (glob($folder) as $filename) {
-    if(strpos($filename, $ignore) !== false) {
-      continue;
-    }
-    if (is_file($filename)) {
-      if ($now - filemtime($filename) >= 60 * 60) {
-        unlink($filename);
-      }
-    }
-  }
-}
-
-function cleanupCSS($ignore = '', $folder = '/tmp/*.css') {
-  $now = time();
-  foreach (glob($folder) as $filename) {
-    if(strpos($filename, $ignore) !== false) {
-      continue;
-    }
-    if (is_file($filename)) {
-      if ($now - filemtime($filename) >= 60 * 60) {
-        unlink($filename);
-      }
-    }
-  }
-}
-
-?>
+<?php
+use PHPMailer\PHPMailer\PHPMailer;
+use PHPMailer\PHPMailer\SMTP;
+use PHPMailer\PHPMailer\Exception;
+function is_valid_regex($exp) {
+  return @preg_match($exp, '') !== false;
+}
+function isset_has_content($var) {
+  if (isset($var) && $var != "") {
+    return true;
+  }
+  else {
+    return false;
+  }
+}
+function readable_random_string($length = 8) {
+  $string = '';
+  $vowels = array('a', 'e', 'i', 'o', 'u');
+  $consonants = array('b', 'c', 'd', 'f', 'g', 'h', 'j', 'k', 'l', 'm', 'n', 'p', 'r', 's', 't', 'v', 'w', 'x', 'y', 'z');
+  $max = $length / 2;
+  for ($i = 1; $i <= $max; $i++) {
+    $string .= $consonants[rand(0,19)];
+    $string .= $vowels[rand(0,4)];
+  }
+  return $string;
+}
+// Validates ips and cidrs
+function valid_network($network) {
+  if (filter_var($network, FILTER_VALIDATE_IP)) {
+    return true;
+  }
+  $parts = explode('/', $network);
+  if (count($parts) != 2) {
+    return false;
+  }
+  $ip = $parts[0];
+  $netmask = $parts[1];
+  if (!preg_match("/^\d+$/", $netmask)){
+    return false;
+  }
+  $netmask = intval($parts[1]);
+  if ($netmask < 0) {
+    return false;
+  }
+  if (filter_var($ip, FILTER_VALIDATE_IP, FILTER_FLAG_IPV4)) {
+    return $netmask <= 32;
+  }
+  if (filter_var($ip, FILTER_VALIDATE_IP, FILTER_FLAG_IPV6)) {
+    return $netmask <= 128;
+  }
+  return false;
+}
+function valid_hostname($hostname) {
+  return filter_var($hostname, FILTER_VALIDATE_DOMAIN, FILTER_FLAG_HOSTNAME);
+}
+// Thanks to https://stackoverflow.com/a/49373789
+// Validates exact ip matches and ip-in-cidr, ipv4 and ipv6
+function ip_acl($ip, $networks) {
+  foreach($networks as $network) {
+    if (filter_var($network, FILTER_VALIDATE_IP)) {
+      if ($ip == $network) {
+        return true;
+      }
+      else {
+        continue;
+      }
+    }
+    $ipb = inet_pton($ip);
+    $iplen = strlen($ipb);
+    if (strlen($ipb) < 4) {
+      continue;
+    }
+    $ar = explode('/', $network);
+    $ip1 = $ar[0];
+    $ip1b = inet_pton($ip1);
+    $ip1len = strlen($ip1b);
+    if ($ip1len != $iplen) {
+      continue;
+    }
+    if (count($ar)>1) {
+      $bits=(int)($ar[1]);
+    }
+    else {
+      $bits = $iplen * 8;
+    }
+    for ($c=0; $bits>0; $c++) {
+      $bytemask = ($bits < 8) ? 0xff ^ ((1 << (8-$bits))-1) : 0xff;
+      if (((ord($ipb[$c]) ^ ord($ip1b[$c])) & $bytemask) != 0) {
+        continue 2;
+      }
+      $bits-=8;
+    }
+    return true;
+  }
+  return false;
+}
+function hash_password($password) {
+  // default_pass_scheme is determined in vars.inc.php (or corresponding local file)
+  // in case default pass scheme is not defined, falling back to BLF-CRYPT.
+  global $default_pass_scheme;
+  $pw_hash = NULL;
+  // support pre-hashed passwords
+  if (preg_match('/^{(ARGON2I|ARGON2ID|BLF-CRYPT|CLEAR|CLEARTEXT|CRYPT|DES-CRYPT|LDAP-MD5|MD5|MD5-CRYPT|PBKDF2|PLAIN|PLAIN-MD4|PLAIN-MD5|PLAIN-TRUNC|PLAIN-TRUNC|SHA|SHA1|SHA256|SHA256-CRYPT|SHA512|SHA512-CRYPT|SMD5|SSHA|SSHA256|SSHA512)}/i', $password)) {
+    $pw_hash = $password;
+  }
+  else {
+    switch (strtoupper($default_pass_scheme)) {
+      case "SSHA":
+        $salt_str = bin2hex(openssl_random_pseudo_bytes(8));
+        $pw_hash = "{SSHA}".base64_encode(hash('sha1', $password . $salt_str, true) . $salt_str);
+        break;
+      case "SSHA256":
+        $salt_str = bin2hex(openssl_random_pseudo_bytes(8));
+        $pw_hash = "{SSHA256}".base64_encode(hash('sha256', $password . $salt_str, true) . $salt_str);
+        break;
+      case "SSHA512":
+        $salt_str = bin2hex(openssl_random_pseudo_bytes(8));
+        $pw_hash = "{SSHA512}".base64_encode(hash('sha512', $password . $salt_str, true) . $salt_str);
+        break;
+      case "BLF-CRYPT":
+      default:
+        $pw_hash = "{BLF-CRYPT}" . password_hash($password, PASSWORD_BCRYPT);
+        break;
+    }
+  }
+  return $pw_hash;
+}
+function password_complexity($_action, $_data = null) {
+  global $redis;
+  global $lang;
+  switch ($_action) {
+    case 'edit':
+      if ($_SESSION['mailcow_cc_role'] != "admin") {
+        $_SESSION['return'][] = array(
+          'type' => 'danger',
+          'log' => array(__FUNCTION__, $_action, $_data),
+          'msg' => 'access_denied'
+        );
+        return false;
+      }
+      $is_now = password_complexity('get');
+      if (!empty($is_now)) {
+        $length = (isset($_data['length']) && intval($_data['length']) >= 3) ? intval($_data['length']) : $is_now['length'];
+        $chars = (isset($_data['chars'])) ? intval($_data['chars']) : $is_now['chars'];
+        $lowerupper = (isset($_data['lowerupper'])) ? intval($_data['lowerupper']) : $is_now['lowerupper'];
+        $special_chars = (isset($_data['special_chars'])) ? intval($_data['special_chars']) : $is_now['special_chars'];
+        $numbers = (isset($_data['numbers'])) ? intval($_data['numbers']) : $is_now['numbers'];
+      }
+      try {
+        $redis->hMSet('PASSWD_POLICY', [
+          'length' => $length,
+          'chars' => $chars,
+          'special_chars' => $special_chars,
+          'lowerupper' => $lowerupper,
+          'numbers' => $numbers
+        ]);
+      }
+      catch (RedisException $e) {
+        $_SESSION['return'][] = array(
+          'type' => 'danger',
+          'log' => array(__FUNCTION__, $_action, $_data),
+          'msg' => array('redis_error', $e)
+        );
+        return false;
+      }
+      $_SESSION['return'][] = array(
+        'type' => 'success',
+        'log' => array(__FUNCTION__, $_action, $_data),
+        'msg' => 'password_policy_saved'
+      );
+    break;
+    case 'get':
+      try {
+        $length = $redis->hGet('PASSWD_POLICY', 'length');
+        $chars = $redis->hGet('PASSWD_POLICY', 'chars');
+        $special_chars = $redis->hGet('PASSWD_POLICY', 'special_chars');
+        $lowerupper = $redis->hGet('PASSWD_POLICY', 'lowerupper');
+        $numbers = $redis->hGet('PASSWD_POLICY', 'numbers');
+        return array(
+          'length' => $length,
+          'chars' => $chars,
+          'special_chars' => $special_chars,
+          'lowerupper' => $lowerupper,
+          'numbers' => $numbers
+        );
+      }
+      catch (RedisException $e) {
+        $_SESSION['return'][] = array(
+          'type' => 'danger',
+          'log' => array(__FUNCTION__, $_action, $_data),
+          'msg' => array('redis_error', $e)
+        );
+        return false;
+      }
+      return false;
+    break;
+    case 'html':
+      $policies = password_complexity('get');
+      foreach ($policies as $name => $value) {
+        if ($value != 0) {
+          $policy_text[] = sprintf($lang['admin']["password_policy_$name"], $value);
+        }
+      }
+      return '<p class="help-block small">- ' . implode('<br>- ', (array)$policy_text) . '</p>';
+    break;
+  }
+}
+function password_check($password1, $password2) {
+  $password_complexity = password_complexity('get');
+
+  if (empty($password1) || empty($password2)) {
+    $_SESSION['return'][] = array(
+      'type' => 'danger',
+      'log' => array(__FUNCTION__, $_action, $_type),
+      'msg' => 'password_complexity'
+    );
+    return false;
+  }
+
+  if ($password1 != $password2) {
+    $_SESSION['return'][] = array(
+      'type' => 'danger',
+      'log' => array(__FUNCTION__, $_action, $_type),
+      'msg' => 'password_mismatch'
+    );
+    return false;
+  }
+
+  $given_password['length'] = strlen($password1);
+  $given_password['special_chars'] = preg_match('/[^a-zA-Z\d]/', $password1);
+  $given_password['chars'] = preg_match('/[a-zA-Z]/',$password1);
+  $given_password['numbers'] = preg_match('/\d/', $password1);
+  $lower = strlen(preg_replace("/[^a-z]/", '', $password1));
+  $upper = strlen(preg_replace("/[^A-Z]/", '', $password1));
+  $given_password['lowerupper'] = ($lower > 0 && $upper > 0) ? true : false;
+
+  if (
+    ($given_password['length'] < $password_complexity['length']) ||
+    ($password_complexity['special_chars'] == 1 && (intval($given_password['special_chars']) != $password_complexity['special_chars'])) ||
+    ($password_complexity['chars'] == 1 && (intval($given_password['chars']) != $password_complexity['chars'])) ||
+    ($password_complexity['numbers'] == 1 && (intval($given_password['numbers']) != $password_complexity['numbers'])) ||
+    ($password_complexity['lowerupper'] == 1 && (intval($given_password['lowerupper']) != $password_complexity['lowerupper']))
+  ) {
+    $_SESSION['return'][] = array(
+      'type' => 'danger',
+      'log' => array(__FUNCTION__, $_action, $_type),
+      'msg' => 'password_complexity'
+    );
+    return false;
+  }
+
+  return true;
+}
+function last_login($action, $username, $sasl_limit_days = 7, $ui_offset = 1) {
+  global $pdo;
+  global $redis;
+  $sasl_limit_days = intval($sasl_limit_days);
+  switch ($action) {
+    case 'get':
+      if (filter_var($username, FILTER_VALIDATE_EMAIL) && hasMailboxObjectAccess($_SESSION['mailcow_cc_username'], $_SESSION['mailcow_cc_role'], $username)) {
+        $stmt = $pdo->prepare('SELECT `real_rip`, MAX(`datetime`) as `datetime`, `service`, `app_password`, MAX(`app_passwd`.`name`) as `app_password_name` FROM `sasl_log`
+          LEFT OUTER JOIN `app_passwd` on `sasl_log`.`app_password` = `app_passwd`.`id`
+          WHERE `username` = :username
+            AND HOUR(TIMEDIFF(NOW(), `datetime`)) < :sasl_limit_days
+              GROUP BY `real_rip`, `service`, `app_password`
+              ORDER BY `datetime` DESC;');
+        $stmt->execute(array(':username' => $username, ':sasl_limit_days' => ($sasl_limit_days * 24)));
+        $sasl = $stmt->fetchAll(PDO::FETCH_ASSOC);
+        foreach ($sasl as $k => $v) {
+          if (!filter_var($sasl[$k]['real_rip'], FILTER_VALIDATE_IP, FILTER_FLAG_NO_PRIV_RANGE | FILTER_FLAG_NO_RES_RANGE)) {
+            $sasl[$k]['real_rip'] = 'Web/EAS/Internal (' . $sasl[$k]['real_rip'] . ')';
+          }
+          elseif (filter_var($sasl[$k]['real_rip'], FILTER_VALIDATE_IP, FILTER_FLAG_NO_PRIV_RANGE | FILTER_FLAG_NO_RES_RANGE)) {
+            try {
+              $sasl[$k]['location'] = $redis->hGet('IP_SHORTCOUNTRY', $sasl[$k]['real_rip']);
+            }
+            catch (RedisException $e) {
+              $_SESSION['return'][] = array(
+                'type' => 'danger',
+                'log' => array(__FUNCTION__, $_action, $_data_log),
+                'msg' => array('redis_error', $e)
+              );
+              return false;
+            }
+            if (!$sasl[$k]['location']) {
+              $curl = curl_init();
+              curl_setopt($curl, CURLOPT_URL,"https://dfdata.bella.network/country/" . $sasl[$k]['real_rip']);
+              curl_setopt($curl, CURLOPT_RETURNTRANSFER, true);
+              curl_setopt($curl, CURLOPT_USERAGENT, 'Moocow');
+              curl_setopt($curl, CURLOPT_TIMEOUT, 5);
+              $ip_data = curl_exec($curl);
+              if (!curl_errno($curl)) {
+                $ip_data_array = json_decode($ip_data, true);
+                if ($ip_data_array !== false and !empty($ip_data_array['shortcountry'])) {
+                  $sasl[$k]['location'] = $ip_data_array['shortcountry'];
+                    try {
+                      $redis->hSet('IP_SHORTCOUNTRY', $sasl[$k]['real_rip'], $ip_data_array['shortcountry']);
+                    }
+                    catch (RedisException $e) {
+                      $_SESSION['return'][] = array(
+                        'type' => 'danger',
+                        'log' => array(__FUNCTION__, $_action, $_data_log),
+                        'msg' => array('redis_error', $e)
+                      );
+                      curl_close($curl);
+                      return false;
+                    }
+                }
+              }
+              curl_close($curl);
+            }
+          }
+        }
+      }
+      else {
+        $sasl = array();
+      }
+      if ($_SESSION['mailcow_cc_role'] == "admin" || $username == $_SESSION['mailcow_cc_username']) {
+        $stmt = $pdo->prepare('SELECT `remote`, `time` FROM `logs`
+          WHERE JSON_EXTRACT(`call`, "$[0]") = "check_login"
+            AND JSON_EXTRACT(`call`, "$[1]") = :username
+            AND `type` = "success" ORDER BY `time` DESC LIMIT 1 OFFSET :offset');
+        $stmt->execute(array(
+          ':username' => $username,
+          ':offset' => $ui_offset
+        ));
+        $ui = $stmt->fetch(PDO::FETCH_ASSOC);
+      }
+      else {
+        $ui = array();
+      }
+
+      return array('ui' => $ui, 'sasl' => $sasl);
+    break;
+    case 'reset':
+      if (filter_var($username, FILTER_VALIDATE_EMAIL) && hasMailboxObjectAccess($_SESSION['mailcow_cc_username'], $_SESSION['mailcow_cc_role'], $username)) {
+        $stmt = $pdo->prepare('DELETE FROM `sasl_log`
+          WHERE `username` = :username');
+        $stmt->execute(array(':username' => $username));
+      }
+      if ($_SESSION['mailcow_cc_role'] == "admin" || $username == $_SESSION['mailcow_cc_username']) {
+        $stmt = $pdo->prepare('DELETE FROM `logs`
+          WHERE JSON_EXTRACT(`call`, "$[0]") = "check_login"
+            AND JSON_EXTRACT(`call`, "$[1]") = :username
+            AND `type` = "success"');
+        $stmt->execute(array(':username' => $username));
+      }
+      return true;
+    break;
+  }
+
+}
+function flush_memcached() {
+  try {
+    $m = new Memcached();
+    $m->addServer('memcached', 11211);
+    $m->flush();
+  }
+  catch ( Exception $e ) {
+    // Dunno
+  }
+}
+function sys_mail($_data) {
+  if ($_SESSION['mailcow_cc_role'] != "admin") {
+    $_SESSION['return'][] =  array(
+      'type' => 'danger',
+      'log' => array(__FUNCTION__),
+      'msg' => 'access_denied'
+    );
+    return false;
+  }
+  $excludes = $_data['mass_exclude'];
+  $includes = $_data['mass_include'];
+  $mailboxes = array();
+  $mass_from = $_data['mass_from'];
+  $mass_text = $_data['mass_text'];
+  $mass_html = $_data['mass_html'];
+  $mass_subject = $_data['mass_subject'];
+  if (!filter_var($mass_from, FILTER_VALIDATE_EMAIL)) {
+    $_SESSION['return'][] =  array(
+      'type' => 'danger',
+      'log' => array(__FUNCTION__),
+      'msg' => 'from_invalid'
+    );
+    return false;
+  }
+  if (empty($mass_subject)) {
+    $_SESSION['return'][] =  array(
+      'type' => 'danger',
+      'log' => array(__FUNCTION__),
+      'msg' => 'subject_empty'
+    );
+    return false;
+  }
+  if (empty($mass_text)) {
+    $_SESSION['return'][] =  array(
+      'type' => 'danger',
+      'log' => array(__FUNCTION__),
+      'msg' => 'text_empty'
+    );
+    return false;
+  }
+  $domains = array_merge(mailbox('get', 'domains'), mailbox('get', 'alias_domains'));
+  foreach ($domains as $domain) {
+    foreach (mailbox('get', 'mailboxes', $domain) as $mailbox) {
+      $mailboxes[] = $mailbox;
+    }
+  }
+  if (!empty($includes)) {
+    $rcpts = array_intersect($mailboxes, $includes);
+  }
+  elseif (!empty($excludes)) {
+    $rcpts = array_diff($mailboxes, $excludes);
+  }
+  else {
+    $rcpts = $mailboxes;
+  }
+  if (!empty($rcpts)) {
+    ini_set('max_execution_time', 0);
+    ini_set('max_input_time', 0);
+    $mail = new PHPMailer;
+    $mail->Timeout = 10;
+    $mail->SMTPOptions = array(
+      'ssl' => array(
+        'verify_peer' => false,
+        'verify_peer_name' => false,
+        'allow_self_signed' => true
+      )
+    );
+    $mail->isSMTP();
+    $mail->Host = 'dovecot-mailcow';
+    $mail->SMTPAuth = false;
+    $mail->Port = 24;
+    $mail->setFrom($mass_from);
+    $mail->Subject = $mass_subject;
+    $mail->CharSet ="UTF-8";
+    if (!empty($mass_html)) {
+      $mail->Body = $mass_html;
+      $mail->AltBody = $mass_text;
+    }
+    else {
+      $mail->Body = $mass_text;
+    }
+    $mail->XMailer = 'MooMassMail';
+    foreach ($rcpts as $rcpt) {
+      $mail->AddAddress($rcpt);
+      if (!$mail->send()) {
+        $_SESSION['return'][] =  array(
+          'type' => 'warning',
+          'log' => array(__FUNCTION__),
+          'msg' => 'Mailer error (RCPT "' . htmlspecialchars($rcpt) . '"): ' . str_replace('https://github.com/PHPMailer/PHPMailer/wiki/Troubleshooting', '', $mail->ErrorInfo)
+        );
+      }
+      $mail->ClearAllRecipients();
+    }
+  }
+  $_SESSION['return'][] =  array(
+    'type' => 'success',
+    'log' => array(__FUNCTION__),
+    'msg' => 'Mass mail job completed, sent ' . count($rcpts) . ' mails'
+  );
+}
+function logger($_data = false) {
+  /*
+  logger() will be called as last function
+  To manually log a message, logger needs to be called like below.
+
+  logger(array(
+    'return' => array(
+      array(
+        'type' => 'danger',
+        'log' => array(__FUNCTION__),
+        'msg' => $err
+      )
+    )
+  ));
+
+  These messages will not be printed as alert box.
+  To do so, push them to $_SESSION['return'] and do not call logger as they will be included automatically:
+
+  $_SESSION['return'][] =  array(
+    'type' => 'danger',
+    'log' => array(__FUNCTION__, $user, '*'),
+    'msg' => $err
+  );
+  */
+  global $pdo;
+  if (!$_data) {
+    $_data = $_SESSION;
+  }
+  if (!empty($_data['return'])) {
+    $task = substr(strtoupper(md5(uniqid(rand(), true))), 0, 6);
+    foreach ($_data['return'] as $return) {
+      $type = $return['type'];
+      $msg = null;
+      if (isset($return['msg'])) {
+        $msg = json_encode($return['msg'], JSON_UNESCAPED_UNICODE);
+      }
+      $call = null;
+      if (isset($return['log'])) {
+        $call = json_encode($return['log'], JSON_UNESCAPED_UNICODE);
+      }
+      if (!empty($_SESSION["dual-login"]["username"])) {
+        $user = $_SESSION["dual-login"]["username"] . ' => ' . $_SESSION['mailcow_cc_username'];
+        $role = $_SESSION["dual-login"]["role"] . ' => ' . $_SESSION['mailcow_cc_role'];
+      }
+      elseif (!empty($_SESSION['mailcow_cc_username'])) {
+        $user = $_SESSION['mailcow_cc_username'];
+        $role = $_SESSION['mailcow_cc_role'];
+      }
+      else {
+        $user = 'unauthenticated';
+        $role = 'unauthenticated';
+      }
+      // We cannot log when logs is missing...
+      try {
+        $stmt = $pdo->prepare("INSERT INTO `logs` (`type`, `task`, `msg`, `call`, `user`, `role`, `remote`, `time`) VALUES
+          (:type, :task, :msg, :call, :user, :role, :remote, UNIX_TIMESTAMP())");
+        $stmt->execute(array(
+          ':type' => $type,
+          ':task' => $task,
+          ':call' => $call,
+          ':msg' => $msg,
+          ':user' => $user,
+          ':role' => $role,
+          ':remote' => get_remote_ip()
+        ));
+      }
+      catch (PDOException $e) {
+        # handle the exception here, as the exception handler function results in a white page
+        error_log($e->getMessage(), 0);
+      }
+    }
+  }
+  else {
+    return true;
+  }
+}
+function hasDomainAccess($username, $role, $domain) {
+  global $pdo;
+  if (!filter_var($username, FILTER_VALIDATE_EMAIL) && !ctype_alnum(str_replace(array('_', '.', '-'), '', $username))) {
+    return false;
+  }
+  if (empty($domain) || !is_valid_domain_name($domain)) {
+    return false;
+  }
+  if ($role != 'admin' && $role != 'domainadmin') {
+    return false;
+  }
+  if ($role == 'admin') {
+    $stmt = $pdo->prepare("SELECT `domain` FROM `domain`
+      WHERE `domain` = :domain");
+    $stmt->execute(array(':domain' => $domain));
+    $num_results = count($stmt->fetchAll(PDO::FETCH_ASSOC));
+    $stmt = $pdo->prepare("SELECT `alias_domain` FROM `alias_domain`
+      WHERE `alias_domain` = :domain");
+    $stmt->execute(array(':domain' => $domain));
+    $num_results = $num_results + count($stmt->fetchAll(PDO::FETCH_ASSOC));
+    if ($num_results != 0) {
+      return true;
+    }
+  }
+  elseif ($role == 'domainadmin') {
+    $stmt = $pdo->prepare("SELECT `domain` FROM `domain_admins`
+    WHERE (
+      `active`='1'
+      AND `username` = :username
+      AND (`domain` = :domain1 OR `domain` = (SELECT `target_domain` FROM `alias_domain` WHERE `alias_domain` = :domain2))
+    )");
+    $stmt->execute(array(':username' => $username, ':domain1' => $domain, ':domain2' => $domain));
+    $num_results = count($stmt->fetchAll(PDO::FETCH_ASSOC));
+    if (!empty($num_results)) {
+      return true;
+    }
+  }
+  return false;
+}
+function hasMailboxObjectAccess($username, $role, $object) {
+  global $pdo;
+  if (empty($username) || empty($role) || empty($object)) {
+    return false;
+  }
+  if (!filter_var(html_entity_decode(rawurldecode($username)), FILTER_VALIDATE_EMAIL) && !ctype_alnum(str_replace(array('_', '.', '-'), '', $username))) {
+    return false;
+  }
+  if ($role != 'admin' && $role != 'domainadmin' && $role != 'user') {
+    return false;
+  }
+  if ($username == $object) {
+    return true;
+  }
+  $stmt = $pdo->prepare("SELECT `domain` FROM `mailbox` WHERE `username` = :object");
+  $stmt->execute(array(':object' => $object));
+  $row = $stmt->fetch(PDO::FETCH_ASSOC);
+  if (isset($row['domain']) && hasDomainAccess($username, $role, $row['domain'])) {
+    return true;
+  }
+  return false;
+}
+// does also verify mailboxes as a mailbox is a alias == goto
+function hasAliasObjectAccess($username, $role, $object) {
+  global $pdo;
+  if (empty($username) || empty($role) || empty($object)) {
+    return false;
+  }
+  if (!filter_var(html_entity_decode(rawurldecode($username)), FILTER_VALIDATE_EMAIL) && !ctype_alnum(str_replace(array('_', '.', '-'), '', $username))) {
+    return false;
+  }
+  if ($role != 'admin' && $role != 'domainadmin' && $role != 'user') {
+    return false;
+  }
+  $stmt = $pdo->prepare("SELECT `domain` FROM `alias` WHERE `address` = :object");
+  $stmt->execute(array(':object' => $object));
+  $row = $stmt->fetch(PDO::FETCH_ASSOC);
+  if (isset($row['domain']) && hasDomainAccess($username, $role, $row['domain'])) {
+    return true;
+  }
+  return false;
+}
+function pem_to_der($pem_key) {
+  // Need to remove BEGIN/END PUBLIC KEY
+  $lines = explode("\n", trim($pem_key));
+  unset($lines[count($lines)-1]);
+  unset($lines[0]);
+  return base64_decode(implode('', $lines));
+}
+function expand_ipv6($ip) {
+  $hex = unpack("H*hex", inet_pton($ip));
+  $ip = substr(preg_replace("/([A-f0-9]{4})/", "$1:", $hex['hex']), 0, -1);
+  return $ip;
+}
+function generate_tlsa_digest($hostname, $port, $starttls = null) {
+  if (!is_valid_domain_name($hostname)) {
+    return "Not a valid hostname";
+  }
+  if (empty($starttls)) {
+    $context = stream_context_create(array("ssl" => array("capture_peer_cert" => true, 'verify_peer' => false, 'verify_peer_name' => false, 'allow_self_signed' => true)));
+    $stream = stream_socket_client('ssl://' . $hostname . ':' . $port, $error_nr, $error_msg, 5, STREAM_CLIENT_CONNECT, $context);
+    if (!$stream) {
+      $error_msg = isset($error_msg) ? $error_msg : '-';
+      return $error_nr . ': ' . $error_msg;
+    }
+  }
+  else {
+    $stream = stream_socket_client('tcp://' . $hostname . ':' . $port, $error_nr, $error_msg, 5);
+    if (!$stream) {
+      return $error_nr . ': ' . $error_msg;
+    }
+    $banner = fread($stream, 512 );
+    if (preg_match("/^220/i", $banner)) { // SMTP
+      fwrite($stream,"HELO tlsa.generator.local\r\n");
+      fread($stream, 512);
+      fwrite($stream,"STARTTLS\r\n");
+      fread($stream, 512);
+    }
+    elseif (preg_match("/imap.+starttls/i", $banner)) { // IMAP
+      fwrite($stream,"A1 STARTTLS\r\n");
+      fread($stream, 512);
+    }
+    elseif (preg_match("/^\+OK/", $banner)) { // POP3
+      fwrite($stream,"STLS\r\n");
+      fread($stream, 512);
+    }
+    elseif (preg_match("/^OK/m", $banner)) { // Sieve
+      fwrite($stream,"STARTTLS\r\n");
+      fread($stream, 512);
+    }
+    else {
+      return 'Unknown banner: "' . htmlspecialchars(trim($banner)) . '"';
+    }
+    // Upgrade connection
+    stream_set_blocking($stream, true);
+    stream_context_set_option($stream, 'ssl', 'capture_peer_cert', true);
+    stream_context_set_option($stream, 'ssl', 'verify_peer', false);
+    stream_context_set_option($stream, 'ssl', 'verify_peer_name', false);
+    stream_context_set_option($stream, 'ssl', 'allow_self_signed', true);
+    stream_socket_enable_crypto($stream, true, STREAM_CRYPTO_METHOD_ANY_CLIENT);
+    stream_set_blocking($stream, false);
+  }
+  $params = stream_context_get_params($stream);
+  if (!empty($params['options']['ssl']['peer_certificate'])) {
+    $key_resource = openssl_pkey_get_public($params['options']['ssl']['peer_certificate']);
+    // We cannot get ['rsa']['n'], the binary data would contain BEGIN/END PUBLIC KEY
+    $key_data = openssl_pkey_get_details($key_resource)['key'];
+    return '3 1 1 ' . openssl_digest(pem_to_der($key_data), 'sha256');
+  }
+  else {
+    return 'Error: Cannot read peer certificate';
+  }
+}
+function alertbox_log_parser($_data) {
+  global $lang;
+  if (isset($_data['return'])) {
+    foreach ($_data['return'] as $return) {
+      // Get type
+      $type = $return['type'];
+      // If a lang[type][msg] string exists, use it as message
+      if (isset($return['type']) && isset($return['msg']) && !is_array($return['msg'])) {
+        if (isset($lang[$return['type']][$return['msg']])) {
+          $msg = $lang[$return['type']][$return['msg']];
+        }
+        else {
+          $msg = $return['msg'];
+        }
+      }
+      // If msg is an array, use first element as language string and run printf on it with remaining array elements
+      elseif (is_array($return['msg'])) {
+        $msg = array_shift($return['msg']);
+        $msg = vsprintf(
+          $lang[$return['type']][$msg],
+          $return['msg']
+        );
+      }
+      else {
+        $msg = '-';
+      }
+      $log_array[] = array('msg' => $msg, 'type' => json_encode($type));
+    }
+    if (!empty($log_array)) {
+      return $log_array;
+    }
+  }
+  return false;
+}
+function verify_salted_hash($hash, $password, $algo, $salt_length) {
+  // Decode hash
+  $dhash = base64_decode($hash);
+  // Get first n bytes of binary which equals a SSHA hash
+  $ohash = substr($dhash, 0, $salt_length);
+  // Remove SSHA hash from decoded hash to get original salt string
+  $osalt = str_replace($ohash, '', $dhash);
+  // Check single salted SSHA hash against extracted hash
+  if (hash_equals(hash($algo, $password . $osalt, true), $ohash)) {
+    return true;
+  }
+  return false;
+}
+function verify_hash($hash, $password) {
+  if (preg_match('/^{(.+)}(.+)/i', $hash, $hash_array)) {
+    $scheme = strtoupper($hash_array[1]);
+    $hash = $hash_array[2];
+    switch ($scheme) {
+      case "ARGON2I":
+      case "ARGON2ID":
+      case "BLF-CRYPT":
+      case "CRYPT":
+      case "DES-CRYPT":
+      case "MD5-CRYPT":
+      case "MD5":
+      case "SHA256-CRYPT":
+      case "SHA512-CRYPT":
+        return password_verify($password, $hash);
+
+      case "CLEAR":
+      case "CLEARTEXT":
+      case "PLAIN":
+        return $password == $hash;
+
+      case "LDAP-MD5":
+        $hash = base64_decode($hash);
+        return hash_equals(hash('md5', $password, true), $hash);
+
+      case "PBKDF2":
+        $components = explode('$', $hash);
+        $salt = $components[2];
+        $rounds = $components[3];
+        $hash = $components[4];
+        return hash_equals(hash_pbkdf2('sha1', $password, $salt, $rounds), $hash);
+
+      case "PLAIN-MD4":
+        return hash_equals(hash('md4', $password), $hash);
+
+      case "PLAIN-MD5":
+        return md5($password) == $hash;
+
+      case "PLAIN-TRUNC":
+        $components = explode('-', $hash);
+        if (count($components) > 1) {
+          $trunc_len = $components[0];
+          $trunc_password = $components[1];
+
+          return substr($password, 0, $trunc_len) == $trunc_password;
+        } else {
+          return $password == $hash;
+        }
+
+      case "SHA":
+      case "SHA1":
+      case "SHA256":
+      case "SHA512":
+        // SHA is an alias for SHA1
+        $scheme = $scheme == "SHA" ? "sha1" : strtolower($scheme);
+        $hash = base64_decode($hash);
+        return hash_equals(hash($scheme, $password, true), $hash);
+
+      case "SMD5":
+        return verify_salted_hash($hash, $password, 'md5', 16);
+
+      case "SSHA":
+        return verify_salted_hash($hash, $password, 'sha1', 20);
+
+      case "SSHA256":
+        return verify_salted_hash($hash, $password, 'sha256', 32);
+
+      case "SSHA512":
+        return verify_salted_hash($hash, $password, 'sha512', 64);
+
+      default:
+        return false;
+    }
+  }
+  return false;
+}
+function formatBytes($size, $precision = 2) {
+  if(!is_numeric($size)) {
+    return "0";
+  }
+  $base = log($size, 1024);
+  $suffixes = array(' Byte', ' KiB', ' MiB', ' GiB', ' TiB');
+  if ($size == "0") {
+    return "0";
+  }
+  return round(pow(1024, $base - floor($base)), $precision) . $suffixes[floor($base)];
+}
+function update_sogo_static_view($mailbox = null) {
+  if (getenv('SKIP_SOGO') == "y") {
+    return true;
+  }
+  global $pdo;
+  global $lang;
+
+  $mailbox_exists = false;
+  if ($mailbox !== null) {
+    // Check if the mailbox exists
+    $stmt = $pdo->prepare("SELECT username FROM mailbox WHERE username = :mailbox AND active = '1'");
+    $stmt->execute(array(':mailbox' => $mailbox));
+    $row = $stmt->fetch(PDO::FETCH_ASSOC);  
+    if ($row){
+      $mailbox_exists = true;
+    }
+  }
+
+  // generate random password for sogo to deny direct login
+  $random_password = base64_encode(openssl_random_pseudo_bytes(24));
+  $random_salt = base64_encode(openssl_random_pseudo_bytes(16));
+  $random_hash = '{SSHA256}' . base64_encode(hash('sha256', base64_decode($password) . $salt, true) . $salt);
+  
+  $subquery = "GROUP BY mailbox.username";
+  if ($mailbox_exists) {
+    $subquery = "AND mailbox.username = :mailbox";
+  }
+  $query = "INSERT INTO _sogo_static_view (`c_uid`, `domain`, `c_name`, `c_password`, `c_cn`, `mail`, `aliases`, `ad_aliases`, `ext_acl`, `kind`, `multiple_bookings`)
+      SELECT
+        mailbox.username,
+        mailbox.domain,
+        mailbox.username,
+        :random_hash,
+        mailbox.name,
+        mailbox.username,
+        IFNULL(GROUP_CONCAT(ga.aliases ORDER BY ga.aliases SEPARATOR ' '), ''),
+        IFNULL(gda.ad_alias, ''),
+        IFNULL(external_acl.send_as_acl, ''),
+        mailbox.kind,
+        mailbox.multiple_bookings
+      FROM
+        mailbox
+        LEFT OUTER JOIN grouped_mail_aliases ga ON ga.username REGEXP CONCAT('(^|,)', mailbox.username, '($|,)')
+        LEFT OUTER JOIN grouped_domain_alias_address gda ON gda.username = mailbox.username
+        LEFT OUTER JOIN grouped_sender_acl_external external_acl ON external_acl.username = mailbox.username
+      WHERE
+        mailbox.active = '1'
+        $subquery
+      ON DUPLICATE KEY UPDATE
+        `domain` = VALUES(`domain`),
+        `c_name` = VALUES(`c_name`),
+        `c_password` = VALUES(`c_password`),
+        `c_cn` = VALUES(`c_cn`),
+        `mail` = VALUES(`mail`),
+        `aliases` = VALUES(`aliases`),
+        `ad_aliases` = VALUES(`ad_aliases`),
+        `ext_acl` = VALUES(`ext_acl`),
+        `kind` = VALUES(`kind`),
+        `multiple_bookings` = VALUES(`multiple_bookings`)";
+
+  
+  if ($mailbox_exists) {
+    $stmt = $pdo->prepare($query);
+    $stmt->execute(array(
+      ':random_hash' => $random_hash,
+      ':mailbox' => $mailbox
+    ));
+  } else {
+    $stmt = $pdo->prepare($query);
+    $stmt->execute(array(
+      ':random_hash' => $random_hash
+    ));
+  }
+  
+  $stmt = $pdo->query("DELETE FROM _sogo_static_view WHERE `c_uid` NOT IN (SELECT `username` FROM `mailbox` WHERE `active` = '1');");
+  
+  flush_memcached();
+}
+function edit_user_account($_data) {
+  global $lang;
+  global $pdo;
+
+  $_data_log = $_data;
+  !isset($_data_log['user_new_pass']) ?: $_data_log['user_new_pass'] = '*';
+  !isset($_data_log['user_new_pass2']) ?: $_data_log['user_new_pass2'] = '*';
+  !isset($_data_log['user_old_pass']) ?: $_data_log['user_old_pass'] = '*';
+
+  $username = $_SESSION['mailcow_cc_username'];
+  $role = $_SESSION['mailcow_cc_role'];
+  $password_old = $_data['user_old_pass'];
+  $pw_recovery_email = $_data['pw_recovery_email'];
+
+  if (filter_var($username, FILTER_VALIDATE_EMAIL === false) || $role != 'user') {
+    $_SESSION['return'][] =  array(
+      'type' => 'danger',
+      'log' => array(__FUNCTION__, $_data_log),
+      'msg' => 'access_denied'
+    );
+    return false;
+  }
+
+  // edit password
+  if (!empty($password_old) && !empty($_data['user_new_pass']) && !empty($_data['user_new_pass2'])) {
+    $stmt = $pdo->prepare("SELECT `password` FROM `mailbox`
+        WHERE `kind` NOT REGEXP 'location|thing|group'
+          AND `username` = :user AND authsource = 'mailcow'");
+    $stmt->execute(array(':user' => $username));
+    $row = $stmt->fetch(PDO::FETCH_ASSOC);
+  
+    if (!verify_hash($row['password'], $password_old)) {
+      $_SESSION['return'][] =  array(
+        'type' => 'danger',
+        'log' => array(__FUNCTION__, $_data_log),
+        'msg' => 'access_denied'
+      );
+      return false;
+    }
+  
+    $password_new = $_data['user_new_pass'];
+    $password_new2  = $_data['user_new_pass2'];
+    if (password_check($password_new, $password_new2) !== true) {
+      return false;
+    }
+    $password_hashed = hash_password($password_new);
+    $stmt = $pdo->prepare("UPDATE `mailbox` SET `password` = :password_hashed,
+      `attributes` = JSON_SET(`attributes`, '$.force_pw_update', '0'),
+      `attributes` = JSON_SET(`attributes`, '$.passwd_update', NOW())
+        WHERE `username` = :username AND authsource = 'mailcow'");
+    $stmt->execute(array(
+      ':password_hashed' => $password_hashed,
+      ':username' => $username
+    ));
+  
+    update_sogo_static_view();
+  }
+  // edit password recovery email
+  elseif (isset($pw_recovery_email)) {
+    if (!isset($_SESSION['acl']['pw_reset']) || $_SESSION['acl']['pw_reset'] != "1" ) {
+      $_SESSION['return'][] = array(
+        'type' => 'danger',
+        'log' => array(__FUNCTION__, $_action, $_type, $_data_log, $_attr),
+        'msg' => 'access_denied'
+      );
+      return false;
+    }
+
+    $pw_recovery_email = (!filter_var($pw_recovery_email, FILTER_VALIDATE_EMAIL)) ? '' : $pw_recovery_email;
+    $stmt = $pdo->prepare("UPDATE `mailbox` SET `attributes` = JSON_SET(`attributes`, '$.recovery_email', :recovery_email)
+      WHERE `username` = :username AND authsource = 'mailcow'");
+    $stmt->execute(array(
+      ':recovery_email' => $pw_recovery_email,
+      ':username' => $username
+    ));
+  }
+
+  $_SESSION['return'][] =  array(
+    'type' => 'success',
+    'log' => array(__FUNCTION__, $_data_log),
+    'msg' => array('mailbox_modified', htmlspecialchars($username))
+  );
+}
+function user_get_alias_details($username) {
+  global $pdo;
+  global $lang;
+  $data['direct_aliases'] = array();
+  $data['shared_aliases'] = array();
+  if ($_SESSION['mailcow_cc_role'] == "user") {
+    $username = $_SESSION['mailcow_cc_username'];
+  }
+  if (!filter_var($username, FILTER_VALIDATE_EMAIL)) {
+    return false;
+  }
+  if (!hasMailboxObjectAccess($username, $_SESSION['mailcow_cc_role'], $username)) {
+    return false;
+  }
+  $data['address'] = $username;
+  $stmt = $pdo->prepare("SELECT `address` AS `shared_aliases`, `public_comment` FROM `alias`
+    WHERE `goto` REGEXP :username_goto
+    AND `address` NOT LIKE '@%'
+    AND `goto` != :username_goto2
+    AND `address` != :username_address");
+  $stmt->execute(array(
+    ':username_goto' => '(^|,)'.$username.'($|,)',
+    ':username_goto2' => $username,
+    ':username_address' => $username
+    ));
+  $run = $stmt->fetchAll(PDO::FETCH_ASSOC);
+  while ($row = array_shift($run)) {
+    $data['shared_aliases'][$row['shared_aliases']]['public_comment'] = htmlspecialchars($row['public_comment']);
+    //$data['shared_aliases'][] = $row['shared_aliases'];
+  }
+
+  $stmt = $pdo->prepare("SELECT `address` AS `direct_aliases`, `public_comment` FROM `alias`
+    WHERE `goto` = :username_goto
+    AND `address` NOT LIKE '@%'
+    AND `address` != :username_address");
+  $stmt->execute(
+    array(
+    ':username_goto' => $username,
+    ':username_address' => $username
+  ));
+  $run = $stmt->fetchAll(PDO::FETCH_ASSOC);
+  while ($row = array_shift($run)) {
+    $data['direct_aliases'][$row['direct_aliases']]['public_comment'] = htmlspecialchars($row['public_comment']);
+  }
+  $stmt = $pdo->prepare("SELECT CONCAT(local_part, '@', alias_domain) AS `ad_alias`, `alias_domain` FROM `mailbox`
+    LEFT OUTER JOIN `alias_domain` on `target_domain` = `domain`
+      WHERE `username` = :username ;");
+  $stmt->execute(array(':username' => $username));
+  $run = $stmt->fetchAll(PDO::FETCH_ASSOC);
+  while ($row = array_shift($run)) {
+    if (empty($row['ad_alias'])) {
+      continue;
+    }
+    $data['direct_aliases'][$row['ad_alias']]['public_comment'] = $lang['add']['alias_domain'];
+    $data['alias_domains'][] = $row['alias_domain'];
+  }
+  $stmt = $pdo->prepare("SELECT IFNULL(GROUP_CONCAT(`send_as` SEPARATOR ', '), '') AS `send_as` FROM `sender_acl` WHERE `logged_in_as` = :username AND `send_as` NOT LIKE '@%';");
+  $stmt->execute(array(':username' => $username));
+  $run = $stmt->fetchAll(PDO::FETCH_ASSOC);
+  while ($row = array_shift($run)) {
+    $data['aliases_also_send_as'] = $row['send_as'];
+  }
+  $stmt = $pdo->prepare("SELECT CONCAT_WS(', ', IFNULL(GROUP_CONCAT(DISTINCT `send_as` SEPARATOR ', '), ''), GROUP_CONCAT(DISTINCT CONCAT('@',`alias_domain`) SEPARATOR ', ')) AS `send_as` FROM `sender_acl` LEFT JOIN `alias_domain` ON `alias_domain`.`target_domain` =  TRIM(LEADING '@' FROM `send_as`) WHERE `logged_in_as` = :username AND `send_as` LIKE '@%';");
+  $stmt->execute(array(':username' => $username));
+  $run = $stmt->fetchAll(PDO::FETCH_ASSOC);
+  while ($row = array_shift($run)) {
+    $data['aliases_send_as_all'] = $row['send_as'];
+  }
+  $stmt = $pdo->prepare("SELECT IFNULL(GROUP_CONCAT(`address` SEPARATOR ', '), '') as `address` FROM `alias` WHERE `goto` REGEXP :username AND `address` LIKE '@%';");
+  $stmt->execute(array(':username' => '(^|,)'.$username.'($|,)'));
+  $run = $stmt->fetchAll(PDO::FETCH_ASSOC);
+  while ($row = array_shift($run)) {
+    $data['is_catch_all'] = $row['address'];
+  }
+  return $data;
+}
+function is_valid_domain_name($domain_name) {
+  if (empty($domain_name)) {
+    return false;
+  }
+  $domain_name = idn_to_ascii($domain_name, 0, INTL_IDNA_VARIANT_UTS46);
+  return (preg_match("/^([a-z\d](-*[a-z\d])*)(\.([a-z\d](-*[a-z\d])*))*$/i", $domain_name)
+       && preg_match("/^.{1,253}$/", $domain_name)
+       && preg_match("/^[^\.]{1,63}(\.[^\.]{1,63})*$/", $domain_name));
+}
+function set_tfa($_data) {
+  global $pdo;
+  global $yubi;
+  global $tfa;
+  $_data_log = $_data;
+  $access_denied = null;
+  !isset($_data_log['confirm_password']) ?: $_data_log['confirm_password'] = '*';
+  $username = $_SESSION['mailcow_cc_username'];
+
+  // check for empty user and role
+  if (!isset($_SESSION['mailcow_cc_role']) || empty($username)) $access_denied = true;
+
+  // check admin confirm password
+  if ($access_denied === null) {
+    $stmt = $pdo->prepare("SELECT `password` FROM `admin`
+        WHERE `username` = :username");
+    $stmt->execute(array(':username' => $username));
+    $row = $stmt->fetch(PDO::FETCH_ASSOC);
+    if ($row) {
+      if (!verify_hash($row['password'], $_data["confirm_password"])) $access_denied = true;
+      else $access_denied = false;
+    }
+  }
+
+  // check mailbox confirm password
+  if ($access_denied === null) {
+    $stmt = $pdo->prepare("SELECT `password`, `authsource` FROM `mailbox`
+        WHERE `username` = :username");
+    $stmt->execute(array(':username' => $username));
+    $row = $stmt->fetch(PDO::FETCH_ASSOC);
+    if ($row) {
+      if ($row['authsource'] == 'ldap'){
+        $iam_settings = identity_provider('get');
+        if (!ldap_mbox_login($username, $_data["confirm_password"], $iam_settings)) $access_denied = true;
+        else $access_denied = false;
+      } else {
+        if (!verify_hash($row['password'], $_data["confirm_password"])) $access_denied = true;
+        else $access_denied = false;
+      }
+    }
+  }
+
+  // set access_denied error
+  if ($access_denied){
+    $_SESSION['return'][] =  array(
+      'type' => 'danger',
+      'log' => array(__FUNCTION__, $_data_log),
+      'msg' => 'access_denied'
+    );
+    return false;
+  }
+
+  switch ($_data["tfa_method"]) {
+    case "yubi_otp":
+      $key_id = (!isset($_data["key_id"])) ? 'unidentified' : $_data["key_id"];
+      $yubico_id = $_data['yubico_id'];
+      $yubico_key = $_data['yubico_key'];
+      $yubi = new Auth_Yubico($yubico_id, $yubico_key);
+      if (!$yubi) {
+        $_SESSION['return'][] =  array(
+          'type' => 'danger',
+          'log' => array(__FUNCTION__, $_data_log),
+          'msg' => 'access_denied'
+        );
+        return false;
+      }
+      if (!ctype_alnum($_data["otp_token"]) || strlen($_data["otp_token"]) != 44) {
+        $_SESSION['return'][] =  array(
+          'type' => 'danger',
+          'log' => array(__FUNCTION__, $_data_log),
+          'msg' => 'tfa_token_invalid'
+        );
+        return false;
+      }
+      $yauth = $yubi->verify($_data["otp_token"]);
+      if (PEAR::isError($yauth)) {
+        $_SESSION['return'][] =  array(
+          'type' => 'danger',
+          'log' => array(__FUNCTION__, $_data_log),
+          'msg' => array('yotp_verification_failed', $yauth->getMessage())
+        );
+        return false;
+      }
+      try {
+        // We could also do a modhex translation here
+        $yubico_modhex_id = substr($_data["otp_token"], 0, 12);
+        $stmt = $pdo->prepare("DELETE FROM `tfa`
+          WHERE `username` = :username
+            AND (`authmech` = 'yubi_otp' AND `secret` LIKE :modhex)");
+        $stmt->execute(array(':username' => $username, ':modhex' => '%' . $yubico_modhex_id));
+        $stmt = $pdo->prepare("INSERT INTO `tfa` (`key_id`, `username`, `authmech`, `active`, `secret`) VALUES
+          (:key_id, :username, 'yubi_otp', '1', :secret)");
+        $stmt->execute(array(':key_id' => $key_id, ':username' => $username, ':secret' => $yubico_id . ':' . $yubico_key . ':' . $yubico_modhex_id));
+      }
+      catch (PDOException $e) {
+        $_SESSION['return'][] =  array(
+          'type' => 'danger',
+          'log' => array(__FUNCTION__, $_data_log),
+          'msg' => array('mysql_error', $e)
+        );
+        return false;
+      }
+      $_SESSION['return'][] =  array(
+        'type' => 'success',
+        'log' => array(__FUNCTION__, $_data_log),
+        'msg' => array('object_modified', htmlspecialchars($username))
+      );
+    break;
+    case "totp":
+      $key_id = (!isset($_data["key_id"])) ? 'unidentified' : $_data["key_id"];
+      if ($tfa->verifyCode($_POST['totp_secret'], $_POST['totp_confirm_token']) === true) {
+        //$stmt = $pdo->prepare("DELETE FROM `tfa` WHERE `username` = :username");
+        //$stmt->execute(array(':username' => $username));
+        $stmt = $pdo->prepare("INSERT INTO `tfa` (`username`, `key_id`, `authmech`, `secret`, `active`) VALUES (?, ?, 'totp', ?, '1')");
+        $stmt->execute(array($username, $key_id, $_POST['totp_secret']));
+        $_SESSION['return'][] =  array(
+          'type' => 'success',
+          'log' => array(__FUNCTION__, $_data_log),
+          'msg' => array('object_modified', $username)
+        );
+      }
+      else {
+        $_SESSION['return'][] =  array(
+          'type' => 'danger',
+          'log' => array(__FUNCTION__, $_data_log),
+          'msg' => 'totp_verification_failed'
+        );
+      }
+    break;
+    case "webauthn":
+        $key_id = (!isset($_data["key_id"])) ? 'unidentified' : $_data["key_id"];
+
+        $stmt = $pdo->prepare("INSERT INTO `tfa` (`username`, `key_id`, `authmech`, `keyHandle`, `publicKey`, `certificate`, `counter`, `active`)
+        VALUES (?, ?, 'webauthn', ?, ?, ?, ?, '1')");
+        $stmt->execute(array(
+            $username,
+            $key_id,
+            base64_encode($_data['registration']->credentialId),
+            $_data['registration']->credentialPublicKey,
+            $_data['registration']->certificate,
+            0
+        ));
+    
+        $_SESSION['return'][] =  array(
+            'type' => 'success',
+            'log' => array(__FUNCTION__, $_data_log),
+            'msg' => array('object_modified', $username)
+        );
+    break;
+    case "none":
+      $stmt = $pdo->prepare("DELETE FROM `tfa` WHERE `username` = :username");
+      $stmt->execute(array(':username' => $username));
+      $_SESSION['return'][] =  array(
+        'type' => 'success',
+        'log' => array(__FUNCTION__, $_data_log),
+        'msg' => array('object_modified', htmlspecialchars($username))
+      );
+    break;
+  }
+}
+function fido2($_data) {
+  global $pdo;
+  $_data_log = $_data;
+  // Not logging registration data, only actions
+  // Silent errors for "get" requests
+  switch ($_data["action"]) {
+    case "register":
+      $username = $_SESSION['mailcow_cc_username'];
+      if (!isset($_SESSION['mailcow_cc_role']) || empty($username)) {
+          $_SESSION['return'][] =  array(
+            'type' => 'danger',
+            'log' => array(__FUNCTION__, $_data["action"]),
+            'msg' => 'access_denied'
+          );
+          return false;
+      }
+      $stmt = $pdo->prepare("INSERT INTO `fido2` (`username`, `rpId`, `credentialPublicKey`, `certificateChain`, `certificate`, `certificateIssuer`, `certificateSubject`, `signatureCounter`, `AAGUID`, `credentialId`)
+      VALUES (?, ?, ?, ?, ?, ?, ?, ?, ?, ?)");
+      $stmt->execute(array(
+        $username,
+        $_data['registration']->rpId,
+        $_data['registration']->credentialPublicKey,
+        $_data['registration']->certificateChain,
+        $_data['registration']->certificate,
+        $_data['registration']->certificateIssuer,
+        $_data['registration']->certificateSubject,
+        $_data['registration']->signatureCounter,
+        $_data['registration']->AAGUID,
+        $_data['registration']->credentialId)
+      );
+      $_SESSION['return'][] =  array(
+        'type' => 'success',
+        'log' => array(__FUNCTION__, $_data["action"]),
+        'msg' => array('object_modified', $username)
+      );
+    break;
+    case "get_user_cids":
+      // Used to exclude existing CredentialIds while registering
+      $username = $_SESSION['mailcow_cc_username'];
+      if (!isset($_SESSION['mailcow_cc_role']) || empty($username)) {
+        return false;
+      }
+      $stmt = $pdo->prepare("SELECT `credentialId` FROM `fido2` WHERE `username` = :username");
+      $stmt->execute(array(':username' => $username));
+      $rows = $stmt->fetchAll(PDO::FETCH_ASSOC);
+      while($row = array_shift($rows)) {
+        $cids[] = $row['credentialId'];
+      }
+      return $cids;
+    break;
+    case "get_all_cids":
+      // Only needed when using fido2 with username
+      $stmt = $pdo->query("SELECT `credentialId` FROM `fido2`");
+      $rows = $stmt->fetchAll(PDO::FETCH_ASSOC);
+      while($row = array_shift($rows)) {
+        $cids[] = $row['credentialId'];
+      }
+      return $cids;
+    break;
+    case "get_by_b64cid":
+      if (!isset($_data['cid']) || empty($_data['cid'])) {
+        return false;
+      }
+      $stmt = $pdo->prepare("SELECT `certificateSubject`, `username`, `credentialPublicKey`, SHA2(`credentialId`, 256) AS `cid` FROM `fido2` WHERE `credentialId` = :cid");
+      $stmt->execute(array(':cid' => base64_decode($_data['cid'])));
+      $row = $stmt->fetch(PDO::FETCH_ASSOC);
+      if (empty($row) || empty($row['credentialPublicKey']) || empty($row['username'])) {
+        return false;
+      }
+      $data['pub_key'] = $row['credentialPublicKey'];
+      $data['username'] = $row['username'];
+      $data['subject'] = $row['certificateSubject'];
+      $data['cid'] = $row['cid'];
+      return $data;
+    break;
+    case "get_friendly_names":
+      $username = $_SESSION['mailcow_cc_username'];
+      if (!isset($_SESSION['mailcow_cc_role']) || empty($username)) {
+        return false;
+      }
+      $stmt = $pdo->prepare("SELECT SHA2(`credentialId`, 256) AS `cid`, `created`, `certificateSubject`, `friendlyName` FROM `fido2` WHERE `username` = :username");
+      $stmt->execute(array(':username' => $username));
+      $rows = $stmt->fetchAll(PDO::FETCH_ASSOC);
+      while($row = array_shift($rows)) {
+        $fns[] = array(
+          "subject" => (empty($row['certificateSubject']) ? 'Unknown (' . $row['created'] . ')' : $row['certificateSubject']),
+          "fn" => $row['friendlyName'],
+          "cid" => $row['cid']
+        );
+      }
+      return $fns;
+    break;
+    case "unset_fido2_key":
+      $username = $_SESSION['mailcow_cc_username'];
+      if (!isset($_SESSION['mailcow_cc_role']) || empty($username)) {
+        $_SESSION['return'][] =  array(
+          'type' => 'danger',
+          'log' => array(__FUNCTION__, $_data["action"]),
+          'msg' => 'access_denied'
+        );
+        return false;
+      }
+      $stmt = $pdo->prepare("DELETE FROM `fido2` WHERE `username` = :username AND SHA2(`credentialId`, 256) = :cid");
+      $stmt->execute(array(
+        ':username' => $username,
+        ':cid' => $_data['post_data']['unset_fido2_key']
+      ));
+      $_SESSION['return'][] =  array(
+        'type' => 'success',
+        'log' => array(__FUNCTION__, $_data_log),
+        'msg' => array('object_modified', htmlspecialchars($username))
+      );
+    break;
+    case "edit_fn":
+      $username = $_SESSION['mailcow_cc_username'];
+      if (!isset($_SESSION['mailcow_cc_role']) || empty($username)) {
+        $_SESSION['return'][] =  array(
+          'type' => 'danger',
+          'log' => array(__FUNCTION__, $_data["action"]),
+          'msg' => 'access_denied'
+        );
+        return false;
+      }
+      $stmt = $pdo->prepare("UPDATE `fido2` SET `friendlyName` = :friendlyName WHERE SHA2(`credentialId`, 256) = :cid AND `username` = :username");
+      $stmt->execute(array(
+        ':username' => $username,
+        ':friendlyName' => $_data['fido2_attrs']['fido2_fn'],
+        ':cid' => $_data['fido2_attrs']['fido2_cid']
+      ));
+      $_SESSION['return'][] =  array(
+        'type' => 'success',
+        'log' => array(__FUNCTION__, $_data_log),
+        'msg' => array('object_modified', htmlspecialchars($username))
+      );
+    break;
+  }
+}
+function unset_tfa_key($_data) {
+  // Can only unset own keys
+  // Needs at least one key left
+  global $pdo;
+  global $lang;
+  $_data_log = $_data;
+  $access_denied = null;
+  $id = intval($_data['unset_tfa_key']);
+  $username = $_SESSION['mailcow_cc_username'];
+
+  // check for empty user and role
+  if (!isset($_SESSION['mailcow_cc_role']) || empty($username)) $access_denied = true;
+
+  try {
+    if (!is_numeric($id)) $access_denied = true;
+    
+    // set access_denied error
+    if ($access_denied){
+      $_SESSION['return'][] = array(
+        'type' => 'danger',
+        'log' => array(__FUNCTION__, $_data_log),
+        'msg' => 'access_denied'
+      );
+      return false;
+    } 
+
+    // check if it's last key
+    $stmt = $pdo->prepare("SELECT COUNT(*) AS `keys` FROM `tfa`
+      WHERE `username` = :username AND `active` = '1'");
+    $stmt->execute(array(':username' => $username));
+    $row = $stmt->fetch(PDO::FETCH_ASSOC);
+    if ($row['keys'] == "1") {
+      $_SESSION['return'][] =  array(
+        'type' => 'danger',
+        'log' => array(__FUNCTION__, $_data_log),
+        'msg' => 'last_key'
+      );
+      return false;
+    }
+
+    // delete key
+    $stmt = $pdo->prepare("DELETE FROM `tfa` WHERE `username` = :username AND `id` = :id");
+    $stmt->execute(array(':username' => $username, ':id' => $id));
+    $_SESSION['return'][] =  array(
+      'type' => 'success',
+      'log' => array(__FUNCTION__, $_data_log),
+      'msg' => array('object_modified', $username)
+    );
+  }
+  catch (PDOException $e) {
+    $_SESSION['return'][] =  array(
+      'type' => 'danger',
+      'log' => array(__FUNCTION__, $_data_log),
+      'msg' => array('mysql_error', $e)
+    );
+    return false;
+  }
+}
+function get_tfa($username = null, $id = null) {
+  global $pdo;
+  if (empty($username) && isset($_SESSION['mailcow_cc_username'])) {
+    $username = $_SESSION['mailcow_cc_username'];
+  }
+  elseif (empty($username)) {
+    return false;
+  }
+
+  if (!isset($id)){
+    // fetch all tfa methods - just get information about possible authenticators
+    $stmt = $pdo->prepare("SELECT `id`, `key_id`, `authmech` FROM `tfa`
+        WHERE `username` = :username AND `active` = '1'");
+    $stmt->execute(array(':username' => $username));
+    $results = $stmt->fetchAll(PDO::FETCH_ASSOC);
+ 
+    // no tfa methods found
+    if (count($results) == 0) {
+        $data['name'] = 'none';
+        $data['pretty'] = "-";
+        $data['additional'] = array();
+        return $data;
+    }
+
+    $data['additional'] = $results;
+    return $data;
+  } else {
+    // fetch specific authenticator details by id
+    $stmt = $pdo->prepare("SELECT * FROM `tfa`
+    WHERE `username` = :username AND `id` = :id AND `active` = '1'");
+    $stmt->execute(array(':username' => $username, ':id' => $id));
+    $row = $stmt->fetch(PDO::FETCH_ASSOC);
+
+    if (isset($row["authmech"])) {
+        switch ($row["authmech"]) {
+          case "yubi_otp":
+            $data['name'] = "yubi_otp";
+            $data['pretty'] = "Yubico OTP";
+            $stmt = $pdo->prepare("SELECT `id`, `key_id`, RIGHT(`secret`, 12) AS 'modhex' FROM `tfa` WHERE `authmech` = 'yubi_otp' AND `username` = :username AND `id` = :id");
+            $stmt->execute(array(
+              ':username' => $username,
+              ':id' => $id
+            ));
+            $rows = $stmt->fetchAll(PDO::FETCH_ASSOC);
+            while($row = array_shift($rows)) {
+              $data['additional'][] = $row;
+            }
+            return $data;
+          break;
+          // u2f - deprecated, should be removed
+          case "u2f":
+            $data['name'] = "u2f";
+            $data['pretty'] = "Fido U2F";
+            $stmt = $pdo->prepare("SELECT `id`, `key_id` FROM `tfa` WHERE `authmech` = 'u2f' AND `username` = :username AND `id` = :id");
+            $stmt->execute(array(
+              ':username' => $username,
+              ':id' => $id
+            ));
+            $rows = $stmt->fetchAll(PDO::FETCH_ASSOC);
+            while($row = array_shift($rows)) {
+              $data['additional'][] = $row;
+            }
+            return $data;
+          break;
+          case "hotp":
+            $data['name'] = "hotp";
+            $data['pretty'] = "HMAC-based OTP";
+            return $data;
+          break;
+          case "totp":
+            $data['name'] = "totp";
+            $data['pretty'] = "Time-based OTP";
+            $stmt = $pdo->prepare("SELECT `id`, `key_id`, `secret` FROM `tfa` WHERE `authmech` = 'totp' AND `username` = :username AND `id` = :id");
+            $stmt->execute(array(
+              ':username' => $username,
+              ':id' => $id
+            ));
+            $rows = $stmt->fetchAll(PDO::FETCH_ASSOC);
+            while($row = array_shift($rows)) {
+              $data['additional'][] = $row;
+            }
+            return $data;
+          break;
+          case "webauthn":
+            $data['name'] = "webauthn";
+            $data['pretty'] = "WebAuthn";
+            $stmt = $pdo->prepare("SELECT `id`, `key_id` FROM `tfa` WHERE `authmech` = 'webauthn' AND `username` = :username AND `id` = :id");
+            $stmt->execute(array(
+              ':username' => $username,
+              ':id' => $id
+            ));
+            $rows = $stmt->fetchAll(PDO::FETCH_ASSOC);
+            while($row = array_shift($rows)) {
+              $data['additional'][] = $row;
+            }
+            return $data;
+          break;
+          default:
+            $data['name'] = 'none';
+            $data['pretty'] = "-";
+            return $data;
+          break;
+        }
+      }
+      else {
+        $data['name'] = 'none';
+        $data['pretty'] = "-";
+        return $data;
+      }
+    }
+}
+function verify_tfa_login($username, $_data) {
+  global $pdo;
+  global $yubi;
+  global $u2f;
+  global $tfa;
+  global $WebAuthn;
+
+  if ($_data['tfa_method'] != 'u2f'){
+
+    switch ($_data["tfa_method"]) {
+        case "yubi_otp":
+            if (!ctype_alnum($_data['token']) || strlen($_data['token']) != 44) {
+                $_SESSION['return'][] =  array(
+                    'type' => 'danger',
+                    'log' => array(__FUNCTION__, $username, '*'),
+                    'msg' => array('yotp_verification_failed', 'token length error')
+                );
+                return false;
+            }
+            $yubico_modhex_id = substr($_data['token'], 0, 12);
+            $stmt = $pdo->prepare("SELECT `id`, `secret` FROM `tfa`
+                WHERE `username` = :username
+                AND `authmech` = 'yubi_otp'
+                AND `active` = '1'
+                AND `secret` LIKE :modhex");
+            $stmt->execute(array(':username' => $username, ':modhex' => '%' . $yubico_modhex_id));
+            $row = $stmt->fetch(PDO::FETCH_ASSOC);
+            $yubico_auth = explode(':', $row['secret']);
+            $yubi = new Auth_Yubico($yubico_auth[0], $yubico_auth[1]);
+            $yauth = $yubi->verify($_data['token']);
+            if (PEAR::isError($yauth)) {
+                $_SESSION['return'][] =  array(
+                    'type' => 'danger',
+                    'log' => array(__FUNCTION__, $username, '*'),
+                    'msg' => array('yotp_verification_failed', $yauth->getMessage())
+                );
+                return false;
+            }
+            else {
+                $_SESSION['tfa_id'] = $row['id'];
+                $_SESSION['return'][] =  array(
+                    'type' => 'success',
+                    'log' => array(__FUNCTION__, $username, '*'),
+                    'msg' => 'verified_yotp_login'
+                );
+                return true;
+            }
+            $_SESSION['return'][] =  array(
+                'type' => 'danger',
+                'log' => array(__FUNCTION__, $username, '*'),
+                'msg' => array('yotp_verification_failed', 'unknown')
+            );
+            return false;
+        break;
+        case "hotp":
+            return false;
+        break;
+        case "totp":
+          try {
+            $stmt = $pdo->prepare("SELECT `id`, `secret` FROM `tfa`
+                WHERE `username` = :username
+                AND `authmech` = 'totp'
+                AND `id` = :id
+                AND `active`='1'");
+            $stmt->execute(array(':username' => $username, ':id' => $_data['id']));
+            $rows = $stmt->fetchAll(PDO::FETCH_ASSOC);
+            foreach ($rows as $row) {
+              if ($tfa->verifyCode($row['secret'], $_data['token']) === true) {
+                $_SESSION['tfa_id'] = $row['id'];
+                $_SESSION['return'][] =  array(
+                    'type' => 'success',
+                    'log' => array(__FUNCTION__, $username, '*'),
+                    'msg' => 'verified_totp_login'
+                );
+                return true;
+              }
+            }
+            $_SESSION['return'][] =  array(
+                'type' => 'danger',
+                'log' => array(__FUNCTION__, $username, '*'),
+                'msg' => 'totp_verification_failed'
+            );
+            return false;
+          }
+          catch (PDOException $e) {
+            $_SESSION['return'][] =  array(
+                'type' => 'danger',
+                'log' => array(__FUNCTION__, $username, '*'),
+                'msg' => array('mysql_error', $e)
+            );
+            return false;
+          }
+        break;
+        case "webauthn":
+            $tokenData = json_decode($_data['token']);
+            $clientDataJSON = base64_decode($tokenData->clientDataJSON);
+            $authenticatorData = base64_decode($tokenData->authenticatorData);
+            $signature = base64_decode($tokenData->signature);
+            $id = base64_decode($tokenData->id);
+            $challenge = $_SESSION['challenge'];
+
+            $stmt = $pdo->prepare("SELECT `id`, `key_id`, `keyHandle`, `username`, `publicKey` FROM `tfa` WHERE `id` = :id AND `active`='1'");
+            $stmt->execute(array(':id' => $_data['id']));
+            $process_webauthn = $stmt->fetch(PDO::FETCH_ASSOC);
+
+            if (empty($process_webauthn)){
+              $_SESSION['return'][] =  array(
+                  'type' => 'danger',
+                  'log' => array(__FUNCTION__, $username, '*'),
+                  'msg' => array('webauthn_authenticator_failed')
+              );
+              return false;
+            } 
+            
+            if (empty($process_webauthn['publicKey']) || $process_webauthn['publicKey'] === false) {
+                $_SESSION['return'][] =  array(
+                    'type' => 'danger',
+                    'log' => array(__FUNCTION__, $username, '*'),
+                    'msg' => array('webauthn_publickey_failed')
+                );
+                return false;
+            }
+
+            if ($process_webauthn['username'] != $_SESSION['pending_mailcow_cc_username']){
+              $_SESSION['return'][] =  array(
+                  'type' => 'danger',
+                  'log' => array(__FUNCTION__, $username, '*'),
+                  'msg' => array('webauthn_username_failed')
+              );
+              return false;
+            }
+
+            try {
+                $WebAuthn->processGet($clientDataJSON, $authenticatorData, $signature, $process_webauthn['publicKey'], $challenge, null, $GLOBALS['WEBAUTHN_UV_FLAG_LOGIN'], $GLOBALS['WEBAUTHN_USER_PRESENT_FLAG']);
+            }
+            catch (Throwable $ex) {
+                $_SESSION['return'][] =  array(
+                    'type' => 'danger',
+                    'log' => array(__FUNCTION__, $username, '*'),
+                    'msg' => array('webauthn_verification_failed', $ex->getMessage())
+                );
+                return false;
+            }
+
+            $stmt = $pdo->prepare("SELECT `superadmin` FROM `admin` WHERE `username` = :username");
+            $stmt->execute(array(':username' => $process_webauthn['username']));
+            $obj_props = $stmt->fetch(PDO::FETCH_ASSOC);
+            if ($obj_props['superadmin'] === 1) {
+              $_SESSION["mailcow_cc_role"] = "admin";
+            }
+            elseif ($obj_props['superadmin'] === 0) {
+              $_SESSION["mailcow_cc_role"] = "domainadmin";
+            }
+            else {
+              $stmt = $pdo->prepare("SELECT `username` FROM `mailbox` WHERE `username` = :username");
+              $stmt->execute(array(':username' => $process_webauthn['username']));
+              $row = $stmt->fetch(PDO::FETCH_ASSOC);
+              if (!empty($row['username'])) {
+                $_SESSION["mailcow_cc_role"] = "user";
+              } else {
+                $_SESSION['return'][] =  array(
+                  'type' => 'danger',
+                  'log' => array(__FUNCTION__, $username, '*'),
+                  'msg' => array('webauthn_role_failed')
+                );
+                return false;
+              }
+            }
+
+            $_SESSION["mailcow_cc_username"] = $process_webauthn['username'];
+            $_SESSION['tfa_id'] = $process_webauthn['id'];
+            $_SESSION['authReq'] = null;
+            unset($_SESSION["challenge"]);
+            $_SESSION['return'][] =  array(
+                'type' => 'success',
+                'log' => array("webauthn_login"),
+                'msg' => array('logged_in_as', $process_webauthn['username'])
+            );
+            return true;
+        break;
+        default:
+            $_SESSION['return'][] =  array(
+            'type' => 'danger',
+            'log' => array(__FUNCTION__, $username, '*'),
+            'msg' => 'unknown_tfa_method'
+            );
+            return false;
+        break;
+    }
+
+    return false;
+  } else {
+    // delete old keys that used u2f
+    $stmt = $pdo->prepare("SELECT * FROM `tfa` WHERE `authmech` = 'u2f' AND `username` = :username");
+    $stmt->execute(array(':username' => $username));
+    $rows = $stmt->fetchAll(PDO::FETCH_ASSOC);
+    if (count($rows) == 0) return false;
+
+    $stmt = $pdo->prepare("DELETE FROM `tfa` WHERE `authmech` = 'u2f' AND `username` = :username");
+    $stmt->execute(array(':username' => $username));
+    return true;
+  }
+}
+function admin_api($access, $action, $data = null) {
+  global $pdo;
+  if ($_SESSION['mailcow_cc_role'] != "admin") {
+    $_SESSION['return'][] =  array(
+      'type' => 'danger',
+      'log' => array(__FUNCTION__),
+      'msg' => 'access_denied'
+    );
+    return false;
+  }
+  if ($access !== "ro" && $access !== "rw") {
+    $_SESSION['return'][] =  array(
+      'type' => 'danger',
+      'log' => array(__FUNCTION__),
+      'msg' => 'invalid access type'
+    );
+    return false;
+  }
+  if ($action == "edit") {
+    $active = (!empty($data['active'])) ? 1 : 0;
+    $skip_ip_check = (isset($data['skip_ip_check'])) ? 1 : 0;
+    $allow_from = array();
+    if (isset($data['allow_from'])) {
+      $allow_from = array_map('trim', preg_split( "/( |,|;|\n)/", $data['allow_from']));
+    }
+    foreach ($allow_from as $key => $val) {
+      if (empty($val)) {
+        unset($allow_from[$key]);
+        continue;
+      }
+      if (valid_network($val) !== true) {
+        $_SESSION['return'][] =  array(
+          'type' => 'warning',
+          'log' => array(__FUNCTION__, $data),
+          'msg' => array('ip_invalid', htmlspecialchars($allow_from[$key]))
+        );
+        unset($allow_from[$key]);
+        continue;
+      }
+    }
+    $allow_from = implode(',', array_unique(array_filter($allow_from)));
+    if (empty($allow_from) && $skip_ip_check == 0) {
+      $_SESSION['return'][] =  array(
+        'type' => 'danger',
+        'log' => array(__FUNCTION__, $data),
+        'msg' => 'ip_list_empty'
+      );
+      return false;
+    }
+    $api_key = implode('-', array(
+      strtoupper(bin2hex(random_bytes(3))),
+      strtoupper(bin2hex(random_bytes(3))),
+      strtoupper(bin2hex(random_bytes(3))),
+      strtoupper(bin2hex(random_bytes(3))),
+      strtoupper(bin2hex(random_bytes(3)))
+    ));
+    $stmt = $pdo->query("SELECT `api_key` FROM `api` WHERE `access` = '" . $access . "'");
+    $num_results = count($stmt->fetchAll(PDO::FETCH_ASSOC));
+    if (empty($num_results)) {
+      $stmt = $pdo->prepare("INSERT INTO `api` (`api_key`, `skip_ip_check`, `active`, `allow_from`, `access`)
+        VALUES (:api_key, :skip_ip_check, :active, :allow_from, :access);");
+      $stmt->execute(array(
+        ':api_key' => $api_key,
+        ':skip_ip_check' => $skip_ip_check,
+        ':active' => $active,
+        ':allow_from' => $allow_from,
+        ':access' => $access
+      ));
+    }
+    else {
+      if ($skip_ip_check == 0) {
+        $stmt = $pdo->prepare("UPDATE `api` SET `skip_ip_check` = :skip_ip_check,
+          `active` = :active,
+          `allow_from` = :allow_from
+            WHERE `access` = :access;");
+        $stmt->execute(array(
+          ':active' => $active,
+          ':skip_ip_check' => $skip_ip_check,
+          ':allow_from' => $allow_from,
+          ':access' => $access
+        ));
+      }
+      else {
+        $stmt = $pdo->prepare("UPDATE `api` SET `skip_ip_check` = :skip_ip_check,
+          `active` = :active
+            WHERE `access` = :access;");
+        $stmt->execute(array(
+          ':active' => $active,
+          ':skip_ip_check' => $skip_ip_check,
+          ':access' => $access
+        ));
+      }
+    }
+  }
+  elseif ($action == "regen_key") {
+    $api_key = implode('-', array(
+      strtoupper(bin2hex(random_bytes(3))),
+      strtoupper(bin2hex(random_bytes(3))),
+      strtoupper(bin2hex(random_bytes(3))),
+      strtoupper(bin2hex(random_bytes(3))),
+      strtoupper(bin2hex(random_bytes(3)))
+    ));
+    $stmt = $pdo->prepare("UPDATE `api` SET `api_key` = :api_key WHERE `access` = :access");
+    $stmt->execute(array(
+      ':api_key' => $api_key,
+      ':access' => $access
+    ));
+  }
+  elseif ($action == "get") {
+    $stmt = $pdo->query("SELECT * FROM `api` WHERE `access` = '" . $access . "'");
+    $apidata = $stmt->fetch(PDO::FETCH_ASSOC);
+    if ($apidata !== false) {
+      $apidata['allow_from'] = str_replace(',', PHP_EOL, $apidata['allow_from']);
+    }
+    return $apidata;
+  }
+  $_SESSION['return'][] =  array(
+    'type' => 'success',
+    'log' => array(__FUNCTION__, $data),
+    'msg' => 'admin_api_modified'
+  );
+}
+function license($action, $data = null) {
+  global $pdo;
+  global $redis;
+  global $lang;
+  if ($_SESSION['mailcow_cc_role'] != "admin") {
+    $_SESSION['return'][] =  array(
+      'type' => 'danger',
+      'log' => array(__FUNCTION__),
+      'msg' => 'access_denied'
+    );
+    return false;
+  }
+  switch ($action) {
+    case "verify":
+      // Keep result until revalidate button is pressed or session expired
+      $stmt = $pdo->query("SELECT `version` FROM `versions` WHERE `application` = 'GUID'");
+      $versions = $stmt->fetch(PDO::FETCH_ASSOC);
+      $post = array('guid' => $versions['version']);
+      $curl = curl_init('https://verify.mailcow.email');
+      curl_setopt($curl, CURLOPT_RETURNTRANSFER, true);
+      curl_setopt($curl, CURLOPT_CONNECTTIMEOUT, 10);
+      curl_setopt($curl, CURLOPT_POSTFIELDS, $post);
+      $response = curl_exec($curl);
+      curl_close($curl);
+      $json_return = json_decode($response, true);
+      if ($response && $json_return) {
+        if ($json_return['response'] === "ok") {
+          $_SESSION['gal']['valid'] = "true";
+          $_SESSION['gal']['c'] = $json_return['c'];
+          $_SESSION['gal']['s'] = $json_return['s'];
+          if ($json_return['m'] == 'NoMoore') {
+            $_SESSION['gal']['m'] = '🐄';
+          }
+          else {
+            $_SESSION['gal']['m'] = str_repeat('🐄', substr_count($json_return['m'], 'o'));
+          }
+        }
+        elseif ($json_return['response'] === "invalid") {
+          $_SESSION['gal']['valid'] = "false";
+          $_SESSION['gal']['c'] = $lang['mailbox']['no'];
+          $_SESSION['gal']['s'] = $lang['mailbox']['no'];
+          $_SESSION['gal']['m'] = $lang['mailbox']['no'];
+        }
+      }
+      else {
+        $_SESSION['gal']['valid'] = "false";
+        $_SESSION['gal']['c'] = $lang['danger']['temp_error'];
+        $_SESSION['gal']['s'] = $lang['danger']['temp_error'];
+        $_SESSION['gal']['m'] = $lang['danger']['temp_error'];
+      }
+      try {
+        // json_encode needs "true"/"false" instead of true/false, to not encode it to 0 or 1
+        $redis->Set('LICENSE_STATUS_CACHE', json_encode($_SESSION['gal']));
+      }
+      catch (RedisException $e) {
+        $_SESSION['return'][] = array(
+          'type' => 'danger',
+          'log' => array(__FUNCTION__, $_action, $_data_log),
+          'msg' => array('redis_error', $e)
+        );
+        return false;
+      }
+      return $_SESSION['gal']['valid'];
+    break;
+    case "guid":
+      $stmt = $pdo->query("SELECT `version` FROM `versions` WHERE `application` = 'GUID'");
+      $versions = $stmt->fetch(PDO::FETCH_ASSOC);
+      return $versions['version'];
+    break;
+  }
+}
+function rspamd_ui($action, $data = null) {
+  if ($_SESSION['mailcow_cc_role'] != "admin") {
+    $_SESSION['return'][] =  array(
+      'type' => 'danger',
+      'log' => array(__FUNCTION__),
+      'msg' => 'access_denied'
+    );
+    return false;
+  }
+  switch ($action) {
+    case "edit":
+      $rspamd_ui_pass = $data['rspamd_ui_pass'];
+      $rspamd_ui_pass2 = $data['rspamd_ui_pass2'];
+      if (empty($rspamd_ui_pass) || empty($rspamd_ui_pass2)) {
+        $_SESSION['return'][] =  array(
+          'type' => 'danger',
+          'log' => array(__FUNCTION__, '*', '*'),
+          'msg' => 'password_empty'
+        );
+        return false;
+      }
+      if ($rspamd_ui_pass != $rspamd_ui_pass2) {
+        $_SESSION['return'][] =  array(
+          'type' => 'danger',
+          'log' => array(__FUNCTION__, '*', '*'),
+          'msg' => 'password_mismatch'
+        );
+        return false;
+      }
+      if (strlen($rspamd_ui_pass) < 6) {
+        $_SESSION['return'][] =  array(
+          'type' => 'danger',
+          'log' => array(__FUNCTION__, '*', '*'),
+          'msg' => 'rspamd_ui_pw_length'
+        );
+        return false;
+      }
+      $docker_return = docker('post', 'rspamd-mailcow', 'exec', array('cmd' => 'rspamd', 'task' => 'worker_password', 'raw' => $rspamd_ui_pass), array('Content-Type: application/json'));
+      if ($docker_return_array = json_decode($docker_return, true)) {
+        if ($docker_return_array['type'] == 'success') {
+          $_SESSION['return'][] =  array(
+            'type' => 'success',
+            'log' => array(__FUNCTION__, '*', '*'),
+            'msg' => 'rspamd_ui_pw_set'
+          );
+          return true;
+        }
+        else {
+          $_SESSION['return'][] =  array(
+            'type' => $docker_return_array['type'],
+            'log' => array(__FUNCTION__, '*', '*'),
+            'msg' => $docker_return_array['msg']
+          );
+          return false;
+        }
+      }
+      else {
+        $_SESSION['return'][] =  array(
+          'type' => 'danger',
+          'log' => array(__FUNCTION__, '*', '*'),
+          'msg' => 'unknown'
+        );
+        return false;
+      }
+    break;
+  }
+}
+function cors($action, $data = null) {
+  global $redis;
+
+  switch ($action) {
+    case "edit":
+      if ($_SESSION['mailcow_cc_role'] != "admin") {
+        $_SESSION['return'][] =  array(
+          'type' => 'danger',
+          'log' => array(__FUNCTION__, $action, $data),
+          'msg' => 'access_denied'
+        );
+        return false;
+      }    
+
+      $allowed_origins = isset($data['allowed_origins']) ? $data['allowed_origins'] : array($_SERVER['SERVER_NAME']);
+      $allowed_origins = !is_array($allowed_origins) ? array_filter(array_map('trim', explode("\n", $allowed_origins))) : $allowed_origins;
+      foreach ($allowed_origins as $origin) {
+        if (!filter_var($origin, FILTER_VALIDATE_DOMAIN, FILTER_FLAG_HOSTNAME) && $origin != '*') {
+          $_SESSION['return'][] = array(
+            'type' => 'danger',
+            'log' => array(__FUNCTION__, $action, $data),
+            'msg' => 'cors_invalid_origin'
+          );
+          return false;
+        }
+      }
+
+      $allowed_methods = isset($data['allowed_methods']) ? $data['allowed_methods'] : array('GET', 'POST', 'PUT', 'DELETE');
+      $allowed_methods  = !is_array($allowed_methods) ? array_map('trim', preg_split( "/( |,|;|\n)/", $allowed_methods)) : $allowed_methods;
+      $available_methods = array('GET', 'POST', 'PUT', 'DELETE');
+      foreach ($allowed_methods as $method) {
+        if (!in_array($method, $available_methods)) {
+          $_SESSION['return'][] = array(
+            'type' => 'danger',
+            'log' => array(__FUNCTION__, $action, $data),
+            'msg' => 'cors_invalid_method'
+          );
+          return false;
+        }
+      }
+
+      try {
+        $redis->hMSet('CORS_SETTINGS', array(
+          'allowed_origins' => implode(', ', $allowed_origins),
+          'allowed_methods' => implode(', ', $allowed_methods)
+        ));   
+      } catch (RedisException $e) {
+        $_SESSION['return'][] = array(
+          'type' => 'danger',
+          'log' => array(__FUNCTION__, $action, $data),
+          'msg' => array('redis_error', $e)
+        );
+        return false;
+      }
+
+      $_SESSION['return'][] = array(
+        'type' => 'success',
+        'log' => array(__FUNCTION__, $action, $data),
+        'msg' => 'cors_headers_edited'
+      );
+      return true;
+    break;
+    case "get":
+      try {
+        $cors_settings                  = $redis->hMGet('CORS_SETTINGS', array('allowed_origins', 'allowed_methods'));
+      } catch (RedisException $e) {
+        $_SESSION['return'][] = array(
+          'type' => 'danger',
+          'log' => array(__FUNCTION__, $action, $data),
+          'msg' => array('redis_error', $e)
+        );
+      }
+
+      $cors_settings                    = !$cors_settings ? array('allowed_origins' => $_SERVER['SERVER_NAME'], 'allowed_methods' => 'GET, POST, PUT, DELETE') : $cors_settings;
+      $cors_settings['allowed_origins'] = empty($cors_settings['allowed_origins']) ? $_SERVER['SERVER_NAME'] : $cors_settings['allowed_origins'];
+      $cors_settings['allowed_methods'] = empty($cors_settings['allowed_methods']) ? 'GET, POST, PUT, DELETE, OPTION' : $cors_settings['allowed_methods'];
+
+      return $cors_settings;
+    break;
+    case "set_headers":
+      $cors_settings = cors('get');
+      // check if requested origin is in allowed origins
+      $allowed_origins = explode(', ', $cors_settings['allowed_origins']);
+      $cors_settings['allowed_origins'] = $allowed_origins[0];
+      if (in_array('*', $allowed_origins)){
+        $cors_settings['allowed_origins'] = '*';
+      } else if (in_array($_SERVER['HTTP_ORIGIN'], $allowed_origins)) {
+        $cors_settings['allowed_origins'] = $_SERVER['HTTP_ORIGIN'];
+      }
+      // always allow OPTIONS for preflight request
+      $cors_settings["allowed_methods"] = empty($cors_settings["allowed_methods"]) ? 'OPTIONS' : $cors_settings["allowed_methods"] . ', ' . 'OPTIONS';
+
+      header('Access-Control-Allow-Origin: ' . $cors_settings['allowed_origins']);
+      header('Access-Control-Allow-Methods: '. $cors_settings['allowed_methods']);
+      header('Access-Control-Allow-Headers: Accept, Content-Type, X-Api-Key, Origin');
+
+      // Access-Control settings requested, this is just a preflight request
+      if ($_SERVER['REQUEST_METHOD'] == 'OPTIONS' && 
+        isset($_SERVER['HTTP_ACCESS_CONTROL_REQUEST_METHOD']) &&
+        isset($_SERVER['HTTP_ACCESS_CONTROL_REQUEST_HEADERS'])) {
+  
+        $allowed_methods = explode(', ', $cors_settings["allowed_methods"]);
+        if (in_array($_SERVER['HTTP_ACCESS_CONTROL_REQUEST_METHOD'], $allowed_methods, true))
+          // method allowed send 200 OK
+          http_response_code(200);
+        else
+          // method not allowed send 405 METHOD NOT ALLOWED
+          http_response_code(405);
+
+        exit;
+      }
+    break;
+  }
+}
+function getBaseURL() {
+  $protocol = isset($_SERVER['HTTPS']) && $_SERVER['HTTPS'] === 'on' ? 'https' : 'http';
+  $host = $_SERVER['HTTP_HOST'];
+  $base_url = $protocol . '://' . $host;
+
+  return $base_url;
+}
+function uuid4() {
+  $data = openssl_random_pseudo_bytes(16);
+
+  $data[6] = chr(ord($data[6]) & 0x0f | 0x40);
+  $data[8] = chr(ord($data[8]) & 0x3f | 0x80);
+
+  return vsprintf('%s%s-%s-%s-%s-%s%s%s', str_split(bin2hex($data), 4));
+}
+function identity_provider($_action = null, $_data = null, $_extra = null) {
+  global $pdo;
+  global $iam_provider;
+
+  $data_log = $_data;
+  if (isset($data_log['client_secret'])) $data_log['client_secret'] = '*';
+  if (isset($data_log['access_token'])) $data_log['access_token'] = '*';
+
+  switch ($_action) {
+    case NULL:
+      if ($iam_provider) {
+        return $iam_provider;
+      } else {
+        $iam_provider = identity_provider("init");
+        return $iam_provider;
+      }
+    break;
+    case 'get':
+      $settings = array();
+      $stmt = $pdo->prepare("SELECT * FROM `identity_provider`;");
+      $stmt->execute();
+      $rows = $stmt->fetchAll(PDO::FETCH_ASSOC);
+      foreach($rows as $row){
+        switch ($row["key"]) {
+          case "mappers":
+          case "templates":
+            $settings[$row["key"]] = json_decode($row["value"]);
+          break;
+          case "use_ssl":
+          case "use_tls":
+          case "ignore_ssl_errors":
+            $settings[$row["key"]] = boolval($row["value"]);
+          break;
+          default:
+            $settings[$row["key"]] = $row["value"];
+          break;
+        }
+      }
+      // return default client_scopes for generic-oidc if none is set
+      if ($settings["authsource"] == "generic-oidc" && empty($settings["client_scopes"])){
+        $settings["client_scopes"] = "openid profile email";
+      }
+      if ($_extra['hide_sensitive']){
+        $settings['client_secret'] = '';
+        $settings['access_token'] = '';
+      }
+      // return default ldap options
+      if ($settings["authsource"] == "ldap"){
+        $settings['use_ssl'] = !isset($settings['use_ssl']) ? false : $settings['use_ssl'];
+        $settings['use_tls'] = !isset($settings['use_tls']) ? false : $settings['use_tls'];
+        $settings['ignore_ssl_errors'] = !isset($settings['ignore_ssl_errors']) ? false : $settings['ignore_ssl_errors'];
+      }
+      return $settings;
+    break;
+    case 'edit':
+      if ($_SESSION['mailcow_cc_role'] != "admin") {
+        $_SESSION['return'][] = array(
+          'type' => 'danger',
+          'log' => array(__FUNCTION__, $_action, $_data),
+          'msg' => 'access_denied'
+        );
+        return false;
+      }
+      if (!isset($_data['authsource'])){
+        $_SESSION['return'][] =  array(
+          'type' => 'danger',
+          'log' => array(__FUNCTION__, $_action, $data_log),
+          'msg' => array('required_data_missing', '')
+        );
+        return false;
+      }
+
+      $available_authsources = array(
+        "keycloak",
+        "generic-oidc",
+        "ldap"
+      );
+      $_data['authsource'] = strtolower($_data['authsource']);
+      if (!in_array($_data['authsource'], $available_authsources)){
+        $_SESSION['return'][] =  array(
+          'type' => 'danger',
+          'log' => array(__FUNCTION__, $_action, $data_log),
+          'msg' => array('invalid_authsource', $setting)
+        );
+        return false;
+      }
+
+      $stmt = $pdo->prepare("SELECT * FROM `mailbox`
+          WHERE `authsource` != 'mailcow'
+          AND `authsource` IS NOT NULL
+          AND `authsource` != :authsource");  
+      $stmt->execute(array(':authsource' => $_data['authsource']));
+      $rows = $stmt->fetchAll(PDO::FETCH_ASSOC);
+      if ($rows) {
+        $_SESSION['return'][] =  array(
+          'type' => 'danger',
+          'log' => array(__FUNCTION__, $_action, $data_log),
+          'msg' => array('authsource_in_use', $setting)
+        );
+        return false;
+      }
+
+      switch ($_data['authsource']) {
+        case "keycloak":
+          $_data['server_url']        = (!empty($_data['server_url'])) ? rtrim($_data['server_url'], '/') : null;
+          $_data['mailpassword_flow'] = isset($_data['mailpassword_flow']) ? intval($_data['mailpassword_flow']) : 0;
+          $_data['periodic_sync']     = isset($_data['periodic_sync']) ? intval($_data['periodic_sync']) : 0;
+          $_data['import_users']      = isset($_data['import_users']) ? intval($_data['import_users']) : 0;
+          $_data['sync_interval']     = (!empty($_data['sync_interval'])) ? intval($_data['sync_interval']) : 15;
+          $_data['sync_interval']     = $_data['sync_interval'] < 1 ? 1 : $_data['sync_interval'];
+          $required_settings          = array('authsource', 'server_url', 'realm', 'client_id', 'client_secret', 'redirect_url', 'version', 'mailpassword_flow', 'periodic_sync', 'import_users', 'sync_interval');
+        break;
+        case "generic-oidc":
+          $_data['authorize_url']     = (!empty($_data['authorize_url'])) ? $_data['authorize_url'] : null;
+          $_data['token_url']         = (!empty($_data['token_url'])) ? $_data['token_url'] : null;
+          $_data['userinfo_url']      = (!empty($_data['userinfo_url'])) ? $_data['userinfo_url'] : null;
+          $_data['client_scopes']     = (!empty($_data['client_scopes'])) ? $_data['client_scopes'] : "openid profile email";
+          $required_settings          = array('authsource', 'authorize_url', 'token_url', 'client_id', 'client_secret', 'redirect_url', 'userinfo_url', 'client_scopes');
+        break;
+        case "ldap":
+          $_data['port']              = (!empty($_data['port'])) ? intval($_data['port']) : 389;
+          $_data['username_field']    = (!empty($_data['username_field'])) ? $_data['username_field'] : "mail";
+          $_data['filter']            = (!empty($_data['filter'])) ? $_data['filter'] : "";
+          $_data['periodic_sync']     = isset($_data['periodic_sync']) ? intval($_data['periodic_sync']) : 0;
+          $_data['import_users']      = isset($_data['import_users']) ? intval($_data['import_users']) : 0;
+          $_data['use_ssl']           = isset($_data['use_ssl']) ? boolval($_data['use_ssl']) : false;
+          $_data['use_tls']           = isset($_data['use_tls']) && !$_data['use_ssl'] ? boolval($_data['use_tls']) : false;
+          $_data['ignore_ssl_error']  = isset($_data['ignore_ssl_error']) ? boolval($_data['ignore_ssl_error']) : false;
+          $_data['sync_interval']     = (!empty($_data['sync_interval'])) ? intval($_data['sync_interval']) : 15;
+          $_data['sync_interval']     = $_data['sync_interval'] < 1 ? 1 : $_data['sync_interval'];
+          $required_settings          = array('authsource', 'host', 'port', 'basedn', 'username_field', 'filter', 'attribute_field', 'binddn', 'bindpass', 'periodic_sync', 'import_users', 'sync_interval', 'use_ssl', 'use_tls', 'ignore_ssl_error');
+        break;
+      }
+      
+      $pdo->beginTransaction();
+      $stmt = $pdo->prepare("INSERT INTO identity_provider (`key`, `value`) VALUES (:key, :value) ON DUPLICATE KEY UPDATE `value` = VALUES(`value`);");
+      // add connection settings
+      foreach($required_settings as $setting){
+        if (!isset($_data[$setting])){
+          $_SESSION['return'][] =  array(
+            'type' => 'danger',
+            'log' => array(__FUNCTION__, $_action, $data_log),
+            'msg' => array('required_data_missing', $setting)
+          );
+          $pdo->rollback();
+          return false;
+        }
+
+        $stmt->bindParam(':key', $setting);
+        $stmt->bindParam(':value', $_data[$setting]);
+        $stmt->execute();
+      }
+      $pdo->commit();
+
+      // add mappers
+      if ($_data['mappers'] && $_data['templates']){
+        $_data['mappers'] = (!is_array($_data['mappers'])) ? array($_data['mappers']) : $_data['mappers'];
+        $_data['templates'] = (!is_array($_data['templates'])) ? array($_data['templates']) : $_data['templates'];
+
+        $mappers = array_filter($_data['mappers']);
+        $templates = array_filter($_data['templates']);
+        if (count($mappers) == count($templates)){
+          $mappers = json_encode($mappers);
+          $templates = json_encode($templates);
+
+          $stmt = $pdo->prepare("INSERT INTO identity_provider (`key`, `value`) VALUES ('mappers', :value) ON DUPLICATE KEY UPDATE `value` = VALUES(`value`);");
+          $stmt->bindParam(':value', $mappers);
+          $stmt->execute();
+          $stmt = $pdo->prepare("INSERT INTO identity_provider (`key`, `value`) VALUES ('templates', :value) ON DUPLICATE KEY UPDATE `value` = VALUES(`value`);");
+          $stmt->bindParam(':value', $templates);
+          $stmt->execute();
+        }
+      }
+
+      // delete old access_token
+      $stmt = $pdo->query("INSERT INTO identity_provider (`key`, `value`) VALUES ('access_token', '') ON DUPLICATE KEY UPDATE `value` = VALUES(`value`);");
+
+      $_SESSION['return'][] =  array(
+        'type' => 'success',
+        'log' => array(__FUNCTION__, $_action, $data_log),
+        'msg' => array('object_modified', '')
+      );
+      return true;
+    break;
+    case 'test':
+      if ($_SESSION['mailcow_cc_role'] != "admin") {
+        $_SESSION['return'][] = array(
+          'type' => 'danger',
+          'log' => array(__FUNCTION__, $_action, $_data),
+          'msg' => 'access_denied'
+        );
+        return false;
+      }
+
+      switch ($_data['authsource']) {
+        case 'keycloak':
+        case 'generic-oidc':
+          if ($_data['authsource'] == 'keycloak') {
+            $url = "{$_data['server_url']}/realms/{$_data['realm']}/protocol/openid-connect/token";
+          } else {
+            $url = $_data['token_url'];
+          }
+          $req = http_build_query(array(
+            'grant_type'    => 'client_credentials',
+            'client_id'     => $_data['client_id'],
+            'client_secret' => $_data['client_secret']
+          ));
+          $curl = curl_init();
+          curl_setopt($curl, CURLOPT_URL, $url);
+          curl_setopt($curl, CURLOPT_TIMEOUT, 7);
+          curl_setopt($curl, CURLOPT_POST, 1);
+          curl_setopt($curl, CURLOPT_POSTFIELDS, $req);
+          curl_setopt($curl, CURLOPT_HTTPHEADER, array('Content-Type: application/x-www-form-urlencoded'));
+          curl_setopt($curl, CURLOPT_RETURNTRANSFER, true);
+          $res = curl_exec($curl);
+          $code = curl_getinfo($curl, CURLINFO_HTTP_CODE);
+          curl_close ($curl);
+          
+          if ($code != 200) {
+            return false;
+          }
+        break;
+        case 'ldap':
+          if (!$_data['host'] || !$_data['port'] || !$_data['basedn'] ||
+            !$_data['binddn'] || !$_data['bindpass']){
+              return false;
+          }
+          $_data['use_ssl'] = isset($_data['use_ssl']) ? boolval($_data['use_ssl']) : false;
+          $_data['use_tls'] = isset($_data['use_tls']) && !$_data['use_ssl'] ? boolval($_data['use_tls']) : false;
+          $_data['ignore_ssl_error'] = isset($_data['ignore_ssl_error']) ? boolval($_data['ignore_ssl_error']) : false;
+          $options = array();
+          if ($_data['ignore_ssl_error']) {
+            $options['LDAP_OPT_X_TLS_REQUIRE_CERT'] = "LDAP_OPT_X_TLS_NEVER";
+          }
+          $provider = new \LdapRecord\Connection([
+            'hosts'                     => [$_data['host']],
+            'port'                      => $_data['port'],
+            'base_dn'                   => $_data['basedn'],
+            'username'                  => $_data['binddn'],
+            'password'                  => $_data['bindpass'],
+            'use_ssl'                   => $_data['use_ssl'],
+            'use_tls'                   => $_data['use_tls'],
+            'options'                   => $options
+          ]);
+          try {
+            $provider->connect();
+          } catch (TypeError $e) {
+            return false;
+          } catch (\LdapRecord\Auth\BindException $e) {
+            return false;
+          }
+        break;
+      }
+
+      return true;
+    break;
+    case "delete":
+      if ($_SESSION['mailcow_cc_role'] != "admin") {
+        $_SESSION['return'][] = array(
+          'type' => 'danger',
+          'log' => array(__FUNCTION__, $_action, $_data),
+          'msg' => 'access_denied'
+        );
+        return false;
+      }
+      
+      $stmt = $pdo->query("SELECT * FROM `mailbox`
+          WHERE `authsource` != 'mailcow'
+          AND `authsource` IS NOT NULL");
+      $rows = $stmt->fetchAll(PDO::FETCH_ASSOC);
+      if ($rows) {
+        $_SESSION['return'][] =  array(
+          'type' => 'danger',
+          'log' => array(__FUNCTION__, $_action, $data_log),
+          'msg' => array('authsource_in_use', $setting)
+        );
+        return false;
+      }
+
+      $stmt = $pdo->query("DELETE FROM identity_provider;");
+
+      $_SESSION['return'][] =  array(
+        'type' => 'success',
+        'log' => array(__FUNCTION__, $_action, $data_log),
+        'msg' => array('item_deleted', '')
+      );
+      return true;
+    break;
+    case "init":
+      $iam_settings = identity_provider('get');
+      $provider = null;
+
+      switch ($iam_settings['authsource']) {
+        case "keycloak":
+          if ($iam_settings['server_url'] && $iam_settings['realm'] && $iam_settings['client_id'] &&
+            $iam_settings['client_secret'] && $iam_settings['redirect_url'] && $iam_settings['version']){
+            $provider = new Stevenmaguire\OAuth2\Client\Provider\Keycloak([
+              'authServerUrl'         => $iam_settings['server_url'],
+              'realm'                 => $iam_settings['realm'],
+              'clientId'              => $iam_settings['client_id'],
+              'clientSecret'          => $iam_settings['client_secret'],
+              'redirectUri'           => $iam_settings['redirect_url'],
+              'version'               => $iam_settings['version'],                            
+              // 'encryptionAlgorithm'   => 'RS256',                             // optional
+              // 'encryptionKeyPath'     => '../key.pem'                         // optional
+              // 'encryptionKey'         => 'contents_of_key_or_certificate'     // optional
+            ]);
+          }
+        break;
+        case "generic-oidc":
+          if ($iam_settings['client_id'] && $iam_settings['client_secret'] && $iam_settings['redirect_url'] &&
+            $iam_settings['authorize_url'] && $iam_settings['token_url'] && $iam_settings['userinfo_url']){
+            $provider = new \League\OAuth2\Client\Provider\GenericProvider([
+              'clientId'                => $iam_settings['client_id'],
+              'clientSecret'            => $iam_settings['client_secret'],
+              'redirectUri'             => $iam_settings['redirect_url'],
+              'urlAuthorize'            => $iam_settings['authorize_url'],
+              'urlAccessToken'          => $iam_settings['token_url'],
+              'urlResourceOwnerDetails' => $iam_settings['userinfo_url'],
+              'scopes'                  => $iam_settings['client_scopes']
+            ]);
+          }
+        break;
+        case "ldap":
+          if ($iam_settings['host'] && $iam_settings['port'] && $iam_settings['basedn'] &&
+            $iam_settings['binddn'] && $iam_settings['bindpass']){
+            $options = array();
+            if ($iam_settings['ignore_ssl_error']) {
+              $options['LDAP_OPT_X_TLS_REQUIRE_CERT'] = "LDAP_OPT_X_TLS_NEVER";
+            }
+            $provider = new \LdapRecord\Connection([
+              'hosts'                     => [$iam_settings['host']],
+              'port'                      => $iam_settings['port'],
+              'base_dn'                   => $iam_settings['basedn'],
+              'username'                  => $iam_settings['binddn'],
+              'password'                  => $iam_settings['bindpass'],
+              'use_ssl'                   => $iam_settings['use_ssl'],
+              'use_tls'                   => $iam_settings['use_tls'],
+              'options'                   => $options
+            ]);
+            try {
+              $provider->connect();
+            } catch (Throwable $e) {
+              $provider = null;
+            }
+          }
+        break;
+      }
+
+      return $provider;
+    break;
+    case "verify-sso":
+      $provider = $_data['iam_provider'];
+      $iam_settings = identity_provider('get');
+      if ($iam_settings['authsource'] != 'keycloak' && $iam_settings['authsource'] != 'generic-oidc'){
+        $_SESSION['return'][] =  array(
+          'type' => 'danger',
+          'log' => array(__FUNCTION__),
+          'msg' => array('login_failed', "no OIDC provider configured")
+        );
+        return false;
+      }
+    
+      try {
+        $token = $provider->getAccessToken('authorization_code', ['code' => $_GET['code']]);
+        $_SESSION['iam_token'] = $token->getToken();
+        $_SESSION['iam_refresh_token'] = $token->getRefreshToken();
+        $info = $provider->getResourceOwner($token)->toArray();
+      } catch (Throwable $e) {
+        $_SESSION['return'][] =  array(
+          'type' => 'danger',
+          'log' => array(__FUNCTION__),
+          'msg' => array('login_failed', $e->getMessage())
+        );
+        return false;
+      }
+      // check if email address is given
+      if (empty($info['email'])) return false;
+    
+      // token valid, get mailbox
+      $stmt = $pdo->prepare("SELECT * FROM `mailbox`
+        INNER JOIN domain on mailbox.domain = domain.domain
+        WHERE `kind` NOT REGEXP 'location|thing|group'
+          AND `mailbox`.`active`='1'
+          AND `domain`.`active`='1'
+          AND `username` = :user
+          AND (`authsource`='keycloak' OR `authsource`='generic-oidc')");
+      $stmt->execute(array(':user' => $info['email']));
+      $row = $stmt->fetch(PDO::FETCH_ASSOC);
+      if ($row){
+        // success
+        set_user_loggedin_session($info['email']);
+        $_SESSION['return'][] =  array(
+          'type' => 'success',
+          'log' => array(__FUNCTION__, $_SESSION['mailcow_cc_username'], $_SESSION['mailcow_cc_role']),
+          'msg' => array('logged_in_as', $_SESSION['mailcow_cc_username'])
+        );
+        return true;
+      }
+
+      // get mapped template, if not set return false
+      // also return false if no mappers were defined
+      $user_template = $info['mailcow_template'];
+      if (empty($iam_settings['mappers']) || empty($user_template)){
+        clear_session();  
+        $_SESSION['return'][] =  array(
+          'type' => 'danger',
+          'log' => array(__FUNCTION__, $info['email']),
+          'msg' => array('login_failed', 'empty attribute mapping or missing template attribute')
+        );
+        return false;
+      }
+
+      // check if matching attribute exist
+      $mapper_key = array_search($user_template, $iam_settings['mappers']);
+      if ($mapper_key === false) {
+        clear_session();  
+        $_SESSION['return'][] =  array(
+          'type' => 'danger',
+          'log' => array(__FUNCTION__, $info['email']),
+          'msg' => array('login_failed', 'specified template not found')
+        );
+        return false;
+      }
+
+      // create mailbox
+      $create_res = mailbox('add', 'mailbox_from_template', array(
+        'domain' => explode('@', $info['email'])[1],
+        'local_part' => explode('@', $info['email'])[0],
+        'name' => $info['firstName'] . " " . $info['lastName'],
+        'authsource' => $iam_settings['authsource'],
+        'template' => $iam_settings['templates'][$mapper_key]
+      ));
+      if (!$create_res){
+        clear_session();  
+        $_SESSION['return'][] =  array(
+          'type' => 'danger',
+          'log' => array(__FUNCTION__, $info['email']),
+          'msg' => array('login_failed', 'mailbox creation failed')
+        );
+        return false;
+      }
+    
+      set_user_loggedin_session($info['email']);
+      $_SESSION['return'][] =  array(
+        'type' => 'success',
+        'log' => array(__FUNCTION__, $_SESSION['mailcow_cc_username'], $_SESSION['mailcow_cc_role']),
+        'msg' => array('logged_in_as', $_SESSION['mailcow_cc_username'])
+      );
+      return true;
+    break;
+    case "refresh-token":
+      $provider = $_data['iam_provider'];
+
+      try {
+        $token = $provider->getAccessToken('refresh_token', ['refresh_token' => $_SESSION['iam_refresh_token']]);
+        $_SESSION['iam_token'] = $token->getToken();
+        $_SESSION['iam_refresh_token'] = $token->getRefreshToken();
+        $info = $provider->getResourceOwner($token)->toArray();
+      } catch (Throwable $e) {
+        clear_session();  
+        $_SESSION['return'][] =  array(
+          'type' => 'danger',
+          'log' => array(__FUNCTION__),
+          'msg' => array('refresh_login_failed', $e->getMessage())
+        );
+        return false;
+      }
+
+      if (empty($info['email'])){
+        clear_session();  
+        $_SESSION['return'][] =  array(
+          'type' => 'danger',
+          'log' => array(__FUNCTION__, $_SESSION['mailcow_cc_username'], $_SESSION['mailcow_cc_role']),
+          'msg' => 'refresh_login_failed'
+        );
+        return false;
+      }
+    
+      $_SESSION['mailcow_cc_username'] = $info['email'];
+      $_SESSION['mailcow_cc_role'] = "user";
+      return true;
+    break;
+    case "get-redirect":
+      $iam_settings = identity_provider('get');
+      if ($iam_settings['authsource'] != 'keycloak' && $iam_settings['authsource'] != 'generic-oidc') 
+        return false;
+      $provider = $_data['iam_provider'];
+      $authUrl = $provider->getAuthorizationUrl();
+      $_SESSION['oauth2state'] = $provider->getState();
+      return $authUrl;
+    break;
+    case "get-keycloak-admin-token":
+      // get access_token for service account of mailcow client
+      $iam_settings = identity_provider('get');
+      if ($iam_settings['authsource'] !== 'keycloak') return false;
+      if (isset($iam_settings['access_token'])) {
+        // check if access_token is valid
+        $url = "{$iam_settings['server_url']}/realms/{$iam_settings['realm']}/protocol/openid-connect/token/introspect";
+        $req = http_build_query(array(
+          'token'    => $iam_settings['access_token'],
+          'client_id'     => $iam_settings['client_id'],
+          'client_secret' => $iam_settings['client_secret']
+        ));
+        $curl = curl_init();
+        curl_setopt($curl, CURLOPT_URL, $url);
+        curl_setopt($curl, CURLOPT_TIMEOUT, 7);
+        curl_setopt($curl, CURLOPT_POST, 1);
+        curl_setopt($curl, CURLOPT_POSTFIELDS, $req);
+        curl_setopt($curl, CURLOPT_HTTPHEADER, array('Content-Type: application/x-www-form-urlencoded'));
+        curl_setopt($curl, CURLOPT_RETURNTRANSFER, true);
+        curl_setopt($curl, CURLOPT_TIMEOUT, 5);
+        $res = json_decode(curl_exec($curl), true);
+        $code = curl_getinfo($curl, CURLINFO_HTTP_CODE);
+        curl_close ($curl);
+        if ($code == 200 && $res['active'] == true) {
+          // token is valid
+          return $iam_settings['access_token'];
+        }
+      }
+
+      $url = "{$iam_settings['server_url']}/realms/{$iam_settings['realm']}/protocol/openid-connect/token";
+      $req = http_build_query(array(
+        'grant_type'    => 'client_credentials',
+        'client_id'     => $iam_settings['client_id'],
+        'client_secret' => $iam_settings['client_secret']
+      ));
+      $curl = curl_init();
+      curl_setopt($curl, CURLOPT_URL, $url);
+      curl_setopt($curl, CURLOPT_TIMEOUT, 7);
+      curl_setopt($curl, CURLOPT_POST, 1);
+      curl_setopt($curl, CURLOPT_POSTFIELDS, $req);
+      curl_setopt($curl, CURLOPT_HTTPHEADER, array('Content-Type: application/x-www-form-urlencoded'));
+      curl_setopt($curl, CURLOPT_RETURNTRANSFER, true);
+      curl_setopt($curl, CURLOPT_TIMEOUT, 5);
+      $res = json_decode(curl_exec($curl), true);
+      $code = curl_getinfo($curl, CURLINFO_HTTP_CODE);
+      curl_close ($curl);
+      if ($code != 200) {
+        return false;
+      }
+      
+      $stmt = $pdo->prepare("INSERT INTO identity_provider (`key`, `value`) VALUES (:key, :value) ON DUPLICATE KEY UPDATE `value` = VALUES(`value`);");
+      $stmt->execute(array(
+        ':key' => 'access_token',
+        ':value' => $res['access_token']
+      ));
+      return $res['access_token'];
+    break;
+  }
+}
+function reset_password($action, $data = null) {
+  global $pdo;
+  global $redis;
+  global $mailcow_hostname;
+  global $PW_RESET_TOKEN_LIMIT;
+  global $PW_RESET_TOKEN_LIFETIME;
+
+	$_data_log = $data;
+  if (isset($_data_log['new_password'])) $_data_log['new_password'] = '*';
+  if (isset($_data_log['new_password2'])) $_data_log['new_password2'] = '*';
+
+  switch ($action) {
+    case 'check':
+      $token = $data;
+
+      $stmt = $pdo->prepare("SELECT `t1`.`username` FROM `reset_password` AS `t1` JOIN `mailbox` AS `t2` ON `t1`.`username` = `t2`.`username` WHERE `t1`.`token` = :token AND `t1`.`created` > DATE_SUB(NOW(), INTERVAL :lifetime MINUTE) AND `t2`.`active` = 1 AND `t2`.`authsource` = 'mailcow';");
+      $stmt->execute(array(
+        ':token' => preg_replace('/[^a-zA-Z0-9-]/', '', $token),
+        ':lifetime' => $PW_RESET_TOKEN_LIFETIME
+      ));
+      $return = $stmt->fetch(PDO::FETCH_ASSOC);
+      return empty($return['username']) ? false : $return['username'];
+    break;
+    case 'issue':
+      $username = $data;
+      
+      // perform cleanup
+      $stmt = $pdo->prepare("DELETE FROM `reset_password` WHERE created < DATE_SUB(NOW(), INTERVAL :lifetime MINUTE);");
+      $stmt->execute(array(':lifetime' => $PW_RESET_TOKEN_LIFETIME));
+
+      if (filter_var($username, FILTER_VALIDATE_EMAIL) === false) {
+        $_SESSION['return'][] = array(
+          'type' => 'danger',
+          'log' => array(__FUNCTION__, $action, $_data_log),
+          'msg' => 'access_denied'
+        );
+        return false;
+      }
+
+      $pw_reset_notification = reset_password('get_notification', 'raw');
+      if (!$pw_reset_notification) return false;
+      if (empty($pw_reset_notification['from']) || empty($pw_reset_notification['subject'])) {
+        $_SESSION['return'][] = array(
+          'type' => 'danger',
+          'log' => array(__FUNCTION__, $action, $_data_log),
+          'msg' => 'password_reset_na'
+        );
+        return false;
+      }
+
+      $stmt = $pdo->prepare("SELECT * FROM `mailbox`
+        WHERE `username` = :username AND authsource = 'mailcow'");
+      $stmt->execute(array(':username' => $username));
+      $mailbox_data = $stmt->fetch(PDO::FETCH_ASSOC);
+
+      if (empty($mailbox_data)) {
+        $_SESSION['return'][] = array(
+          'type' => 'danger',
+          'log' => array(__FUNCTION__, $action, $_data_log),
+          'msg' => 'password_reset_invalid_user'
+        );
+        return false;
+      }
+
+      $mailbox_attr = json_decode($mailbox_data['attributes'], true);
+      if (empty($mailbox_attr['recovery_email']) || filter_var($mailbox_attr['recovery_email'], FILTER_VALIDATE_EMAIL) === false) {
+        $_SESSION['return'][] = array(
+          'type' => 'danger',
+          'log' => array(__FUNCTION__, $action, $_data_log),
+          'msg' => "password_reset_invalid_user"
+        );
+        return false;
+      }
+
+      $stmt = $pdo->prepare("SELECT * FROM `reset_password`
+        WHERE `username` = :username");
+      $stmt->execute(array(':username' => $username));
+      $generated_token_count = count($stmt->fetchAll(PDO::FETCH_ASSOC));
+      if ($generated_token_count >= $PW_RESET_TOKEN_LIMIT) {
+        $_SESSION['return'][] = array(
+          'type' => 'danger',
+          'log' => array(__FUNCTION__, $action, $_data_log),
+          'msg' => "reset_token_limit_exceeded"
+        );
+        return false;
+      }
+
+      $token = implode('-', array(
+        strtoupper(bin2hex(random_bytes(3))),
+        strtoupper(bin2hex(random_bytes(3))),
+        strtoupper(bin2hex(random_bytes(3))),
+        strtoupper(bin2hex(random_bytes(3))),
+        strtoupper(bin2hex(random_bytes(3)))
+      ));
+
+      $stmt = $pdo->prepare("INSERT INTO `reset_password` (`username`, `token`)
+        VALUES (:username, :token)");
+      $stmt->execute(array(
+        ':username' => $username,
+        ':token' => $token
+      ));
+
+      $reset_link = getBaseURL() . "/reset-password?token=" . $token;
+
+      $request_date = new DateTime();
+      $locale_date = locale_get_default();
+      $date_formatter = new IntlDateFormatter(
+        $locale_date, 
+        IntlDateFormatter::FULL, 
+        IntlDateFormatter::FULL
+      );
+      $formatted_request_date = $date_formatter->format($request_date);
+
+      // set template vars
+      // subject
+      $pw_reset_notification['subject'] = str_replace('{{hostname}}', $mailcow_hostname, $pw_reset_notification['subject']);
+      $pw_reset_notification['subject'] = str_replace('{{link}}', $reset_link, $pw_reset_notification['subject']);
+      $pw_reset_notification['subject'] = str_replace('{{username}}', $username, $pw_reset_notification['subject']);
+      $pw_reset_notification['subject'] = str_replace('{{username2}}', $mailbox_attr['recovery_email'], $pw_reset_notification['subject']);
+      $pw_reset_notification['subject'] = str_replace('{{date}}', $formatted_request_date, $pw_reset_notification['subject']);
+      $pw_reset_notification['subject'] = str_replace('{{token_lifetime}}', $PW_RESET_TOKEN_LIFETIME, $pw_reset_notification['subject']);
+      // text
+      $pw_reset_notification['text_tmpl'] = str_replace('{{hostname}}', $mailcow_hostname, $pw_reset_notification['text_tmpl']);
+      $pw_reset_notification['text_tmpl'] = str_replace('{{link}}', $reset_link, $pw_reset_notification['text_tmpl']);
+      $pw_reset_notification['text_tmpl'] = str_replace('{{username}}', $username, $pw_reset_notification['text_tmpl']);
+      $pw_reset_notification['text_tmpl'] = str_replace('{{username2}}', $mailbox_attr['recovery_email'], $pw_reset_notification['text_tmpl']);
+      $pw_reset_notification['text_tmpl'] = str_replace('{{date}}', $formatted_request_date, $pw_reset_notification['text_tmpl']);
+      $pw_reset_notification['text_tmpl'] = str_replace('{{token_lifetime}}', $PW_RESET_TOKEN_LIFETIME, $pw_reset_notification['text_tmpl']);
+      // html
+      $pw_reset_notification['html_tmpl'] = str_replace('{{hostname}}', $mailcow_hostname, $pw_reset_notification['html_tmpl']);
+      $pw_reset_notification['html_tmpl'] = str_replace('{{link}}', $reset_link, $pw_reset_notification['html_tmpl']);
+      $pw_reset_notification['html_tmpl'] = str_replace('{{username}}', $username, $pw_reset_notification['html_tmpl']);
+      $pw_reset_notification['html_tmpl'] = str_replace('{{username2}}', $mailbox_attr['recovery_email'], $pw_reset_notification['html_tmpl']);
+      $pw_reset_notification['html_tmpl'] = str_replace('{{date}}', $formatted_request_date, $pw_reset_notification['html_tmpl']);
+      $pw_reset_notification['html_tmpl'] = str_replace('{{token_lifetime}}', $PW_RESET_TOKEN_LIFETIME, $pw_reset_notification['html_tmpl']);
+
+
+      $email_sent = reset_password('send_mail', array(
+        "from" => $pw_reset_notification['from'],
+        "to" => $mailbox_attr['recovery_email'],
+        "subject" => $pw_reset_notification['subject'],
+        "text" => $pw_reset_notification['text_tmpl'],
+        "html" => $pw_reset_notification['html_tmpl']
+      ));
+
+      if (!$email_sent){
+        $_SESSION['return'][] = array(
+          'type' => 'danger',
+          'log' => array(__FUNCTION__, $action, $_data_log),
+          'msg' => "recovery_email_failed"
+        );
+        return false;
+      }
+
+      list($localPart, $domainPart) = explode('@', $mailbox_attr['recovery_email']);
+      if (strlen($localPart) > 1) {
+        $maskedLocalPart = $localPart[0] . str_repeat('*', strlen($localPart) - 1);
+      } else {
+        $maskedLocalPart = "*";
+      }
+      $_SESSION['return'][] = array(
+        'type' => 'success',
+        'log' => array(__FUNCTION__, $action, $_data_log),
+        'msg' => array("recovery_email_sent", $maskedLocalPart . '@' . $domainPart)
+      );
+      return array(
+        "username" => $username,
+        "issue" => "success"
+      );
+    break;
+    case 'reset':
+      $token = $data['token'];
+      $new_password = $data['new_password'];
+      $new_password2 = $data['new_password2'];
+      $username = $data['username'];
+      $check_tfa = $data['check_tfa'];
+
+      if (!$username || !$token) {
+        $_SESSION['return'][] = array(
+          'type' => 'danger',
+          'log' => array(__FUNCTION__, $action, $_data_log),
+          'msg' => 'invalid_reset_token'
+        );
+        return false;
+      }
+
+      # check new password
+      if (!password_check($new_password, $new_password2)) {
+        return false;
+      }
+
+      if ($check_tfa){
+        // check for tfa authenticators
+        $authenticators = get_tfa($username);
+        if (isset($authenticators['additional']) && is_array($authenticators['additional']) && count($authenticators['additional']) > 0) {
+          $_SESSION['pending_mailcow_cc_username'] = $username;
+          $_SESSION['pending_pw_reset_token'] = $token;
+          $_SESSION['pending_pw_new_password'] = $new_password;
+          $_SESSION['pending_tfa_methods'] = $authenticators['additional'];
+          $_SESSION['return'][] =  array(
+            'type' => 'info',
+            'log' => array(__FUNCTION__, $user, '*'),
+            'msg' => 'awaiting_tfa_confirmation'
+          );
+          return false;
+        }
+      }
+
+      # set new password
+      $password_hashed = hash_password($new_password);
+      $stmt = $pdo->prepare("UPDATE `mailbox` SET
+        `password` = :password_hashed,
+        `attributes` = JSON_SET(`attributes`, '$.passwd_update', NOW())
+        WHERE `username` = :username AND authsource = 'mailcow'");
+      $stmt->execute(array(
+        ':password_hashed' => $password_hashed,
+        ':username' => $username
+      ));
+
+      // perform cleanup
+      $stmt = $pdo->prepare("DELETE FROM `reset_password` WHERE `username` = :username;");
+      $stmt->execute(array(
+        ':username' => $username
+      ));
+   
+      $_SESSION['return'][] = array(
+        'type' => 'success',
+        'log' => array(__FUNCTION__, $action, $_data_log),
+        'msg' => 'password_changed_success'
+      );
+      return true;
+    break;
+    case 'get_notification':
+      $type = $data;
+
+      try {
+        $settings['from'] = $redis->Get('PW_RESET_FROM');
+        $settings['subject'] = $redis->Get('PW_RESET_SUBJ');
+        $settings['html_tmpl'] = $redis->Get('PW_RESET_HTML');
+        $settings['text_tmpl'] = $redis->Get('PW_RESET_TEXT');
+        if (empty($settings['html_tmpl']) && empty($settings['text_tmpl'])) {
+          $settings['html_tmpl'] = file_get_contents("/tpls/pw_reset_html.tpl");
+          $settings['text_tmpl'] = file_get_contents("/tpls/pw_reset_text.tpl");
+        }
+
+        if ($type != "raw") {
+          $settings['html_tmpl'] = htmlspecialchars($settings['html_tmpl']);
+          $settings['text_tmpl'] = htmlspecialchars($settings['text_tmpl']);
+        }
+      }
+      catch (RedisException $e) {
+        $_SESSION['return'][] = array(
+          'type' => 'danger',
+          'log' => array(__FUNCTION__, $action, $_data_log),
+          'msg' => array('redis_error', $e)
+        );
+        return false;
+      }
+
+      return $settings;
+    break;
+    case 'send_mail':
+      $from = $data['from'];
+      $to = $data['to'];
+      $text = $data['text'];
+      $html = $data['html'];
+      $subject = $data['subject'];
+    
+      if (!filter_var($from, FILTER_VALIDATE_EMAIL)) {
+        $_SESSION['return'][] =  array(
+          'type' => 'danger',
+          'log' => array(__FUNCTION__, $action, $_data_log),
+          'msg' => 'from_invalid'
+        );
+        return false;
+      }
+      if (!filter_var($to, FILTER_VALIDATE_EMAIL)) {
+        $_SESSION['return'][] =  array(
+          'type' => 'danger',
+          'log' => array(__FUNCTION__, $action, $_data_log),
+          'msg' => 'to_invalid'
+        );
+        return false;
+      }
+      if (empty($subject)) {
+        $_SESSION['return'][] =  array(
+          'type' => 'danger',
+          'log' => array(__FUNCTION__, $action, $_data_log),
+          'msg' => 'subject_empty'
+        );
+        return false;
+      }
+      if (empty($text)) {
+        $_SESSION['return'][] =  array(
+          'type' => 'danger',
+          'log' => array(__FUNCTION__, $action, $_data_log),
+          'msg' => 'text_empty'
+        );
+        return false;
+      }
+    
+      ini_set('max_execution_time', 0);
+      ini_set('max_input_time', 0);
+      $mail = new PHPMailer;
+      $mail->Timeout = 10;
+      $mail->SMTPOptions = array(
+        'ssl' => array(
+          'verify_peer' => false,
+          'verify_peer_name' => false,
+          'allow_self_signed' => true
+        )
+      );
+      $mail->isSMTP();
+      $mail->Host = 'postfix-mailcow';
+      $mail->SMTPAuth = false;
+      $mail->Port = 25;
+      $mail->setFrom($from);
+      $mail->Subject = $subject;
+      $mail->CharSet ="UTF-8";
+      if (!empty($html)) {
+        $mail->Body = $html;
+        $mail->AltBody = $text;
+      }
+      else {
+        $mail->Body = $text;
+      }
+      $mail->XMailer = 'MooMail';
+      $mail->AddAddress($to);
+      if (!$mail->send()) {
+        return false;
+      }
+      $mail->ClearAllRecipients();
+    
+      return true;
+    break;
+  }
+
+  if ($_SESSION['mailcow_cc_role'] != "admin") {
+    $_SESSION['return'][] = array(
+      'type' => 'danger',
+      'log' => array(__FUNCTION__, $action, $_data_log),
+      'msg' => 'access_denied'
+    );
+    return false;
+  }
+
+  switch ($action) {
+    case 'edit_notification':
+      $subject = $data['subject'];
+      $from = preg_replace('/[\x00-\x1F\x80-\xFF]/', '', $data['from']);
+
+      $from = (!filter_var($from, FILTER_VALIDATE_EMAIL)) ? "" : $from;
+      $subject = (empty($subject)) ? "" : $subject;
+      $text = (empty($data['text_tmpl'])) ? "" : $data['text_tmpl'];
+      $html = (empty($data['html_tmpl'])) ? "" : $data['html_tmpl'];
+
+      try {
+        $redis->Set('PW_RESET_FROM', $from);
+        $redis->Set('PW_RESET_SUBJ', $subject);
+        $redis->Set('PW_RESET_HTML', $html);
+        $redis->Set('PW_RESET_TEXT', $text);
+      }
+      catch (RedisException $e) {
+        $_SESSION['return'][] = array(
+          'type' => 'danger',
+          'log' => array(__FUNCTION__, $action, $_data_log),
+          'msg' => array('redis_error', $e)
+        );
+        return false;
+      }
+
+      $_SESSION['return'][] = array(
+        'type' => 'success',
+        'log' => array(__FUNCTION__, $action, $_data_log),
+        'msg' => 'saved_settings'
+      );
+    break;
+  }
+}
+function clear_session(){
+  session_regenerate_id(true);
+  session_unset();
+  session_destroy();
+  session_write_close();
+}
+function set_user_loggedin_session($user) {
+  $_SESSION['mailcow_cc_username'] = $user;
+  $_SESSION['mailcow_cc_role'] = 'user';
+  $sogo_sso_pass = file_get_contents("/etc/sogo-sso/sogo-sso.pass");
+  $_SESSION['sogo-sso-user-allowed'][] = $user;
+  $_SESSION['sogo-sso-pass'] = $sogo_sso_pass;
+  unset($_SESSION['pending_mailcow_cc_username']);
+  unset($_SESSION['pending_mailcow_cc_role']);
+  unset($_SESSION['pending_tfa_methods']);
+}
+function get_logs($application, $lines = false) {
+  if ($lines === false) {
+    $lines = $GLOBALS['LOG_LINES'] - 1;
+  }
+  elseif(is_numeric($lines) && $lines >= 1) {
+    $lines = abs(intval($lines) - 1);
+  }
+  else {
+    list ($from, $to) = explode('-', $lines);
+    $from = intval($from);
+    $to = intval($to);
+    if ($from < 1 || $to < $from) { return false; }
+  }
+  global $redis;
+  global $pdo;
+  if ($_SESSION['mailcow_cc_role'] != "admin") {
+    return false;
+  }
+  // SQL
+  if ($application == "mailcow-ui") {
+    if (isset($from) && isset($to)) {
+      $stmt = $pdo->prepare("SELECT * FROM `logs` ORDER BY `id` DESC LIMIT :from, :to");
+      $stmt->execute(array(
+        ':from' => $from - 1,
+        ':to' => $to
+      ));
+      $data = $stmt->fetchAll(PDO::FETCH_ASSOC);
+    }
+    else {
+      $stmt = $pdo->prepare("SELECT * FROM `logs` ORDER BY `id` DESC LIMIT :lines");
+      $stmt->execute(array(
+        ':lines' => $lines + 1,
+      ));
+      $data = $stmt->fetchAll(PDO::FETCH_ASSOC);
+    }
+    if (is_array($data)) {
+      return $data;
+    }
+  }
+  if ($application == "sasl") {
+    if (isset($from) && isset($to)) {
+      $stmt = $pdo->prepare("SELECT * FROM `sasl_log` ORDER BY `datetime` DESC LIMIT :from, :to");
+      $stmt->execute(array(
+        ':from' => $from - 1,
+        ':to' => $to
+      ));
+      $data = $stmt->fetchAll(PDO::FETCH_ASSOC);
+    }
+    else {
+      $stmt = $pdo->prepare("SELECT * FROM `sasl_log` ORDER BY `datetime` DESC LIMIT :lines");
+      $stmt->execute(array(
+        ':lines' => $lines + 1,
+      ));
+      $data = $stmt->fetchAll(PDO::FETCH_ASSOC);
+    }
+    if (is_array($data)) {
+      return $data;
+    }
+  }
+  // Redis
+  if ($application == "dovecot-mailcow") {
+    if (isset($from) && isset($to)) {
+      $data = $redis->lRange('DOVECOT_MAILLOG', $from - 1, $to - 1);
+    }
+    else {
+      $data = $redis->lRange('DOVECOT_MAILLOG', 0, $lines);
+    }
+    if ($data) {
+      foreach ($data as $json_line) {
+        $data_array[] = json_decode($json_line, true);
+      }
+      return $data_array;
+    }
+  }
+  if ($application == "cron-mailcow") {
+    if (isset($from) && isset($to)) {
+      $data = $redis->lRange('CRON_LOG', $from - 1, $to - 1);
+    }
+    else {
+      $data = $redis->lRange('CRON_LOG', 0, $lines);
+    }
+    if ($data) {
+      foreach ($data as $json_line) {
+        $data_array[] = json_decode($json_line, true);
+      }
+      return $data_array;
+    }
+  }
+  if ($application == "postfix-mailcow") {
+    if (isset($from) && isset($to)) {
+      $data = $redis->lRange('POSTFIX_MAILLOG', $from - 1, $to - 1);
+    }
+    else {
+      $data = $redis->lRange('POSTFIX_MAILLOG', 0, $lines);
+    }
+    if ($data) {
+      foreach ($data as $json_line) {
+        $data_array[] = json_decode($json_line, true);
+      }
+      return $data_array;
+    }
+  }
+  if ($application == "sogo-mailcow") {
+    if (isset($from) && isset($to)) {
+      $data = $redis->lRange('SOGO_LOG', $from - 1, $to - 1);
+    }
+    else {
+      $data = $redis->lRange('SOGO_LOG', 0, $lines);
+    }
+    if ($data) {
+      foreach ($data as $json_line) {
+        $data_array[] = json_decode($json_line, true);
+      }
+      return $data_array;
+    }
+  }
+  if ($application == "watchdog-mailcow") {
+    if (isset($from) && isset($to)) {
+      $data = $redis->lRange('WATCHDOG_LOG', $from - 1, $to - 1);
+    }
+    else {
+      $data = $redis->lRange('WATCHDOG_LOG', 0, $lines);
+    }
+    if ($data) {
+      foreach ($data as $json_line) {
+        $data_array[] = json_decode($json_line, true);
+      }
+      return $data_array;
+    }
+  }
+  if ($application == "acme-mailcow") {
+    if (isset($from) && isset($to)) {
+      $data = $redis->lRange('ACME_LOG', $from - 1, $to - 1);
+    }
+    else {
+      $data = $redis->lRange('ACME_LOG', 0, $lines);
+    }
+    if ($data) {
+      foreach ($data as $json_line) {
+        $data_array[] = json_decode($json_line, true);
+      }
+      return $data_array;
+    }
+  }
+  if ($application == "ratelimited") {
+    if (isset($from) && isset($to)) {
+      $data = $redis->lRange('RL_LOG', $from - 1, $to - 1);
+    }
+    else {
+      $data = $redis->lRange('RL_LOG', 0, $lines);
+    }
+    if ($data) {
+      foreach ($data as $json_line) {
+        $data_array[] = json_decode($json_line, true);
+      }
+      return $data_array;
+    }
+  }
+  if ($application == "api-mailcow") {
+    if (isset($from) && isset($to)) {
+      $data = $redis->lRange('API_LOG', $from - 1, $to - 1);
+    }
+    else {
+      $data = $redis->lRange('API_LOG', 0, $lines);
+    }
+    if ($data) {
+      foreach ($data as $json_line) {
+        $data_array[] = json_decode($json_line, true);
+      }
+      return $data_array;
+    }
+  }
+  if ($application == "netfilter-mailcow") {
+    if (isset($from) && isset($to)) {
+      $data = $redis->lRange('NETFILTER_LOG', $from - 1, $to - 1);
+    }
+    else {
+      $data = $redis->lRange('NETFILTER_LOG', 0, $lines);
+    }
+    if ($data) {
+      foreach ($data as $json_line) {
+        $data_array[] = json_decode($json_line, true);
+      }
+      return $data_array;
+    }
+  }
+  if ($application == "autodiscover-mailcow") {
+    if (isset($from) && isset($to)) {
+      $data = $redis->lRange('AUTODISCOVER_LOG', $from - 1, $to - 1);
+    }
+    else {
+      $data = $redis->lRange('AUTODISCOVER_LOG', 0, $lines);
+    }
+    if ($data) {
+      foreach ($data as $json_line) {
+        $data_array[] = json_decode($json_line, true);
+      }
+      return $data_array;
+    }
+  }
+  if ($application == "rspamd-history") {
+    $curl = curl_init();
+    curl_setopt($curl, CURLOPT_UNIX_SOCKET_PATH, '/var/lib/rspamd/rspamd.sock');
+    if (!is_numeric($lines)) {
+      list ($from, $to) = explode('-', $lines);
+      curl_setopt($curl, CURLOPT_URL,"http://rspamd/history?from=" . intval($from) . "&to=" . intval($to));
+    }
+    else {
+      curl_setopt($curl, CURLOPT_URL,"http://rspamd/history?to=" . intval($lines));
+    }
+    curl_setopt($curl, CURLOPT_RETURNTRANSFER, true);
+    $history = curl_exec($curl);
+    if (!curl_errno($curl)) {
+      $data_array = json_decode($history, true);
+      curl_close($curl);
+      return $data_array['rows'];
+    }
+    curl_close($curl);
+    return false;
+  }
+  if ($application == "rspamd-stats") {
+    $curl = curl_init();
+    curl_setopt($curl, CURLOPT_UNIX_SOCKET_PATH, '/var/lib/rspamd/rspamd.sock');
+    curl_setopt($curl, CURLOPT_URL,"http://rspamd/stat");
+    curl_setopt($curl, CURLOPT_RETURNTRANSFER, true);
+    $stats = curl_exec($curl);
+    if (!curl_errno($curl)) {
+      $data_array = json_decode($stats, true);
+      curl_close($curl);
+      return $data_array;
+    }
+    curl_close($curl);
+    return false;
+  }
+  return false;
+}
+function getGUID() {
+  if (function_exists('com_create_guid')) {
+    return com_create_guid();
+  }
+  mt_srand((double)microtime()*10000);//optional for php 4.2.0 and up.
+  $charid = strtoupper(md5(uniqid(rand(), true)));
+  $hyphen = chr(45);// "-"
+  return substr($charid, 0, 8).$hyphen
+        .substr($charid, 8, 4).$hyphen
+        .substr($charid,12, 4).$hyphen
+        .substr($charid,16, 4).$hyphen
+        .substr($charid,20,12);
+}
+function solr_status() {
+  $curl = curl_init();
+  $endpoint = 'http://solr:8983/solr/admin/cores';
+  $params = array(
+    'action' => 'STATUS',
+    'core' => 'dovecot-fts',
+    'indexInfo' => 'true'
+  );
+  $url = $endpoint . '?' . http_build_query($params);
+  curl_setopt($curl, CURLOPT_URL, $url);
+  curl_setopt($curl, CURLOPT_RETURNTRANSFER, 1);
+  curl_setopt($curl, CURLOPT_POST, 0);
+  curl_setopt($curl, CURLOPT_TIMEOUT, 10);
+  $response_core = curl_exec($curl);
+  if ($response_core === false) {
+    $err = curl_error($curl);
+    curl_close($curl);
+    return false;
+  }
+  else {
+    curl_close($curl);
+    $curl = curl_init();
+    $status_core = json_decode($response_core, true);
+    $url = 'http://solr:8983/solr/admin/info/system';
+    curl_setopt($curl, CURLOPT_URL, $url);
+    curl_setopt($curl, CURLOPT_RETURNTRANSFER, 1);
+    curl_setopt($curl, CURLOPT_POST, 0);
+    curl_setopt($curl, CURLOPT_TIMEOUT, 10);
+    $response_sysinfo = curl_exec($curl);
+    if ($response_sysinfo === false) {
+      $err = curl_error($curl);
+      curl_close($curl);
+      return false;
+    }
+    else {
+      curl_close($curl);
+      $status_sysinfo = json_decode($response_sysinfo, true);
+      $status = array_merge($status_core, $status_sysinfo);
+      return (!empty($status['status']['dovecot-fts']) && !empty($status['jvm']['memory'])) ? $status : false;
+    }
+    return (!empty($status['status']['dovecot-fts'])) ? $status['status']['dovecot-fts'] : false;
+  }
+  return false;
+}
+
+function cleanupJS($ignore = '', $folder = '/tmp/*.js') {
+  $now = time();
+  foreach (glob($folder) as $filename) {
+    if(strpos($filename, $ignore) !== false) {
+      continue;
+    }
+    if (is_file($filename)) {
+      if ($now - filemtime($filename) >= 60 * 60) {
+        unlink($filename);
+      }
+    }
+  }
+}
+
+function cleanupCSS($ignore = '', $folder = '/tmp/*.css') {
+  $now = time();
+  foreach (glob($folder) as $filename) {
+    if(strpos($filename, $ignore) !== false) {
+      continue;
+    }
+    if (is_file($filename)) {
+      if ($now - filemtime($filename) >= 60 * 60) {
+        unlink($filename);
+      }
+    }
+  }
+}
+
+?>