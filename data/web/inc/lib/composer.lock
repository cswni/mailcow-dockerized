{
    "_readme": [
        "This file locks the dependencies of your project to a known state",
        "Read more about it at https://getcomposer.org/doc/01-basic-usage.md#installing-dependencies",
        "This file is @generated automatically"
    ],
    "content-hash": "8f5a147cdb147b935a158b86f47a4747",
    "packages": [
        {
            "name": "bshaffer/oauth2-server-php",
            "version": "v1.11.1",
            "source": {
                "type": "git",
                "url": "https://github.com/bshaffer/oauth2-server-php.git",
                "reference": "5a0c8000d4763b276919e2106f54eddda6bc50fa"
            },
            "dist": {
                "type": "zip",
                "url": "https://api.github.com/repos/bshaffer/oauth2-server-php/zipball/5a0c8000d4763b276919e2106f54eddda6bc50fa",
                "reference": "5a0c8000d4763b276919e2106f54eddda6bc50fa",
                "shasum": ""
            },
            "require": {
                "php": ">=5.3.9"
            },
            "require-dev": {
                "aws/aws-sdk-php": "~2.8",
                "firebase/php-jwt": "~2.2",
                "mongodb/mongodb": "^1.1",
                "phpunit/phpunit": "^4.0",
                "predis/predis": "dev-master",
                "thobbs/phpcassa": "dev-master"
            },
            "suggest": {
                "aws/aws-sdk-php": "~2.8 is required to use DynamoDB storage",
                "firebase/php-jwt": "~2.2 is required to use JWT features",
                "mongodb/mongodb": "^1.1 is required to use MongoDB storage",
                "predis/predis": "Required to use Redis storage",
                "thobbs/phpcassa": "Required to use Cassandra storage"
            },
            "type": "library",
            "autoload": {
                "psr-0": {
                    "OAuth2": "src/"
                }
            },
            "notification-url": "https://packagist.org/downloads/",
            "license": [
                "MIT"
            ],
            "authors": [
                {
                    "name": "Brent Shaffer",
                    "email": "bshafs@gmail.com",
                    "homepage": "http://brentertainment.com"
                }
            ],
            "description": "OAuth2 Server for PHP",
            "homepage": "http://github.com/bshaffer/oauth2-server-php",
            "keywords": [
                "auth",
                "oauth",
                "oauth2"
            ],
            "support": {
                "issues": "https://github.com/bshaffer/oauth2-server-php/issues",
                "source": "https://github.com/bshaffer/oauth2-server-php/tree/master"
            },
            "time": "2018-12-04T00:29:32+00:00"
        },
        {
            "name": "carbonphp/carbon-doctrine-types",
            "version": "3.2.0",
            "source": {
                "type": "git",
                "url": "https://github.com/CarbonPHP/carbon-doctrine-types.git",
                "reference": "18ba5ddfec8976260ead6e866180bd5d2f71aa1d"
            },
            "dist": {
                "type": "zip",
                "url": "https://api.github.com/repos/CarbonPHP/carbon-doctrine-types/zipball/18ba5ddfec8976260ead6e866180bd5d2f71aa1d",
                "reference": "18ba5ddfec8976260ead6e866180bd5d2f71aa1d",
                "shasum": ""
            },
            "require": {
                "php": "^8.1"
            },
            "conflict": {
                "doctrine/dbal": "<4.0.0 || >=5.0.0"
            },
            "require-dev": {
                "doctrine/dbal": "^4.0.0",
                "nesbot/carbon": "^2.71.0 || ^3.0.0",
                "phpunit/phpunit": "^10.3"
            },
            "type": "library",
            "autoload": {
                "psr-4": {
                    "Carbon\\Doctrine\\": "src/Carbon/Doctrine/"
                }
            },
            "notification-url": "https://packagist.org/downloads/",
            "license": [
                "MIT"
            ],
            "authors": [
                {
                    "name": "KyleKatarn",
                    "email": "kylekatarnls@gmail.com"
                }
            ],
            "description": "Types to use Carbon in Doctrine",
            "keywords": [
                "carbon",
                "date",
                "datetime",
                "doctrine",
                "time"
            ],
            "support": {
                "issues": "https://github.com/CarbonPHP/carbon-doctrine-types/issues",
                "source": "https://github.com/CarbonPHP/carbon-doctrine-types/tree/3.2.0"
            },
            "funding": [
                {
                    "url": "https://github.com/kylekatarnls",
                    "type": "github"
                },
                {
                    "url": "https://opencollective.com/Carbon",
                    "type": "open_collective"
                },
                {
                    "url": "https://tidelift.com/funding/github/packagist/nesbot/carbon",
                    "type": "tidelift"
                }
            ],
            "time": "2024-02-09T16:56:22+00:00"
        },
        {
            "name": "ddeboer/imap",
            "version": "1.13.1",
            "source": {
                "type": "git",
                "url": "https://github.com/ddeboer/imap.git",
                "reference": "8b772d04b1deadb5df13782fb78c4b648f77496e"
            },
            "dist": {
                "type": "zip",
                "url": "https://api.github.com/repos/ddeboer/imap/zipball/8b772d04b1deadb5df13782fb78c4b648f77496e",
                "reference": "8b772d04b1deadb5df13782fb78c4b648f77496e",
                "shasum": ""
            },
            "require": {
                "ext-iconv": "*",
                "ext-imap": "*",
                "ext-mbstring": "*",
                "php": "^8.0.1"
            },
            "require-dev": {
                "friendsofphp/php-cs-fixer": "^v3.4.0",
                "laminas/laminas-mail": "^2.15.1",
                "malukenho/mcbumpface": "^1.1.5",
                "phpstan/phpstan": "^1.3.3",
                "phpstan/phpstan-phpunit": "^1.0.0",
                "phpstan/phpstan-strict-rules": "^1.1.0",
                "phpunit/phpunit": "^9.5.11"
            },
            "type": "library",
            "autoload": {
                "psr-4": {
                    "Ddeboer\\Imap\\": "src/"
                }
            },
            "notification-url": "https://packagist.org/downloads/",
            "license": [
                "MIT"
            ],
            "authors": [
                {
                    "name": "David de Boer",
                    "email": "david@ddeboer.nl"
                },
                {
                    "name": "Filippo Tessarotto",
                    "email": "zoeslam@gmail.com"
                },
                {
                    "name": "Community contributors",
                    "homepage": "https://github.com/ddeboer/imap/graphs/contributors"
                }
            ],
            "description": "Object-oriented IMAP for PHP",
            "keywords": [
                "email",
                "imap",
                "mail"
            ],
            "support": {
                "issues": "https://github.com/ddeboer/imap/issues",
                "source": "https://github.com/ddeboer/imap/tree/1.13.1"
            },
            "funding": [
                {
                    "url": "https://github.com/Slamdunk",
                    "type": "github"
                },
                {
                    "url": "https://github.com/ddeboer",
                    "type": "github"
                }
            ],
            "time": "2022-01-10T10:53:05+00:00"
        },
        {
            "name": "directorytree/ldaprecord",
            "version": "v2.20.5",
            "source": {
                "type": "git",
                "url": "https://github.com/DirectoryTree/LdapRecord.git",
                "reference": "5bd0a5a9d257cf1049ae83055dbba4c3479ddf16"
            },
            "dist": {
                "type": "zip",
                "url": "https://api.github.com/repos/DirectoryTree/LdapRecord/zipball/5bd0a5a9d257cf1049ae83055dbba4c3479ddf16",
                "reference": "5bd0a5a9d257cf1049ae83055dbba4c3479ddf16",
                "shasum": ""
            },
            "require": {
                "ext-json": "*",
                "ext-ldap": "*",
                "illuminate/contracts": "^5.0|^6.0|^7.0|^8.0|^9.0|^10.0",
                "nesbot/carbon": "^1.0|^2.0",
                "php": ">=7.3",
                "psr/log": "^1.0|^2.0|^3.0",
                "psr/simple-cache": "^1.0|^2.0",
                "symfony/polyfill-php80": "^1.25",
                "tightenco/collect": "^5.6|^6.0|^7.0|^8.0|^9.0"
            },
            "require-dev": {
                "mockery/mockery": "^1.0",
                "phpunit/phpunit": "^9.0",
                "spatie/ray": "^1.24"
            },
            "type": "library",
            "autoload": {
                "psr-4": {
                    "LdapRecord\\": "src/"
                }
            },
            "notification-url": "https://packagist.org/downloads/",
            "license": [
                "MIT"
            ],
            "authors": [
                {
                    "name": "Steve Bauman",
                    "email": "steven_bauman@outlook.com",
                    "role": "Developer"
                }
            ],
            "description": "A fully-featured LDAP ORM.",
            "homepage": "https://www.ldaprecord.com",
            "keywords": [
                "active directory",
                "ad",
                "adLDAP",
                "adldap2",
                "directory",
                "ldap",
                "ldaprecord",
                "orm",
                "windows"
            ],
            "support": {
                "docs": "https://ldaprecord.com",
                "email": "steven_bauman@outlook.com",
                "issues": "https://github.com/DirectoryTree/LdapRecord/issues",
                "source": "https://github.com/DirectoryTree/LdapRecord"
            },
            "funding": [
                {
                    "url": "https://github.com/stevebauman",
                    "type": "github"
                }
            ],
            "time": "2023-10-11T16:34:34+00:00"
        },
        {
            "name": "firebase/php-jwt",
            "version": "v6.5.0",
            "source": {
                "type": "git",
                "url": "https://github.com/firebase/php-jwt.git",
                "reference": "e94e7353302b0c11ec3cfff7180cd0b1743975d2"
            },
            "dist": {
                "type": "zip",
                "url": "https://api.github.com/repos/firebase/php-jwt/zipball/e94e7353302b0c11ec3cfff7180cd0b1743975d2",
                "reference": "e94e7353302b0c11ec3cfff7180cd0b1743975d2",
                "shasum": ""
            },
            "require": {
                "php": "^7.4||^8.0"
            },
            "require-dev": {
                "guzzlehttp/guzzle": "^6.5||^7.4",
                "phpspec/prophecy-phpunit": "^2.0",
                "phpunit/phpunit": "^9.5",
                "psr/cache": "^1.0||^2.0",
                "psr/http-client": "^1.0",
                "psr/http-factory": "^1.0"
            },
            "suggest": {
                "ext-sodium": "Support EdDSA (Ed25519) signatures",
                "paragonie/sodium_compat": "Support EdDSA (Ed25519) signatures when libsodium is not present"
            },
            "type": "library",
            "autoload": {
                "psr-4": {
                    "Firebase\\JWT\\": "src"
                }
            },
            "notification-url": "https://packagist.org/downloads/",
            "license": [
                "BSD-3-Clause"
            ],
            "authors": [
                {
                    "name": "Neuman Vong",
                    "email": "neuman+pear@twilio.com",
                    "role": "Developer"
                },
                {
                    "name": "Anant Narayanan",
                    "email": "anant@php.net",
                    "role": "Developer"
                }
            ],
            "description": "A simple library to encode and decode JSON Web Tokens (JWT) in PHP. Should conform to the current spec.",
            "homepage": "https://github.com/firebase/php-jwt",
            "keywords": [
                "jwt",
                "php"
            ],
            "support": {
                "issues": "https://github.com/firebase/php-jwt/issues",
                "source": "https://github.com/firebase/php-jwt/tree/v6.5.0"
            },
            "time": "2023-05-12T15:47:07+00:00"
        },
        {
            "name": "guzzlehttp/guzzle",
            "version": "7.5.0",
            "source": {
                "type": "git",
                "url": "https://github.com/guzzle/guzzle.git",
                "reference": "b50a2a1251152e43f6a37f0fa053e730a67d25ba"
            },
            "dist": {
                "type": "zip",
                "url": "https://api.github.com/repos/guzzle/guzzle/zipball/b50a2a1251152e43f6a37f0fa053e730a67d25ba",
                "reference": "b50a2a1251152e43f6a37f0fa053e730a67d25ba",
                "shasum": ""
            },
            "require": {
                "ext-json": "*",
                "guzzlehttp/promises": "^1.5",
                "guzzlehttp/psr7": "^1.9 || ^2.4",
                "php": "^7.2.5 || ^8.0",
                "psr/http-client": "^1.0",
                "symfony/deprecation-contracts": "^2.2 || ^3.0"
            },
            "provide": {
                "psr/http-client-implementation": "1.0"
            },
            "require-dev": {
                "bamarni/composer-bin-plugin": "^1.8.1",
                "ext-curl": "*",
                "php-http/client-integration-tests": "^3.0",
                "phpunit/phpunit": "^8.5.29 || ^9.5.23",
                "psr/log": "^1.1 || ^2.0 || ^3.0"
            },
            "suggest": {
                "ext-curl": "Required for CURL handler support",
                "ext-intl": "Required for Internationalized Domain Name (IDN) support",
                "psr/log": "Required for using the Log middleware"
            },
            "type": "library",
            "extra": {
                "bamarni-bin": {
                    "bin-links": true,
                    "forward-command": false
                },
                "branch-alias": {
                    "dev-master": "7.5-dev"
                }
            },
            "autoload": {
                "files": [
                    "src/functions_include.php"
                ],
                "psr-4": {
                    "GuzzleHttp\\": "src/"
                }
            },
            "notification-url": "https://packagist.org/downloads/",
            "license": [
                "MIT"
            ],
            "authors": [
                {
                    "name": "Graham Campbell",
                    "email": "hello@gjcampbell.co.uk",
                    "homepage": "https://github.com/GrahamCampbell"
                },
                {
                    "name": "Michael Dowling",
                    "email": "mtdowling@gmail.com",
                    "homepage": "https://github.com/mtdowling"
                },
                {
                    "name": "Jeremy Lindblom",
                    "email": "jeremeamia@gmail.com",
                    "homepage": "https://github.com/jeremeamia"
                },
                {
                    "name": "George Mponos",
                    "email": "gmponos@gmail.com",
                    "homepage": "https://github.com/gmponos"
                },
                {
                    "name": "Tobias Nyholm",
                    "email": "tobias.nyholm@gmail.com",
                    "homepage": "https://github.com/Nyholm"
                },
                {
                    "name": "Márk Sági-Kazár",
                    "email": "mark.sagikazar@gmail.com",
                    "homepage": "https://github.com/sagikazarmark"
                },
                {
                    "name": "Tobias Schultze",
                    "email": "webmaster@tubo-world.de",
                    "homepage": "https://github.com/Tobion"
                }
            ],
            "description": "Guzzle is a PHP HTTP client library",
            "keywords": [
                "client",
                "curl",
                "framework",
                "http",
                "http client",
                "psr-18",
                "psr-7",
                "rest",
                "web service"
            ],
            "support": {
                "issues": "https://github.com/guzzle/guzzle/issues",
                "source": "https://github.com/guzzle/guzzle/tree/7.5.0"
            },
            "funding": [
                {
                    "url": "https://github.com/GrahamCampbell",
                    "type": "github"
                },
                {
                    "url": "https://github.com/Nyholm",
                    "type": "github"
                },
                {
                    "url": "https://tidelift.com/funding/github/packagist/guzzlehttp/guzzle",
                    "type": "tidelift"
                }
            ],
            "time": "2022-08-28T15:39:27+00:00"
        },
        {
            "name": "guzzlehttp/promises",
            "version": "1.5.2",
            "source": {
                "type": "git",
                "url": "https://github.com/guzzle/promises.git",
                "reference": "b94b2807d85443f9719887892882d0329d1e2598"
            },
            "dist": {
                "type": "zip",
                "url": "https://api.github.com/repos/guzzle/promises/zipball/b94b2807d85443f9719887892882d0329d1e2598",
                "reference": "b94b2807d85443f9719887892882d0329d1e2598",
                "shasum": ""
            },
            "require": {
                "php": ">=5.5"
            },
            "require-dev": {
                "symfony/phpunit-bridge": "^4.4 || ^5.1"
            },
            "type": "library",
            "extra": {
                "branch-alias": {
                    "dev-master": "1.5-dev"
                }
            },
            "autoload": {
                "files": [
                    "src/functions_include.php"
                ],
                "psr-4": {
                    "GuzzleHttp\\Promise\\": "src/"
                }
            },
            "notification-url": "https://packagist.org/downloads/",
            "license": [
                "MIT"
            ],
            "authors": [
                {
                    "name": "Graham Campbell",
                    "email": "hello@gjcampbell.co.uk",
                    "homepage": "https://github.com/GrahamCampbell"
                },
                {
                    "name": "Michael Dowling",
                    "email": "mtdowling@gmail.com",
                    "homepage": "https://github.com/mtdowling"
                },
                {
                    "name": "Tobias Nyholm",
                    "email": "tobias.nyholm@gmail.com",
                    "homepage": "https://github.com/Nyholm"
                },
                {
                    "name": "Tobias Schultze",
                    "email": "webmaster@tubo-world.de",
                    "homepage": "https://github.com/Tobion"
                }
            ],
            "description": "Guzzle promises library",
            "keywords": [
                "promise"
            ],
            "support": {
                "issues": "https://github.com/guzzle/promises/issues",
                "source": "https://github.com/guzzle/promises/tree/1.5.2"
            },
            "funding": [
                {
                    "url": "https://github.com/GrahamCampbell",
                    "type": "github"
                },
                {
                    "url": "https://github.com/Nyholm",
                    "type": "github"
                },
                {
                    "url": "https://tidelift.com/funding/github/packagist/guzzlehttp/promises",
                    "type": "tidelift"
                }
            ],
            "time": "2022-08-28T14:55:35+00:00"
        },
        {
            "name": "guzzlehttp/psr7",
            "version": "2.4.5",
            "source": {
                "type": "git",
                "url": "https://github.com/guzzle/psr7.git",
                "reference": "0454e12ef0cd597ccd2adb036f7bda4e7fface66"
            },
            "dist": {
                "type": "zip",
                "url": "https://api.github.com/repos/guzzle/psr7/zipball/0454e12ef0cd597ccd2adb036f7bda4e7fface66",
                "reference": "0454e12ef0cd597ccd2adb036f7bda4e7fface66",
                "shasum": ""
            },
            "require": {
                "php": "^7.2.5 || ^8.0",
                "psr/http-factory": "^1.0",
                "psr/http-message": "^1.0",
                "ralouphie/getallheaders": "^3.0"
            },
            "provide": {
                "psr/http-factory-implementation": "1.0",
                "psr/http-message-implementation": "1.0"
            },
            "require-dev": {
                "bamarni/composer-bin-plugin": "^1.8.1",
                "http-interop/http-factory-tests": "^0.9",
                "phpunit/phpunit": "^8.5.29 || ^9.5.23"
            },
            "suggest": {
                "laminas/laminas-httphandlerrunner": "Emit PSR-7 responses"
            },
            "type": "library",
            "extra": {
                "bamarni-bin": {
                    "bin-links": true,
                    "forward-command": false
                }
            },
            "autoload": {
                "psr-4": {
                    "GuzzleHttp\\Psr7\\": "src/"
                }
            },
            "notification-url": "https://packagist.org/downloads/",
            "license": [
                "MIT"
            ],
            "authors": [
                {
                    "name": "Graham Campbell",
                    "email": "hello@gjcampbell.co.uk",
                    "homepage": "https://github.com/GrahamCampbell"
                },
                {
                    "name": "Michael Dowling",
                    "email": "mtdowling@gmail.com",
                    "homepage": "https://github.com/mtdowling"
                },
                {
                    "name": "George Mponos",
                    "email": "gmponos@gmail.com",
                    "homepage": "https://github.com/gmponos"
                },
                {
                    "name": "Tobias Nyholm",
                    "email": "tobias.nyholm@gmail.com",
                    "homepage": "https://github.com/Nyholm"
                },
                {
                    "name": "Márk Sági-Kazár",
                    "email": "mark.sagikazar@gmail.com",
                    "homepage": "https://github.com/sagikazarmark"
                },
                {
                    "name": "Tobias Schultze",
                    "email": "webmaster@tubo-world.de",
                    "homepage": "https://github.com/Tobion"
                },
                {
                    "name": "Márk Sági-Kazár",
                    "email": "mark.sagikazar@gmail.com",
                    "homepage": "https://sagikazarmark.hu"
                }
            ],
            "description": "PSR-7 message implementation that also provides common utility methods",
            "keywords": [
                "http",
                "message",
                "psr-7",
                "request",
                "response",
                "stream",
                "uri",
                "url"
            ],
            "support": {
                "issues": "https://github.com/guzzle/psr7/issues",
                "source": "https://github.com/guzzle/psr7/tree/2.4.5"
            },
            "funding": [
                {
                    "url": "https://github.com/GrahamCampbell",
                    "type": "github"
                },
                {
                    "url": "https://github.com/Nyholm",
                    "type": "github"
                },
                {
                    "url": "https://tidelift.com/funding/github/packagist/guzzlehttp/psr7",
                    "type": "tidelift"
                }
            ],
            "time": "2023-04-17T16:00:45+00:00"
        },
        {
            "name": "illuminate/contracts",
            "version": "v10.44.0",
            "source": {
                "type": "git",
                "url": "https://github.com/illuminate/contracts.git",
                "reference": "8d7152c4a1f5d9cf7da3e8b71f23e4556f6138ac"
            },
            "dist": {
                "type": "zip",
                "url": "https://api.github.com/repos/illuminate/contracts/zipball/8d7152c4a1f5d9cf7da3e8b71f23e4556f6138ac",
                "reference": "8d7152c4a1f5d9cf7da3e8b71f23e4556f6138ac",
                "shasum": ""
            },
            "require": {
                "php": "^8.1",
                "psr/container": "^1.1.1|^2.0.1",
                "psr/simple-cache": "^1.0|^2.0|^3.0"
            },
            "type": "library",
            "extra": {
                "branch-alias": {
                    "dev-master": "10.x-dev"
                }
            },
            "autoload": {
                "psr-4": {
                    "Illuminate\\Contracts\\": ""
                }
            },
            "notification-url": "https://packagist.org/downloads/",
            "license": [
                "MIT"
            ],
            "authors": [
                {
                    "name": "Taylor Otwell",
                    "email": "taylor@laravel.com"
                }
            ],
            "description": "The Illuminate Contracts package.",
            "homepage": "https://laravel.com",
            "support": {
                "issues": "https://github.com/laravel/framework/issues",
                "source": "https://github.com/laravel/framework"
            },
            "time": "2024-01-15T18:52:32+00:00"
        },
        {
            "name": "league/oauth2-client",
            "version": "2.7.0",
            "source": {
                "type": "git",
                "url": "https://github.com/thephpleague/oauth2-client.git",
                "reference": "160d6274b03562ebeb55ed18399281d8118b76c8"
            },
            "dist": {
                "type": "zip",
                "url": "https://api.github.com/repos/thephpleague/oauth2-client/zipball/160d6274b03562ebeb55ed18399281d8118b76c8",
                "reference": "160d6274b03562ebeb55ed18399281d8118b76c8",
                "shasum": ""
            },
            "require": {
                "guzzlehttp/guzzle": "^6.0 || ^7.0",
                "paragonie/random_compat": "^1 || ^2 || ^9.99",
                "php": "^5.6 || ^7.0 || ^8.0"
            },
            "require-dev": {
                "mockery/mockery": "^1.3.5",
                "php-parallel-lint/php-parallel-lint": "^1.3.1",
                "phpunit/phpunit": "^5.7 || ^6.0 || ^9.5",
                "squizlabs/php_codesniffer": "^2.3 || ^3.0"
            },
            "type": "library",
            "extra": {
                "branch-alias": {
                    "dev-2.x": "2.0.x-dev"
                }
            },
            "autoload": {
                "psr-4": {
                    "League\\OAuth2\\Client\\": "src/"
                }
            },
            "notification-url": "https://packagist.org/downloads/",
            "license": [
                "MIT"
            ],
            "authors": [
                {
                    "name": "Alex Bilbie",
                    "email": "hello@alexbilbie.com",
                    "homepage": "http://www.alexbilbie.com",
                    "role": "Developer"
                },
                {
                    "name": "Woody Gilk",
                    "homepage": "https://github.com/shadowhand",
                    "role": "Contributor"
                }
            ],
            "description": "OAuth 2.0 Client Library",
            "keywords": [
                "Authentication",
                "SSO",
                "authorization",
                "identity",
                "idp",
                "oauth",
                "oauth2",
                "single sign on"
            ],
            "support": {
                "issues": "https://github.com/thephpleague/oauth2-client/issues",
                "source": "https://github.com/thephpleague/oauth2-client/tree/2.7.0"
            },
            "time": "2023-04-16T18:19:15+00:00"
        },
        {
            "name": "matthiasmullie/minify",
            "version": "1.3.66",
            "source": {
                "type": "git",
                "url": "https://github.com/matthiasmullie/minify.git",
                "reference": "45fd3b0f1dfa2c965857c6d4a470bea52adc31a6"
            },
            "dist": {
                "type": "zip",
                "url": "https://api.github.com/repos/matthiasmullie/minify/zipball/45fd3b0f1dfa2c965857c6d4a470bea52adc31a6",
                "reference": "45fd3b0f1dfa2c965857c6d4a470bea52adc31a6",
                "shasum": ""
            },
            "require": {
                "ext-pcre": "*",
                "matthiasmullie/path-converter": "~1.1",
                "php": ">=5.3.0"
            },
            "require-dev": {
                "friendsofphp/php-cs-fixer": "~2.0",
                "matthiasmullie/scrapbook": "dev-master",
                "phpunit/phpunit": ">=4.8"
            },
            "suggest": {
                "psr/cache-implementation": "Cache implementation to use with Minify::cache"
            },
            "bin": [
                "bin/minifycss",
                "bin/minifyjs"
            ],
            "type": "library",
            "autoload": {
                "psr-4": {
                    "MatthiasMullie\\Minify\\": "src/"
                }
            },
            "notification-url": "https://packagist.org/downloads/",
            "license": [
                "MIT"
            ],
            "authors": [
                {
                    "name": "Matthias Mullie",
                    "email": "minify@mullie.eu",
                    "homepage": "http://www.mullie.eu",
                    "role": "Developer"
                }
            ],
            "description": "CSS & JavaScript minifier, in PHP. Removes whitespace, strips comments, combines files (incl. @import statements and small assets in CSS files), and optimizes/shortens a few common programming patterns.",
            "homepage": "http://www.minifier.org",
            "keywords": [
                "JS",
                "css",
                "javascript",
                "minifier",
                "minify"
            ],
            "support": {
                "issues": "https://github.com/matthiasmullie/minify/issues",
                "source": "https://github.com/matthiasmullie/minify/tree/1.3.66"
            },
            "funding": [
                {
                    "url": "https://github.com/[user1",
                    "type": "github"
                },
                {
                    "url": "https://github.com/matthiasmullie] # Replace with up to 4 GitHub Sponsors-enabled usernames e.g.",
                    "type": "github"
                },
                {
                    "url": "https://github.com/user2",
                    "type": "github"
                }
            ],
            "time": "2021-01-06T15:18:10+00:00"
        },
        {
            "name": "matthiasmullie/path-converter",
            "version": "1.1.3",
            "source": {
                "type": "git",
                "url": "https://github.com/matthiasmullie/path-converter.git",
                "reference": "e7d13b2c7e2f2268e1424aaed02085518afa02d9"
            },
            "dist": {
                "type": "zip",
                "url": "https://api.github.com/repos/matthiasmullie/path-converter/zipball/e7d13b2c7e2f2268e1424aaed02085518afa02d9",
                "reference": "e7d13b2c7e2f2268e1424aaed02085518afa02d9",
                "shasum": ""
            },
            "require": {
                "ext-pcre": "*",
                "php": ">=5.3.0"
            },
            "require-dev": {
                "phpunit/phpunit": "~4.8"
            },
            "type": "library",
            "autoload": {
                "psr-4": {
                    "MatthiasMullie\\PathConverter\\": "src/"
                }
            },
            "notification-url": "https://packagist.org/downloads/",
            "license": [
                "MIT"
            ],
            "authors": [
                {
                    "name": "Matthias Mullie",
                    "email": "pathconverter@mullie.eu",
                    "homepage": "http://www.mullie.eu",
                    "role": "Developer"
                }
            ],
            "description": "Relative path converter",
            "homepage": "http://github.com/matthiasmullie/path-converter",
            "keywords": [
                "converter",
                "path",
                "paths",
                "relative"
            ],
            "support": {
                "issues": "https://github.com/matthiasmullie/path-converter/issues",
                "source": "https://github.com/matthiasmullie/path-converter/tree/1.1.3"
            },
            "time": "2019-02-05T23:41:09+00:00"
        },
        {
            "name": "mustangostang/spyc",
            "version": "0.6.3",
            "source": {
                "type": "git",
                "url": "git@github.com:mustangostang/spyc.git",
                "reference": "4627c838b16550b666d15aeae1e5289dd5b77da0"
            },
            "dist": {
                "type": "zip",
                "url": "https://api.github.com/repos/mustangostang/spyc/zipball/4627c838b16550b666d15aeae1e5289dd5b77da0",
                "reference": "4627c838b16550b666d15aeae1e5289dd5b77da0",
                "shasum": ""
            },
            "require": {
                "php": ">=5.3.1"
            },
            "require-dev": {
                "phpunit/phpunit": "4.3.*@dev"
            },
            "type": "library",
            "extra": {
                "branch-alias": {
                    "dev-master": "0.5.x-dev"
                }
            },
            "autoload": {
                "files": [
                    "Spyc.php"
                ]
            },
            "notification-url": "https://packagist.org/downloads/",
            "license": [
                "MIT"
            ],
            "authors": [
                {
                    "name": "mustangostang",
                    "email": "vlad.andersen@gmail.com"
                }
            ],
            "description": "A simple YAML loader/dumper class for PHP",
            "homepage": "https://github.com/mustangostang/spyc/",
            "keywords": [
                "spyc",
                "yaml",
                "yml"
            ],
            "time": "2019-09-10T13:16:29+00:00"
        },
        {
            "name": "nesbot/carbon",
            "version": "2.72.3",
            "source": {
                "type": "git",
                "url": "https://github.com/briannesbitt/Carbon.git",
                "reference": "0c6fd108360c562f6e4fd1dedb8233b423e91c83"
            },
            "dist": {
                "type": "zip",
                "url": "https://api.github.com/repos/briannesbitt/Carbon/zipball/0c6fd108360c562f6e4fd1dedb8233b423e91c83",
                "reference": "0c6fd108360c562f6e4fd1dedb8233b423e91c83",
                "shasum": ""
            },
            "require": {
                "carbonphp/carbon-doctrine-types": "*",
                "ext-json": "*",
                "php": "^7.1.8 || ^8.0",
                "psr/clock": "^1.0",
                "symfony/polyfill-mbstring": "^1.0",
                "symfony/polyfill-php80": "^1.16",
                "symfony/translation": "^3.4 || ^4.0 || ^5.0 || ^6.0"
            },
            "provide": {
                "psr/clock-implementation": "1.0"
            },
            "require-dev": {
                "doctrine/dbal": "^2.0 || ^3.1.4 || ^4.0",
                "doctrine/orm": "^2.7 || ^3.0",
                "friendsofphp/php-cs-fixer": "^3.0",
                "kylekatarnls/multi-tester": "^2.0",
                "ondrejmirtes/better-reflection": "*",
                "phpmd/phpmd": "^2.9",
                "phpstan/extension-installer": "^1.0",
                "phpstan/phpstan": "^0.12.99 || ^1.7.14",
                "phpunit/php-file-iterator": "^2.0.5 || ^3.0.6",
                "phpunit/phpunit": "^7.5.20 || ^8.5.26 || ^9.5.20",
                "squizlabs/php_codesniffer": "^3.4"
            },
            "bin": [
                "bin/carbon"
            ],
            "type": "library",
            "extra": {
                "branch-alias": {
                    "dev-3.x": "3.x-dev",
                    "dev-master": "2.x-dev"
                },
                "laravel": {
                    "providers": [
                        "Carbon\\Laravel\\ServiceProvider"
                    ]
                },
                "phpstan": {
                    "includes": [
                        "extension.neon"
                    ]
                }
            },
            "autoload": {
                "psr-4": {
                    "Carbon\\": "src/Carbon/"
                }
            },
            "notification-url": "https://packagist.org/downloads/",
            "license": [
                "MIT"
            ],
            "authors": [
                {
                    "name": "Brian Nesbitt",
                    "email": "brian@nesbot.com",
                    "homepage": "https://markido.com"
                },
                {
                    "name": "kylekatarnls",
                    "homepage": "https://github.com/kylekatarnls"
                }
            ],
            "description": "An API extension for DateTime that supports 281 different languages.",
            "homepage": "https://carbon.nesbot.com",
            "keywords": [
                "date",
                "datetime",
                "time"
            ],
            "support": {
                "docs": "https://carbon.nesbot.com/docs",
                "issues": "https://github.com/briannesbitt/Carbon/issues",
                "source": "https://github.com/briannesbitt/Carbon"
            },
            "funding": [
                {
                    "url": "https://github.com/sponsors/kylekatarnls",
                    "type": "github"
                },
                {
                    "url": "https://opencollective.com/Carbon#sponsor",
                    "type": "opencollective"
                },
                {
                    "url": "https://tidelift.com/subscription/pkg/packagist-nesbot-carbon?utm_source=packagist-nesbot-carbon&utm_medium=referral&utm_campaign=readme",
                    "type": "tidelift"
                }
            ],
            "time": "2024-01-25T10:35:09+00:00"
        },
        {
            "name": "paragonie/random_compat",
            "version": "v9.99.100",
            "source": {
                "type": "git",
                "url": "https://github.com/paragonie/random_compat.git",
                "reference": "996434e5492cb4c3edcb9168db6fbb1359ef965a"
            },
            "dist": {
                "type": "zip",
                "url": "https://api.github.com/repos/paragonie/random_compat/zipball/996434e5492cb4c3edcb9168db6fbb1359ef965a",
                "reference": "996434e5492cb4c3edcb9168db6fbb1359ef965a",
                "shasum": ""
            },
            "require": {
                "php": ">= 7"
            },
            "require-dev": {
                "phpunit/phpunit": "4.*|5.*",
                "vimeo/psalm": "^1"
            },
            "suggest": {
                "ext-libsodium": "Provides a modern crypto API that can be used to generate random bytes."
            },
            "type": "library",
            "notification-url": "https://packagist.org/downloads/",
            "license": [
                "MIT"
            ],
            "authors": [
                {
                    "name": "Paragon Initiative Enterprises",
                    "email": "security@paragonie.com",
                    "homepage": "https://paragonie.com"
                }
            ],
            "description": "PHP 5.x polyfill for random_bytes() and random_int() from PHP 7",
            "keywords": [
                "csprng",
                "polyfill",
                "pseudorandom",
                "random"
            ],
            "support": {
                "email": "info@paragonie.com",
                "issues": "https://github.com/paragonie/random_compat/issues",
                "source": "https://github.com/paragonie/random_compat"
            },
            "time": "2020-10-15T08:29:30+00:00"
        },
        {
            "name": "php-mime-mail-parser/php-mime-mail-parser",
            "version": "7.0.0",
            "source": {
                "type": "git",
                "url": "https://github.com/php-mime-mail-parser/php-mime-mail-parser.git",
                "reference": "9d09a017f3f103fec8456211a4a538b80e0eca0d"
            },
            "dist": {
                "type": "zip",
                "url": "https://api.github.com/repos/php-mime-mail-parser/php-mime-mail-parser/zipball/9d09a017f3f103fec8456211a4a538b80e0eca0d",
                "reference": "9d09a017f3f103fec8456211a4a538b80e0eca0d",
                "shasum": ""
            },
            "require": {
                "ext-mailparse": "*",
                "php": "^7.2|^8.0"
            },
            "replace": {
                "exorus/php-mime-mail-parser": "*",
                "messaged/php-mime-mail-parser": "*"
            },
            "require-dev": {
                "php-coveralls/php-coveralls": "^2.2",
                "phpunit/phpunit": "^8.0",
                "squizlabs/php_codesniffer": "^3.5"
            },
            "type": "library",
            "autoload": {
                "psr-4": {
                    "PhpMimeMailParser\\": "src/"
                }
            },
            "notification-url": "https://packagist.org/downloads/",
            "license": [
                "MIT"
            ],
            "authors": [
                {
                    "name": "eXorus",
                    "email": "exorus.spam@gmail.com",
                    "homepage": "https://github.com/eXorus/",
                    "role": "Developer"
                },
                {
                    "name": "M.Valinskis",
                    "email": "M.Valins@gmail.com",
                    "homepage": "https://code.google.com/p/php-mime-mail-parser",
                    "role": "Developer"
                },
                {
                    "name": "eugene.emmett.wood",
                    "email": "gene_w@cementhorizon.com",
                    "homepage": "https://code.google.com/p/php-mime-mail-parser",
                    "role": "Developer"
                },
                {
                    "name": "alknetso",
                    "email": "alkne@gmail.com",
                    "homepage": "https://code.google.com/p/php-mime-mail-parser",
                    "role": "Developer"
                },
                {
                    "name": "bucabay",
                    "email": "gabe@fijiwebdesign.com",
                    "homepage": "http://www.fijiwebdesign.com",
                    "role": "Developer"
                }
            ],
            "description": "A fully tested email parser for PHP 7.2+ (mailparse extension wrapper).",
            "homepage": "https://github.com/php-mime-mail-parser/php-mime-mail-parser",
            "keywords": [
                "MimeMailParser",
                "mail",
                "mailparse",
                "mime",
                "parser",
                "php"
            ],
            "support": {
                "issues": "https://github.com/php-mime-mail-parser/php-mime-mail-parser/issues",
                "source": "https://github.com/php-mime-mail-parser/php-mime-mail-parser/tree/7.0.0"
            },
            "funding": [
                {
                    "url": "https://github.com/eXorus",
                    "type": "github"
                }
            ],
            "time": "2021-02-25T17:21:57+00:00"
        },
        {
            "name": "phpmailer/phpmailer",
            "version": "v6.6.0",
            "source": {
                "type": "git",
                "url": "https://github.com/PHPMailer/PHPMailer.git",
                "reference": "e43bac82edc26ca04b36143a48bde1c051cfd5b1"
            },
            "dist": {
                "type": "zip",
                "url": "https://api.github.com/repos/PHPMailer/PHPMailer/zipball/e43bac82edc26ca04b36143a48bde1c051cfd5b1",
                "reference": "e43bac82edc26ca04b36143a48bde1c051cfd5b1",
                "shasum": ""
            },
            "require": {
                "ext-ctype": "*",
                "ext-filter": "*",
                "ext-hash": "*",
                "php": ">=5.5.0"
            },
            "require-dev": {
                "dealerdirect/phpcodesniffer-composer-installer": "^0.7.0",
                "doctrine/annotations": "^1.2",
                "php-parallel-lint/php-console-highlighter": "^0.5.0",
                "php-parallel-lint/php-parallel-lint": "^1.3.1",
                "phpcompatibility/php-compatibility": "^9.3.5",
                "roave/security-advisories": "dev-latest",
                "squizlabs/php_codesniffer": "^3.6.2",
                "yoast/phpunit-polyfills": "^1.0.0"
            },
            "suggest": {
                "ext-mbstring": "Needed to send email in multibyte encoding charset or decode encoded addresses",
                "hayageek/oauth2-yahoo": "Needed for Yahoo XOAUTH2 authentication",
                "league/oauth2-google": "Needed for Google XOAUTH2 authentication",
                "psr/log": "For optional PSR-3 debug logging",
                "stevenmaguire/oauth2-microsoft": "Needed for Microsoft XOAUTH2 authentication",
                "symfony/polyfill-mbstring": "To support UTF-8 if the Mbstring PHP extension is not enabled (^1.2)"
            },
            "type": "library",
            "autoload": {
                "psr-4": {
                    "PHPMailer\\PHPMailer\\": "src/"
                }
            },
            "notification-url": "https://packagist.org/downloads/",
            "license": [
                "LGPL-2.1-only"
            ],
            "authors": [
                {
                    "name": "Marcus Bointon",
                    "email": "phpmailer@synchromedia.co.uk"
                },
                {
                    "name": "Jim Jagielski",
                    "email": "jimjag@gmail.com"
                },
                {
                    "name": "Andy Prevost",
                    "email": "codeworxtech@users.sourceforge.net"
                },
                {
                    "name": "Brent R. Matzelle"
                }
            ],
            "description": "PHPMailer is a full-featured email creation and transfer class for PHP",
            "support": {
                "issues": "https://github.com/PHPMailer/PHPMailer/issues",
                "source": "https://github.com/PHPMailer/PHPMailer/tree/v6.6.0"
            },
            "funding": [
                {
                    "url": "https://github.com/Synchro",
                    "type": "github"
                }
            ],
            "time": "2022-02-28T15:31:21+00:00"
        },
        {
            "name": "psr/clock",
            "version": "1.0.0",
            "source": {
                "type": "git",
                "url": "https://github.com/php-fig/clock.git",
                "reference": "e41a24703d4560fd0acb709162f73b8adfc3aa0d"
            },
            "dist": {
                "type": "zip",
                "url": "https://api.github.com/repos/php-fig/clock/zipball/e41a24703d4560fd0acb709162f73b8adfc3aa0d",
                "reference": "e41a24703d4560fd0acb709162f73b8adfc3aa0d",
                "shasum": ""
            },
            "require": {
                "php": "^7.0 || ^8.0"
            },
            "type": "library",
            "autoload": {
                "psr-4": {
                    "Psr\\Clock\\": "src/"
                }
            },
            "notification-url": "https://packagist.org/downloads/",
            "license": [
                "MIT"
            ],
            "authors": [
                {
                    "name": "PHP-FIG",
                    "homepage": "https://www.php-fig.org/"
                }
            ],
            "description": "Common interface for reading the clock.",
            "homepage": "https://github.com/php-fig/clock",
            "keywords": [
                "clock",
                "now",
                "psr",
                "psr-20",
                "time"
            ],
            "support": {
                "issues": "https://github.com/php-fig/clock/issues",
                "source": "https://github.com/php-fig/clock/tree/1.0.0"
            },
            "time": "2022-11-25T14:36:26+00:00"
        },
        {
            "name": "psr/container",
            "version": "2.0.2",
            "source": {
                "type": "git",
                "url": "https://github.com/php-fig/container.git",
                "reference": "c71ecc56dfe541dbd90c5360474fbc405f8d5963"
            },
            "dist": {
                "type": "zip",
                "url": "https://api.github.com/repos/php-fig/container/zipball/c71ecc56dfe541dbd90c5360474fbc405f8d5963",
                "reference": "c71ecc56dfe541dbd90c5360474fbc405f8d5963",
                "shasum": ""
            },
            "require": {
                "php": ">=7.4.0"
            },
            "type": "library",
            "extra": {
                "branch-alias": {
                    "dev-master": "2.0.x-dev"
                }
            },
            "autoload": {
                "psr-4": {
                    "Psr\\Container\\": "src/"
                }
            },
            "notification-url": "https://packagist.org/downloads/",
            "license": [
                "MIT"
            ],
            "authors": [
                {
                    "name": "PHP-FIG",
                    "homepage": "https://www.php-fig.org/"
                }
            ],
            "description": "Common Container Interface (PHP FIG PSR-11)",
            "homepage": "https://github.com/php-fig/container",
            "keywords": [
                "PSR-11",
                "container",
                "container-interface",
                "container-interop",
                "psr"
            ],
            "support": {
                "issues": "https://github.com/php-fig/container/issues",
                "source": "https://github.com/php-fig/container/tree/2.0.2"
            },
            "time": "2021-11-05T16:47:00+00:00"
        },
        {
            "name": "psr/http-client",
            "version": "1.0.1",
            "source": {
                "type": "git",
                "url": "https://github.com/php-fig/http-client.git",
                "reference": "2dfb5f6c5eff0e91e20e913f8c5452ed95b86621"
            },
            "dist": {
                "type": "zip",
                "url": "https://api.github.com/repos/php-fig/http-client/zipball/2dfb5f6c5eff0e91e20e913f8c5452ed95b86621",
                "reference": "2dfb5f6c5eff0e91e20e913f8c5452ed95b86621",
                "shasum": ""
            },
            "require": {
                "php": "^7.0 || ^8.0",
                "psr/http-message": "^1.0"
            },
            "type": "library",
            "extra": {
                "branch-alias": {
                    "dev-master": "1.0.x-dev"
                }
            },
            "autoload": {
                "psr-4": {
                    "Psr\\Http\\Client\\": "src/"
                }
            },
            "notification-url": "https://packagist.org/downloads/",
            "license": [
                "MIT"
            ],
            "authors": [
                {
                    "name": "PHP-FIG",
                    "homepage": "http://www.php-fig.org/"
                }
            ],
            "description": "Common interface for HTTP clients",
            "homepage": "https://github.com/php-fig/http-client",
            "keywords": [
                "http",
                "http-client",
                "psr",
                "psr-18"
            ],
            "support": {
                "source": "https://github.com/php-fig/http-client/tree/master"
            },
            "time": "2020-06-29T06:28:15+00:00"
        },
        {
            "name": "psr/http-factory",
            "version": "1.0.1",
            "source": {
                "type": "git",
                "url": "https://github.com/php-fig/http-factory.git",
                "reference": "12ac7fcd07e5b077433f5f2bee95b3a771bf61be"
            },
            "dist": {
                "type": "zip",
                "url": "https://api.github.com/repos/php-fig/http-factory/zipball/12ac7fcd07e5b077433f5f2bee95b3a771bf61be",
                "reference": "12ac7fcd07e5b077433f5f2bee95b3a771bf61be",
                "shasum": ""
            },
            "require": {
                "php": ">=7.0.0",
                "psr/http-message": "^1.0"
            },
            "type": "library",
            "extra": {
                "branch-alias": {
                    "dev-master": "1.0.x-dev"
                }
            },
            "autoload": {
                "psr-4": {
                    "Psr\\Http\\Message\\": "src/"
                }
            },
            "notification-url": "https://packagist.org/downloads/",
            "license": [
                "MIT"
            ],
            "authors": [
                {
                    "name": "PHP-FIG",
                    "homepage": "http://www.php-fig.org/"
                }
            ],
            "description": "Common interfaces for PSR-7 HTTP message factories",
            "keywords": [
                "factory",
                "http",
                "message",
                "psr",
                "psr-17",
                "psr-7",
                "request",
                "response"
            ],
            "support": {
                "source": "https://github.com/php-fig/http-factory/tree/master"
            },
            "time": "2019-04-30T12:38:16+00:00"
        },
        {
            "name": "psr/http-message",
            "version": "1.0.1",
            "source": {
                "type": "git",
                "url": "https://github.com/php-fig/http-message.git",
                "reference": "f6561bf28d520154e4b0ec72be95418abe6d9363"
            },
            "dist": {
                "type": "zip",
                "url": "https://api.github.com/repos/php-fig/http-message/zipball/f6561bf28d520154e4b0ec72be95418abe6d9363",
                "reference": "f6561bf28d520154e4b0ec72be95418abe6d9363",
                "shasum": ""
            },
            "require": {
                "php": ">=5.3.0"
            },
            "type": "library",
            "extra": {
                "branch-alias": {
                    "dev-master": "1.0.x-dev"
                }
            },
            "autoload": {
                "psr-4": {
                    "Psr\\Http\\Message\\": "src/"
                }
            },
            "notification-url": "https://packagist.org/downloads/",
            "license": [
                "MIT"
            ],
            "authors": [
                {
                    "name": "PHP-FIG",
                    "homepage": "http://www.php-fig.org/"
                }
            ],
            "description": "Common interface for HTTP messages",
            "homepage": "https://github.com/php-fig/http-message",
            "keywords": [
                "http",
                "http-message",
                "psr",
                "psr-7",
                "request",
                "response"
            ],
            "support": {
                "source": "https://github.com/php-fig/http-message/tree/master"
            },
            "time": "2016-08-06T14:39:51+00:00"
        },
        {
            "name": "psr/log",
            "version": "3.0.0",
            "source": {
                "type": "git",
                "url": "https://github.com/php-fig/log.git",
                "reference": "fe5ea303b0887d5caefd3d431c3e61ad47037001"
            },
            "dist": {
                "type": "zip",
                "url": "https://api.github.com/repos/php-fig/log/zipball/fe5ea303b0887d5caefd3d431c3e61ad47037001",
                "reference": "fe5ea303b0887d5caefd3d431c3e61ad47037001",
                "shasum": ""
            },
            "require": {
                "php": ">=8.0.0"
            },
            "type": "library",
            "extra": {
                "branch-alias": {
                    "dev-master": "3.x-dev"
                }
            },
            "autoload": {
                "psr-4": {
                    "Psr\\Log\\": "src"
                }
            },
            "notification-url": "https://packagist.org/downloads/",
            "license": [
                "MIT"
            ],
            "authors": [
                {
                    "name": "PHP-FIG",
                    "homepage": "https://www.php-fig.org/"
                }
            ],
            "description": "Common interface for logging libraries",
            "homepage": "https://github.com/php-fig/log",
            "keywords": [
                "log",
                "psr",
                "psr-3"
            ],
            "support": {
                "source": "https://github.com/php-fig/log/tree/3.0.0"
            },
            "time": "2021-07-14T16:46:02+00:00"
        },
        {
            "name": "psr/simple-cache",
            "version": "2.0.0",
            "source": {
                "type": "git",
                "url": "https://github.com/php-fig/simple-cache.git",
                "reference": "8707bf3cea6f710bf6ef05491234e3ab06f6432a"
            },
            "dist": {
                "type": "zip",
                "url": "https://api.github.com/repos/php-fig/simple-cache/zipball/8707bf3cea6f710bf6ef05491234e3ab06f6432a",
                "reference": "8707bf3cea6f710bf6ef05491234e3ab06f6432a",
                "shasum": ""
            },
            "require": {
                "php": ">=8.0.0"
            },
            "type": "library",
            "extra": {
                "branch-alias": {
                    "dev-master": "2.0.x-dev"
                }
            },
            "autoload": {
                "psr-4": {
                    "Psr\\SimpleCache\\": "src/"
                }
            },
            "notification-url": "https://packagist.org/downloads/",
            "license": [
                "MIT"
            ],
            "authors": [
                {
                    "name": "PHP-FIG",
                    "homepage": "https://www.php-fig.org/"
                }
            ],
            "description": "Common interfaces for simple caching",
            "keywords": [
                "cache",
                "caching",
                "psr",
                "psr-16",
                "simple-cache"
            ],
            "support": {
                "source": "https://github.com/php-fig/simple-cache/tree/2.0.0"
            },
            "time": "2021-10-29T13:22:09+00:00"
        },
        {
            "name": "ralouphie/getallheaders",
            "version": "3.0.3",
            "source": {
                "type": "git",
                "url": "https://github.com/ralouphie/getallheaders.git",
                "reference": "120b605dfeb996808c31b6477290a714d356e822"
            },
            "dist": {
                "type": "zip",
                "url": "https://api.github.com/repos/ralouphie/getallheaders/zipball/120b605dfeb996808c31b6477290a714d356e822",
                "reference": "120b605dfeb996808c31b6477290a714d356e822",
                "shasum": ""
            },
            "require": {
                "php": ">=5.6"
            },
            "require-dev": {
                "php-coveralls/php-coveralls": "^2.1",
                "phpunit/phpunit": "^5 || ^6.5"
            },
            "type": "library",
            "autoload": {
                "files": [
                    "src/getallheaders.php"
                ]
            },
            "notification-url": "https://packagist.org/downloads/",
            "license": [
                "MIT"
            ],
            "authors": [
                {
                    "name": "Ralph Khattar",
                    "email": "ralph.khattar@gmail.com"
                }
            ],
            "description": "A polyfill for getallheaders.",
            "support": {
                "issues": "https://github.com/ralouphie/getallheaders/issues",
                "source": "https://github.com/ralouphie/getallheaders/tree/develop"
            },
            "time": "2019-03-08T08:55:37+00:00"
        },
        {
            "name": "robthree/twofactorauth",
            "version": "1.8.1",
            "source": {
                "type": "git",
                "url": "https://github.com/RobThree/TwoFactorAuth.git",
                "reference": "5afcb45282f1c75562a48d479ecd1732c9bdb11b"
            },
            "dist": {
                "type": "zip",
                "url": "https://api.github.com/repos/RobThree/TwoFactorAuth/zipball/5afcb45282f1c75562a48d479ecd1732c9bdb11b",
                "reference": "5afcb45282f1c75562a48d479ecd1732c9bdb11b",
                "shasum": ""
            },
            "require": {
                "php": ">=5.6.0"
            },
            "require-dev": {
                "php-parallel-lint/php-parallel-lint": "^1.2",
                "phpunit/phpunit": "@stable"
            },
            "suggest": {
                "bacon/bacon-qr-code": "Needed for BaconQrCodeProvider provider",
                "endroid/qr-code": "Needed for EndroidQrCodeProvider"
            },
            "type": "library",
            "autoload": {
                "psr-4": {
                    "RobThree\\Auth\\": "lib"
                }
            },
            "notification-url": "https://packagist.org/downloads/",
            "license": [
                "MIT"
            ],
            "authors": [
                {
                    "name": "Rob Janssen",
                    "homepage": "http://robiii.me",
                    "role": "Developer"
                }
            ],
            "description": "Two Factor Authentication",
            "homepage": "https://github.com/RobThree/TwoFactorAuth",
            "keywords": [
                "Authentication",
                "MFA",
                "Multi Factor Authentication",
                "Two Factor Authentication",
                "authenticator",
                "authy",
                "php",
                "tfa"
            ],
            "support": {
                "issues": "https://github.com/RobThree/TwoFactorAuth/issues",
                "source": "https://github.com/RobThree/TwoFactorAuth"
            },
            "funding": [
                {
                    "url": "https://paypal.me/robiii",
                    "type": "custom"
                },
                {
                    "url": "https://github.com/RobThree",
                    "type": "github"
                }
            ],
            "time": "2021-10-20T12:19:55+00:00"
        },
        {
            "name": "soundasleep/html2text",
            "version": "0.5.0",
            "source": {
                "type": "git",
                "url": "https://github.com/soundasleep/html2text.git",
                "reference": "cdb89f6ffa2c4cc78f8ed9ea6ee0594a9133ccad"
            },
            "dist": {
                "type": "zip",
                "url": "https://api.github.com/repos/soundasleep/html2text/zipball/cdb89f6ffa2c4cc78f8ed9ea6ee0594a9133ccad",
                "reference": "cdb89f6ffa2c4cc78f8ed9ea6ee0594a9133ccad",
                "shasum": ""
            },
            "require": {
                "ext-dom": "*",
                "ext-libxml": "*",
                "php": ">=5.3.2"
            },
            "require-dev": {
                "phpunit/phpunit": ">=4.0",
                "soundasleep/component-tests": "dev-master"
            },
            "type": "library",
            "autoload": {
                "psr-4": {
                    "Html2Text\\": "src"
                }
            },
            "notification-url": "https://packagist.org/downloads/",
            "license": [
                "EPL-1.0"
            ],
            "authors": [
                {
                    "name": "Jevon Wright",
                    "homepage": "https://jevon.org",
                    "role": "Developer"
                }
            ],
            "description": "A PHP script to convert HTML into a plain text format",
            "homepage": "https://github.com/soundasleep/html2text",
            "keywords": [
                "email",
                "html",
                "php",
                "text"
            ],
            "support": {
                "email": "support@jevon.org",
                "issues": "https://github.com/soundasleep/html2text/issues",
                "source": "https://github.com/soundasleep/html2text/tree/master"
            },
            "time": "2017-04-19T22:01:50+00:00"
        },
        {
<<<<<<< HEAD
            "name": "stevenmaguire/oauth2-keycloak",
            "version": "4.0.0",
            "source": {
                "type": "git",
                "url": "https://github.com/stevenmaguire/oauth2-keycloak.git",
                "reference": "05ead6bb6bcd2b6f96dfae87c769dcd3e5f6129d"
            },
            "dist": {
                "type": "zip",
                "url": "https://api.github.com/repos/stevenmaguire/oauth2-keycloak/zipball/05ead6bb6bcd2b6f96dfae87c769dcd3e5f6129d",
                "reference": "05ead6bb6bcd2b6f96dfae87c769dcd3e5f6129d",
                "shasum": ""
            },
            "require": {
                "firebase/php-jwt": "^4.0 || ^5.0 || ^6.0",
                "league/oauth2-client": "^2.0",
                "php": "~7.2 || ~8.0"
            },
            "require-dev": {
                "mockery/mockery": "~1.5.0",
                "phpunit/phpunit": "~9.6.4",
                "squizlabs/php_codesniffer": "~3.7.0"
            },
            "type": "library",
            "extra": {
                "branch-alias": {
                    "dev-master": "1.0.x-dev"
                }
            },
            "autoload": {
                "psr-4": {
                    "Stevenmaguire\\OAuth2\\Client\\": "src/"
                }
            },
            "notification-url": "https://packagist.org/downloads/",
            "license": [
                "MIT"
            ],
            "authors": [
                {
                    "name": "Steven Maguire",
                    "email": "stevenmaguire@gmail.com",
                    "homepage": "https://github.com/stevenmaguire"
                }
            ],
            "description": "Keycloak OAuth 2.0 Client Provider for The PHP League OAuth2-Client",
            "keywords": [
                "authorisation",
                "authorization",
                "client",
                "keycloak",
                "oauth",
                "oauth2"
            ],
            "support": {
                "issues": "https://github.com/stevenmaguire/oauth2-keycloak/issues",
                "source": "https://github.com/stevenmaguire/oauth2-keycloak/tree/4.0.0"
            },
            "time": "2023-03-14T09:43:47+00:00"
        },
        {
            "name": "symfony/deprecation-contracts",
            "version": "v3.4.0",
            "source": {
                "type": "git",
                "url": "https://github.com/symfony/deprecation-contracts.git",
                "reference": "7c3aff79d10325257a001fcf92d991f24fc967cf"
            },
            "dist": {
                "type": "zip",
                "url": "https://api.github.com/repos/symfony/deprecation-contracts/zipball/7c3aff79d10325257a001fcf92d991f24fc967cf",
                "reference": "7c3aff79d10325257a001fcf92d991f24fc967cf",
=======
            "name": "symfony/deprecation-contracts",
            "version": "v3.5.0",
            "source": {
                "type": "git",
                "url": "https://github.com/symfony/deprecation-contracts.git",
                "reference": "0e0d29ce1f20deffb4ab1b016a7257c4f1e789a1"
            },
            "dist": {
                "type": "zip",
                "url": "https://api.github.com/repos/symfony/deprecation-contracts/zipball/0e0d29ce1f20deffb4ab1b016a7257c4f1e789a1",
                "reference": "0e0d29ce1f20deffb4ab1b016a7257c4f1e789a1",
>>>>>>> dc5a2811
                "shasum": ""
            },
            "require": {
                "php": ">=8.1"
            },
            "type": "library",
            "extra": {
                "branch-alias": {
<<<<<<< HEAD
                    "dev-main": "3.4-dev"
=======
                    "dev-main": "3.5-dev"
>>>>>>> dc5a2811
                },
                "thanks": {
                    "name": "symfony/contracts",
                    "url": "https://github.com/symfony/contracts"
                }
            },
            "autoload": {
                "files": [
                    "function.php"
                ]
            },
            "notification-url": "https://packagist.org/downloads/",
            "license": [
                "MIT"
            ],
            "authors": [
                {
                    "name": "Nicolas Grekas",
                    "email": "p@tchwork.com"
                },
                {
                    "name": "Symfony Community",
                    "homepage": "https://symfony.com/contributors"
                }
            ],
            "description": "A generic function and convention to trigger deprecation notices",
            "homepage": "https://symfony.com",
            "support": {
<<<<<<< HEAD
                "source": "https://github.com/symfony/deprecation-contracts/tree/v3.4.0"
=======
                "source": "https://github.com/symfony/deprecation-contracts/tree/v3.5.0"
>>>>>>> dc5a2811
            },
            "funding": [
                {
                    "url": "https://symfony.com/sponsor",
                    "type": "custom"
                },
                {
                    "url": "https://github.com/fabpot",
                    "type": "github"
                },
                {
                    "url": "https://tidelift.com/funding/github/packagist/symfony/symfony",
                    "type": "tidelift"
                }
            ],
<<<<<<< HEAD
            "time": "2023-05-23T14:45:45+00:00"
=======
            "time": "2024-04-18T09:32:20+00:00"
>>>>>>> dc5a2811
        },
        {
            "name": "symfony/polyfill-ctype",
            "version": "v1.24.0",
            "source": {
                "type": "git",
                "url": "https://github.com/symfony/polyfill-ctype.git",
                "reference": "30885182c981ab175d4d034db0f6f469898070ab"
            },
            "dist": {
                "type": "zip",
                "url": "https://api.github.com/repos/symfony/polyfill-ctype/zipball/30885182c981ab175d4d034db0f6f469898070ab",
                "reference": "30885182c981ab175d4d034db0f6f469898070ab",
                "shasum": ""
            },
            "require": {
                "php": ">=7.1"
            },
            "provide": {
                "ext-ctype": "*"
            },
            "suggest": {
                "ext-ctype": "For best performance"
            },
            "type": "library",
            "extra": {
                "branch-alias": {
                    "dev-main": "1.23-dev"
                },
                "thanks": {
                    "name": "symfony/polyfill",
                    "url": "https://github.com/symfony/polyfill"
                }
            },
            "autoload": {
                "files": [
                    "bootstrap.php"
                ],
                "psr-4": {
                    "Symfony\\Polyfill\\Ctype\\": ""
                }
            },
            "notification-url": "https://packagist.org/downloads/",
            "license": [
                "MIT"
            ],
            "authors": [
                {
                    "name": "Gert de Pagter",
                    "email": "BackEndTea@gmail.com"
                },
                {
                    "name": "Symfony Community",
                    "homepage": "https://symfony.com/contributors"
                }
            ],
            "description": "Symfony polyfill for ctype functions",
            "homepage": "https://symfony.com",
            "keywords": [
                "compatibility",
                "ctype",
                "polyfill",
                "portable"
            ],
            "support": {
                "source": "https://github.com/symfony/polyfill-ctype/tree/v1.24.0"
            },
            "funding": [
                {
                    "url": "https://symfony.com/sponsor",
                    "type": "custom"
                },
                {
                    "url": "https://github.com/fabpot",
                    "type": "github"
                },
                {
                    "url": "https://tidelift.com/funding/github/packagist/symfony/symfony",
                    "type": "tidelift"
                }
            ],
            "time": "2021-10-20T20:35:02+00:00"
        },
        {
            "name": "symfony/polyfill-mbstring",
            "version": "v1.29.0",
            "source": {
                "type": "git",
                "url": "https://github.com/symfony/polyfill-mbstring.git",
                "reference": "9773676c8a1bb1f8d4340a62efe641cf76eda7ec"
            },
            "dist": {
                "type": "zip",
                "url": "https://api.github.com/repos/symfony/polyfill-mbstring/zipball/9773676c8a1bb1f8d4340a62efe641cf76eda7ec",
                "reference": "9773676c8a1bb1f8d4340a62efe641cf76eda7ec",
                "shasum": ""
            },
            "require": {
                "php": ">=7.1"
            },
            "provide": {
                "ext-mbstring": "*"
            },
            "suggest": {
                "ext-mbstring": "For best performance"
            },
            "type": "library",
            "extra": {
                "thanks": {
                    "name": "symfony/polyfill",
                    "url": "https://github.com/symfony/polyfill"
                }
            },
            "autoload": {
                "files": [
                    "bootstrap.php"
                ],
                "psr-4": {
                    "Symfony\\Polyfill\\Mbstring\\": ""
                }
            },
            "notification-url": "https://packagist.org/downloads/",
            "license": [
                "MIT"
            ],
            "authors": [
                {
                    "name": "Nicolas Grekas",
                    "email": "p@tchwork.com"
                },
                {
                    "name": "Symfony Community",
                    "homepage": "https://symfony.com/contributors"
                }
            ],
            "description": "Symfony polyfill for the Mbstring extension",
            "homepage": "https://symfony.com",
            "keywords": [
                "compatibility",
                "mbstring",
                "polyfill",
                "portable",
                "shim"
            ],
            "support": {
                "source": "https://github.com/symfony/polyfill-mbstring/tree/v1.29.0"
            },
            "funding": [
                {
                    "url": "https://symfony.com/sponsor",
                    "type": "custom"
                },
                {
                    "url": "https://github.com/fabpot",
                    "type": "github"
                },
                {
                    "url": "https://tidelift.com/funding/github/packagist/symfony/symfony",
                    "type": "tidelift"
                }
            ],
            "time": "2024-01-29T20:11:03+00:00"
        },
        {
            "name": "symfony/polyfill-php80",
            "version": "v1.29.0",
            "source": {
                "type": "git",
                "url": "https://github.com/symfony/polyfill-php80.git",
                "reference": "87b68208d5c1188808dd7839ee1e6c8ec3b02f1b"
            },
            "dist": {
                "type": "zip",
                "url": "https://api.github.com/repos/symfony/polyfill-php80/zipball/87b68208d5c1188808dd7839ee1e6c8ec3b02f1b",
                "reference": "87b68208d5c1188808dd7839ee1e6c8ec3b02f1b",
                "shasum": ""
            },
            "require": {
                "php": ">=7.1"
            },
            "type": "library",
            "extra": {
                "thanks": {
                    "name": "symfony/polyfill",
                    "url": "https://github.com/symfony/polyfill"
                }
            },
            "autoload": {
                "files": [
                    "bootstrap.php"
                ],
                "psr-4": {
                    "Symfony\\Polyfill\\Php80\\": ""
                },
                "classmap": [
                    "Resources/stubs"
                ]
            },
            "notification-url": "https://packagist.org/downloads/",
            "license": [
                "MIT"
            ],
            "authors": [
                {
                    "name": "Ion Bazan",
                    "email": "ion.bazan@gmail.com"
                },
                {
                    "name": "Nicolas Grekas",
                    "email": "p@tchwork.com"
                },
                {
                    "name": "Symfony Community",
                    "homepage": "https://symfony.com/contributors"
                }
            ],
            "description": "Symfony polyfill backporting some PHP 8.0+ features to lower PHP versions",
            "homepage": "https://symfony.com",
            "keywords": [
                "compatibility",
                "polyfill",
                "portable",
                "shim"
            ],
            "support": {
                "source": "https://github.com/symfony/polyfill-php80/tree/v1.29.0"
            },
            "funding": [
                {
                    "url": "https://symfony.com/sponsor",
                    "type": "custom"
                },
                {
                    "url": "https://github.com/fabpot",
                    "type": "github"
                },
                {
                    "url": "https://tidelift.com/funding/github/packagist/symfony/symfony",
                    "type": "tidelift"
                }
            ],
            "time": "2024-01-29T20:11:03+00:00"
        },
        {
            "name": "symfony/polyfill-php81",
            "version": "v1.31.0",
            "source": {
                "type": "git",
                "url": "https://github.com/symfony/polyfill-php81.git",
                "reference": "4a4cfc2d253c21a5ad0e53071df248ed48c6ce5c"
            },
            "dist": {
                "type": "zip",
                "url": "https://api.github.com/repos/symfony/polyfill-php81/zipball/4a4cfc2d253c21a5ad0e53071df248ed48c6ce5c",
                "reference": "4a4cfc2d253c21a5ad0e53071df248ed48c6ce5c",
                "shasum": ""
            },
            "require": {
                "php": ">=7.2"
            },
            "type": "library",
            "extra": {
                "thanks": {
                    "name": "symfony/polyfill",
                    "url": "https://github.com/symfony/polyfill"
                }
            },
            "autoload": {
                "files": [
                    "bootstrap.php"
                ],
                "psr-4": {
                    "Symfony\\Polyfill\\Php81\\": ""
                },
                "classmap": [
                    "Resources/stubs"
                ]
            },
            "notification-url": "https://packagist.org/downloads/",
            "license": [
                "MIT"
            ],
            "authors": [
                {
                    "name": "Nicolas Grekas",
                    "email": "p@tchwork.com"
                },
                {
                    "name": "Symfony Community",
                    "homepage": "https://symfony.com/contributors"
                }
            ],
            "description": "Symfony polyfill backporting some PHP 8.1+ features to lower PHP versions",
            "homepage": "https://symfony.com",
            "keywords": [
                "compatibility",
                "polyfill",
                "portable",
                "shim"
            ],
            "support": {
                "source": "https://github.com/symfony/polyfill-php81/tree/v1.31.0"
            },
            "funding": [
                {
                    "url": "https://symfony.com/sponsor",
                    "type": "custom"
                },
                {
                    "url": "https://github.com/fabpot",
                    "type": "github"
                },
                {
                    "url": "https://tidelift.com/funding/github/packagist/symfony/symfony",
                    "type": "tidelift"
                }
            ],
            "time": "2024-09-09T11:45:10+00:00"
        },
        {
            "name": "symfony/translation",
            "version": "v6.4.3",
            "source": {
                "type": "git",
                "url": "https://github.com/symfony/translation.git",
                "reference": "637c51191b6b184184bbf98937702bcf554f7d04"
            },
            "dist": {
                "type": "zip",
                "url": "https://api.github.com/repos/symfony/translation/zipball/637c51191b6b184184bbf98937702bcf554f7d04",
                "reference": "637c51191b6b184184bbf98937702bcf554f7d04",
                "shasum": ""
            },
            "require": {
                "php": ">=8.1",
                "symfony/deprecation-contracts": "^2.5|^3",
                "symfony/polyfill-mbstring": "~1.0",
                "symfony/translation-contracts": "^2.5|^3.0"
            },
            "conflict": {
                "symfony/config": "<5.4",
                "symfony/console": "<5.4",
                "symfony/dependency-injection": "<5.4",
                "symfony/http-client-contracts": "<2.5",
                "symfony/http-kernel": "<5.4",
                "symfony/service-contracts": "<2.5",
                "symfony/twig-bundle": "<5.4",
                "symfony/yaml": "<5.4"
            },
            "provide": {
                "symfony/translation-implementation": "2.3|3.0"
            },
            "require-dev": {
                "nikic/php-parser": "^4.18|^5.0",
                "psr/log": "^1|^2|^3",
                "symfony/config": "^5.4|^6.0|^7.0",
                "symfony/console": "^5.4|^6.0|^7.0",
                "symfony/dependency-injection": "^5.4|^6.0|^7.0",
                "symfony/finder": "^5.4|^6.0|^7.0",
                "symfony/http-client-contracts": "^2.5|^3.0",
                "symfony/http-kernel": "^5.4|^6.0|^7.0",
                "symfony/intl": "^5.4|^6.0|^7.0",
                "symfony/polyfill-intl-icu": "^1.21",
                "symfony/routing": "^5.4|^6.0|^7.0",
                "symfony/service-contracts": "^2.5|^3",
                "symfony/yaml": "^5.4|^6.0|^7.0"
            },
            "type": "library",
            "autoload": {
                "files": [
                    "Resources/functions.php"
                ],
                "psr-4": {
                    "Symfony\\Component\\Translation\\": ""
                },
                "exclude-from-classmap": [
                    "/Tests/"
                ]
            },
            "notification-url": "https://packagist.org/downloads/",
            "license": [
                "MIT"
            ],
            "authors": [
                {
                    "name": "Fabien Potencier",
                    "email": "fabien@symfony.com"
                },
                {
                    "name": "Symfony Community",
                    "homepage": "https://symfony.com/contributors"
                }
            ],
            "description": "Provides tools to internationalize your application",
            "homepage": "https://symfony.com",
            "support": {
                "source": "https://github.com/symfony/translation/tree/v6.4.3"
            },
            "funding": [
                {
                    "url": "https://symfony.com/sponsor",
                    "type": "custom"
                },
                {
                    "url": "https://github.com/fabpot",
                    "type": "github"
                },
                {
                    "url": "https://tidelift.com/funding/github/packagist/symfony/symfony",
                    "type": "tidelift"
                }
            ],
            "time": "2024-01-29T13:11:52+00:00"
        },
        {
            "name": "symfony/translation-contracts",
            "version": "v3.4.1",
            "source": {
                "type": "git",
                "url": "https://github.com/symfony/translation-contracts.git",
                "reference": "06450585bf65e978026bda220cdebca3f867fde7"
            },
            "dist": {
                "type": "zip",
                "url": "https://api.github.com/repos/symfony/translation-contracts/zipball/06450585bf65e978026bda220cdebca3f867fde7",
                "reference": "06450585bf65e978026bda220cdebca3f867fde7",
                "shasum": ""
            },
            "require": {
                "php": ">=8.1"
            },
            "type": "library",
            "extra": {
                "branch-alias": {
                    "dev-main": "3.4-dev"
                },
                "thanks": {
                    "name": "symfony/contracts",
                    "url": "https://github.com/symfony/contracts"
                }
            },
            "autoload": {
                "psr-4": {
                    "Symfony\\Contracts\\Translation\\": ""
                },
                "exclude-from-classmap": [
                    "/Test/"
                ]
            },
            "notification-url": "https://packagist.org/downloads/",
            "license": [
                "MIT"
            ],
            "authors": [
                {
                    "name": "Nicolas Grekas",
                    "email": "p@tchwork.com"
                },
                {
                    "name": "Symfony Community",
                    "homepage": "https://symfony.com/contributors"
                }
            ],
            "description": "Generic abstractions related to translation",
            "homepage": "https://symfony.com",
            "keywords": [
                "abstractions",
                "contracts",
                "decoupling",
                "interfaces",
                "interoperability",
                "standards"
            ],
            "support": {
                "source": "https://github.com/symfony/translation-contracts/tree/v3.4.1"
            },
            "funding": [
                {
                    "url": "https://symfony.com/sponsor",
                    "type": "custom"
                },
                {
                    "url": "https://github.com/fabpot",
                    "type": "github"
                },
                {
                    "url": "https://tidelift.com/funding/github/packagist/symfony/symfony",
                    "type": "tidelift"
                }
            ],
            "time": "2023-12-26T14:02:43+00:00"
        },
        {
            "name": "symfony/var-dumper",
            "version": "v6.4.3",
            "source": {
                "type": "git",
                "url": "https://github.com/symfony/var-dumper.git",
                "reference": "0435a08f69125535336177c29d56af3abc1f69da"
            },
            "dist": {
                "type": "zip",
                "url": "https://api.github.com/repos/symfony/var-dumper/zipball/0435a08f69125535336177c29d56af3abc1f69da",
                "reference": "0435a08f69125535336177c29d56af3abc1f69da",
                "shasum": ""
            },
            "require": {
                "php": ">=8.1",
                "symfony/deprecation-contracts": "^2.5|^3",
                "symfony/polyfill-mbstring": "~1.0"
            },
            "conflict": {
                "symfony/console": "<5.4"
            },
            "require-dev": {
                "ext-iconv": "*",
                "symfony/console": "^5.4|^6.0|^7.0",
                "symfony/error-handler": "^6.3|^7.0",
                "symfony/http-kernel": "^5.4|^6.0|^7.0",
                "symfony/process": "^5.4|^6.0|^7.0",
                "symfony/uid": "^5.4|^6.0|^7.0",
                "twig/twig": "^2.13|^3.0.4"
            },
            "bin": [
                "Resources/bin/var-dump-server"
            ],
            "type": "library",
            "autoload": {
                "files": [
                    "Resources/functions/dump.php"
                ],
                "psr-4": {
                    "Symfony\\Component\\VarDumper\\": ""
                },
                "exclude-from-classmap": [
                    "/Tests/"
                ]
            },
            "notification-url": "https://packagist.org/downloads/",
            "license": [
                "MIT"
            ],
            "authors": [
                {
                    "name": "Nicolas Grekas",
                    "email": "p@tchwork.com"
                },
                {
                    "name": "Symfony Community",
                    "homepage": "https://symfony.com/contributors"
                }
            ],
            "description": "Provides mechanisms for walking through any arbitrary PHP variable",
            "homepage": "https://symfony.com",
            "keywords": [
                "debug",
                "dump"
            ],
            "support": {
                "source": "https://github.com/symfony/var-dumper/tree/v6.4.3"
            },
            "funding": [
                {
                    "url": "https://symfony.com/sponsor",
                    "type": "custom"
                },
                {
                    "url": "https://github.com/fabpot",
                    "type": "github"
                },
                {
                    "url": "https://tidelift.com/funding/github/packagist/symfony/symfony",
                    "type": "tidelift"
                }
            ],
            "time": "2024-01-23T14:53:30+00:00"
        },
        {
            "name": "tightenco/collect",
            "version": "v9.52.7",
            "source": {
                "type": "git",
                "url": "https://github.com/tighten/collect.git",
                "reference": "b15143cd11fe01a700fcc449df61adc64452fa6d"
            },
            "dist": {
                "type": "zip",
                "url": "https://api.github.com/repos/tighten/collect/zipball/b15143cd11fe01a700fcc449df61adc64452fa6d",
                "reference": "b15143cd11fe01a700fcc449df61adc64452fa6d",
                "shasum": ""
            },
            "require": {
                "php": "^8.0",
                "symfony/var-dumper": "^3.4 || ^4.0 || ^5.0 || ^6.0"
            },
            "require-dev": {
                "mockery/mockery": "^1.0",
                "nesbot/carbon": "^2.23.0",
                "phpunit/phpunit": "^8.3"
            },
            "type": "library",
            "autoload": {
                "files": [
                    "src/Collect/Support/helpers.php",
                    "src/Collect/Support/alias.php"
                ],
                "psr-4": {
                    "Tightenco\\Collect\\": "src/Collect"
                }
            },
            "notification-url": "https://packagist.org/downloads/",
            "license": [
                "MIT"
            ],
            "authors": [
                {
                    "name": "Taylor Otwell",
                    "email": "taylorotwell@gmail.com"
                }
            ],
            "description": "Collect - Illuminate Collections as a separate package.",
            "keywords": [
                "collection",
                "laravel"
            ],
            "support": {
                "issues": "https://github.com/tighten/collect/issues",
                "source": "https://github.com/tighten/collect/tree/v9.52.7"
            },
            "time": "2023-04-14T21:51:36+00:00"
        },
        {
            "name": "twig/twig",
            "version": "v3.14.0",
            "source": {
                "type": "git",
                "url": "https://github.com/twigphp/Twig.git",
                "reference": "126b2c97818dbff0cdf3fbfc881aedb3d40aae72"
            },
            "dist": {
                "type": "zip",
                "url": "https://api.github.com/repos/twigphp/Twig/zipball/126b2c97818dbff0cdf3fbfc881aedb3d40aae72",
                "reference": "126b2c97818dbff0cdf3fbfc881aedb3d40aae72",
                "shasum": ""
            },
            "require": {
                "php": ">=8.0.2",
                "symfony/deprecation-contracts": "^2.5|^3",
                "symfony/polyfill-ctype": "^1.8",
                "symfony/polyfill-mbstring": "^1.3",
                "symfony/polyfill-php81": "^1.29"
            },
            "require-dev": {
                "psr/container": "^1.0|^2.0",
                "symfony/phpunit-bridge": "^5.4.9|^6.4|^7.0"
            },
            "type": "library",
            "autoload": {
                "files": [
                    "src/Resources/core.php",
                    "src/Resources/debug.php",
                    "src/Resources/escaper.php",
                    "src/Resources/string_loader.php"
                ],
                "psr-4": {
                    "Twig\\": "src/"
                }
            },
            "notification-url": "https://packagist.org/downloads/",
            "license": [
                "BSD-3-Clause"
            ],
            "authors": [
                {
                    "name": "Fabien Potencier",
                    "email": "fabien@symfony.com",
                    "homepage": "http://fabien.potencier.org",
                    "role": "Lead Developer"
                },
                {
                    "name": "Twig Team",
                    "role": "Contributors"
                },
                {
                    "name": "Armin Ronacher",
                    "email": "armin.ronacher@active-4.com",
                    "role": "Project Founder"
                }
            ],
            "description": "Twig, the flexible, fast, and secure template language for PHP",
            "homepage": "https://twig.symfony.com",
            "keywords": [
                "templating"
            ],
            "support": {
                "issues": "https://github.com/twigphp/Twig/issues",
                "source": "https://github.com/twigphp/Twig/tree/v3.14.0"
            },
            "funding": [
                {
                    "url": "https://github.com/fabpot",
                    "type": "github"
                },
                {
                    "url": "https://tidelift.com/funding/github/packagist/twig/twig",
                    "type": "tidelift"
                }
            ],
<<<<<<< HEAD
            "time": "2022-09-28T08:42:51+00:00"
=======
            "time": "2024-09-09T17:55:12+00:00"
        },
        {
            "name": "yubico/u2flib-server",
            "version": "1.0.2",
            "source": {
                "type": "git",
                "url": "https://github.com/Yubico/php-u2flib-server.git",
                "reference": "55d813acf68212ad2cadecde07551600d6971939"
            },
            "dist": {
                "type": "zip",
                "url": "https://api.github.com/repos/Yubico/php-u2flib-server/zipball/55d813acf68212ad2cadecde07551600d6971939",
                "reference": "55d813acf68212ad2cadecde07551600d6971939",
                "shasum": ""
            },
            "require": {
                "ext-openssl": "*",
                "paragonie/random_compat": ">= 1",
                "php": ">=5.6"
            },
            "require-dev": {
                "phpunit/phpunit": "~5.7",
                "vimeo/psalm": "^0|^1|^2"
            },
            "type": "library",
            "autoload": {
                "classmap": [
                    "src/"
                ]
            },
            "notification-url": "https://packagist.org/downloads/",
            "license": [
                "BSD-2-Clause"
            ],
            "description": "Library for U2F implementation",
            "homepage": "https://developers.yubico.com/php-u2flib-server",
            "support": {
                "issues": "https://github.com/Yubico/php-u2flib-server/issues",
                "source": "https://github.com/Yubico/php-u2flib-server/tree/1.0.2"
            },
            "time": "2018-09-07T08:16:44+00:00"
>>>>>>> dc5a2811
        }
    ],
    "packages-dev": [],
    "aliases": [],
    "minimum-stability": "stable",
    "stability-flags": [],
    "prefer-stable": false,
    "prefer-lowest": false,
    "platform": [],
    "platform-dev": [],
    "plugin-api-version": "2.6.0"
}<|MERGE_RESOLUTION|>--- conflicted
+++ resolved
@@ -1834,7 +1834,6 @@
             "time": "2017-04-19T22:01:50+00:00"
         },
         {
-<<<<<<< HEAD
             "name": "stevenmaguire/oauth2-keycloak",
             "version": "4.0.0",
             "source": {
@@ -1897,18 +1896,6 @@
         },
         {
             "name": "symfony/deprecation-contracts",
-            "version": "v3.4.0",
-            "source": {
-                "type": "git",
-                "url": "https://github.com/symfony/deprecation-contracts.git",
-                "reference": "7c3aff79d10325257a001fcf92d991f24fc967cf"
-            },
-            "dist": {
-                "type": "zip",
-                "url": "https://api.github.com/repos/symfony/deprecation-contracts/zipball/7c3aff79d10325257a001fcf92d991f24fc967cf",
-                "reference": "7c3aff79d10325257a001fcf92d991f24fc967cf",
-=======
-            "name": "symfony/deprecation-contracts",
             "version": "v3.5.0",
             "source": {
                 "type": "git",
@@ -1919,7 +1906,6 @@
                 "type": "zip",
                 "url": "https://api.github.com/repos/symfony/deprecation-contracts/zipball/0e0d29ce1f20deffb4ab1b016a7257c4f1e789a1",
                 "reference": "0e0d29ce1f20deffb4ab1b016a7257c4f1e789a1",
->>>>>>> dc5a2811
                 "shasum": ""
             },
             "require": {
@@ -1928,11 +1914,7 @@
             "type": "library",
             "extra": {
                 "branch-alias": {
-<<<<<<< HEAD
-                    "dev-main": "3.4-dev"
-=======
                     "dev-main": "3.5-dev"
->>>>>>> dc5a2811
                 },
                 "thanks": {
                     "name": "symfony/contracts",
@@ -1961,11 +1943,7 @@
             "description": "A generic function and convention to trigger deprecation notices",
             "homepage": "https://symfony.com",
             "support": {
-<<<<<<< HEAD
-                "source": "https://github.com/symfony/deprecation-contracts/tree/v3.4.0"
-=======
                 "source": "https://github.com/symfony/deprecation-contracts/tree/v3.5.0"
->>>>>>> dc5a2811
             },
             "funding": [
                 {
@@ -1981,11 +1959,7 @@
                     "type": "tidelift"
                 }
             ],
-<<<<<<< HEAD
-            "time": "2023-05-23T14:45:45+00:00"
-=======
             "time": "2024-04-18T09:32:20+00:00"
->>>>>>> dc5a2811
         },
         {
             "name": "symfony/polyfill-ctype",
@@ -2694,52 +2668,7 @@
                     "type": "tidelift"
                 }
             ],
-<<<<<<< HEAD
-            "time": "2022-09-28T08:42:51+00:00"
-=======
             "time": "2024-09-09T17:55:12+00:00"
-        },
-        {
-            "name": "yubico/u2flib-server",
-            "version": "1.0.2",
-            "source": {
-                "type": "git",
-                "url": "https://github.com/Yubico/php-u2flib-server.git",
-                "reference": "55d813acf68212ad2cadecde07551600d6971939"
-            },
-            "dist": {
-                "type": "zip",
-                "url": "https://api.github.com/repos/Yubico/php-u2flib-server/zipball/55d813acf68212ad2cadecde07551600d6971939",
-                "reference": "55d813acf68212ad2cadecde07551600d6971939",
-                "shasum": ""
-            },
-            "require": {
-                "ext-openssl": "*",
-                "paragonie/random_compat": ">= 1",
-                "php": ">=5.6"
-            },
-            "require-dev": {
-                "phpunit/phpunit": "~5.7",
-                "vimeo/psalm": "^0|^1|^2"
-            },
-            "type": "library",
-            "autoload": {
-                "classmap": [
-                    "src/"
-                ]
-            },
-            "notification-url": "https://packagist.org/downloads/",
-            "license": [
-                "BSD-2-Clause"
-            ],
-            "description": "Library for U2F implementation",
-            "homepage": "https://developers.yubico.com/php-u2flib-server",
-            "support": {
-                "issues": "https://github.com/Yubico/php-u2flib-server/issues",
-                "source": "https://github.com/Yubico/php-u2flib-server/tree/1.0.2"
-            },
-            "time": "2018-09-07T08:16:44+00:00"
->>>>>>> dc5a2811
         }
     ],
     "packages-dev": [],
