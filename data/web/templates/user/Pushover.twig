<<<<<<< HEAD
<div role="tabpanel" class="tab-pane fade" id="Pushover" role="tabpanel" aria-labelledby="Pushover">
  <div class="card mb-4">
    <div class="card-header d-flex fs-5">
      <button class="btn d-md-none flex-grow-1 text-start" data-bs-target="#collapse-tab-Pushover" data-bs-toggle="collapse" aria-controls="collapse-tab-Pushover">
        Pushover API
      </button>
      <span class="d-none d-md-block">Pushover API
    </div>
    <div id="collapse-tab-Pushover" class="card-body collapse" data-bs-parent="#user-content">
      <form data-id="pushover" class="form well" method="post">
        <input type="hidden" value="0" name="evaluate_x_prio">
        <input type="hidden" value="0" name="only_x_prio">
        <input type="hidden" value="0" name="active">
        <div class="row">
          <div class="col-sm-1">
            <p class="text-muted"><a href="https://pushover.net" target="_blank"><img src="data:image/png;base64,iVBORw0KGgoAAAANSUhEUgAAADAAAAAwCAMAAABg3Am1AAACglBMVEUAAAAAAAEAAAAilecFGigAAAAAAAAAAAAAAAANj+c3n+Ypm+oeYI4KWI4MieAtkdQbleoJcLcjmeswmN4Rit4KgdMKUYQJKUAQSnILL0kMNlMSTngimOoNPF0hlOQBBgkNOlkRS3MHIjUhk+IPf8wKLUYsjM0AAAASTngAAAAAAAAPfckbdLIbdrYUWIgegsgce70knfEAAAAknfENOVkGHi8YaaIjnvEdgMUhkuAQSG8aca0hleQUh9YLjOM4nOEMgtMcbaYWa6YemO02ltkKhNktgLodYZEPXJEyi8kKesktfLUzj84cWYMiluckZ5YJXJYeW4Y0k9YKfs4yjs0pc6YHZaUviskLfMkqmugak+cqkNcViNcqeK4Iaq4XRmYGPmYMKDsFJTstgr0LdL0ti84CCQ4BCQ4Qgc8rlt8XjN8shcQsi8wZSGgEP2cRMEUDKkUAAAD///8dmvEamfExo/EXmPEWl/ERlvElnvEsofEjnfETl/Enn/Ezo/E4pvEvovEfm/E1pPEzpPEvofEOlfEpoPEamPEQlfEYmfE6p/EgnPEVlvEroPE3pfE2pfENk/Ern/E3pPEcmfEfmvEnnvBlufT6/P0soPAknPDd7/zs9vzo9PxBqfItofAqoPD9/f3B4/q43/mx2/l/xfZ6w/Vxv/VtvfVgt/RXtPNTsfNEq/L3+/31+v3a7fvR6vvH5fqs2vmc0/jx+P3v9/3h8fzW7PvV7PvL5/q13fmo1/mh1PiY0fiNy/aHyfZ2wfVou/Vdt/RPsPM3oeoQkuowmeAgjdgcgMQbeLrw9/3k8vy74Pm63/mX0PdYtfNNr/Ikm+4wnOchkuAVjOAfdrMVcrOdoJikAAAAcnRSTlMAIQ8IzzweFwf+/fvw8P79+/Xt7e3p6eji4d7U08y8qZyTiIWDgn53bWxqaWBKQ0JBOjUwMCkoJCEfHBkT/vz8/Pv7+vr69/b29PTy7ezm5ubm5N7e29vQ0M/Pv7+4uLW1pqaWloWDg3x7e21mUVFFRUXdPracAAAEbElEQVRIx4WUZbvaQBCFF+ru7u7u7u7u7t4mvVwSoBC0JIUCLRQolLq7u7vr/+nMLkmQyvlwyfPcd86e3ZldUqwyQ/p329J+XfutPQYOLUP+q55rFtQJRvY79+xxlZTUWbKpz7/xrrMr2+3BoNPpdLn2lJQ4HEeqLOr1d7z7XNkesQed4A848G63Oy4Gmg/6Mz542QvZbqe8C/Ig73CLYiYTrtLmT3zfqbIcAR7y4wIqH/B6M9Fo0+Ldb6sM9ph/v4ozPuz12mxRofaAAr7jCNkuoz/jNf9AGHibkBCm51fsGKvxsAGWx4H+jBcEi6V2birDpCL/9Klrd1KHbiSvPWP8V0tTnTfO03iXi57P6WNHOVUf44IFdFDRz6pV5fw8Zy5z3JVH5+R48OwxqDiGvKJIY9R+9JsCuJ5HPg74OVEMpz+nbdEPUHEWeEk6IDUnTC1l5r+f8uffc0cfxc8fS17kLso24SwUPFDA/6DE82xKDOPliJ7n/GGOOyWK9zD9CdjvOfg9Dv6AH+AX04LW9gj2i8W/APx1UbxwCAu+wPmcpgUKL/EHdvtq4uwaZwCuznPJVY5LHhED15G/isd5Hz4eKui/e/du02YoKFeD5mHzHIN/nxEDe25gQQwKorAid04CfyzwL4XutXvl1Pt1guMOwwKPkU8mYIFT8JHK+vv8prpDScUVL+j8s3lOctw1GIhbWHAS+HgKPk7xPM/4UtNAYmzizJkf6NgTb/gM8jePQLsewMdthS3g95tMpT1IhVm6v1s8fYmLeb13Odwp8Fh5KY048y/d14WUrwrb1e/X/rNp73nkD8kWS+wi/MZ4XuetG4mhKubJm3/WNEvi8SHwB56nPKjUam0LBdp9ARwupFemTYudvgN/L1+A/Ko/LGBuS8pPy+YR1fuCTWNKnUyoeUyYx2o2dyEVGmr5xTD42xzvkD16+Pb9WIIH6fmt1r3mbsTY7Bvw+n23naT8BUWh86bz6G/e259UXPUK3gfAxQDlo7Rpx3Geqb2e3wp83SGEdKpB7zvwYbzvT2n65xLwbH6YP+M9C8vA8E1wxLU8gkCbdhXGUyrMgwVrcbzLHonr78lzDvWM3q/C/HtDlXoSUIe3YkblhRPIX4E8Oo/9siLv8dRjV7SBlkdgTXvKS7nzsA/9AfeEuhKq9T8zWIDv1Sd6ETAP4D6/H/1V+1BojvruNa4SZXz4JhY84dV5MOF5agUvu5OsOo+KRpG30KalEnoeDccFlutPZYs38D5n3zcpr1/0fBhfb3DOY1z2tSAgLxWezz6zuoHhfUmOejf6blHQH/sFuJYfcMZX307ytKvRa3ifoV/586P5j+tICtS77BuJxzxYAPZsntX8k3eSIhlajK4p8b7iefCEKs03kD/I2LnxL9ovH+43y4fAv1YrI/mzDBsavAX/UppfzVOrZT/ydxk6lJ047MfLfVbcb6hS9ZEzWxekKQ5WrtPqZg3rV6tWrX6Tle3KQZj/q6KxQnmDoXwFY0VSrN9e8FRXBCTAvwAAAABJRU5ErkJggg==" class="img img-fluid"></a></p>
          </div>
          <div class="col-sm-10">
            <p class="text-muted">{{ lang.user.pushover_info|format(mailcow_cc_username)|raw }}</p>
            <p class="text-muted">{{ lang.user.pushover_vars|raw }}: <code>{SUBJECT}</code>, <code>{SENDER}</code></p>
            <div class="row">
              <div class="col-sm-6 mb-2">
                <div class="form-group">
                  <label for="token">API Token/Key (Application)</label>
                  <input type="text" class="form-control" name="token" maxlength="30" value="{{ pushover_data.token }}" required>
                </div>
=======
<div role="tabpanel" class="tab-pane" id="Pushover">
  <form data-id="pushover" class="form well" method="post">
    <input type="hidden" value="0" name="evaluate_x_prio">
    <input type="hidden" value="0" name="only_x_prio">
    <input type="hidden" value="0" name="active">
    <div class="row">
      <div class="col-sm-1">
        <p class="help-block"><a href="https://pushover.net" target="_blank"><img src="data:image/png;base64,iVBORw0KGgoAAAANSUhEUgAAADAAAAAwCAMAAABg3Am1AAACglBMVEUAAAAAAAEAAAAilecFGigAAAAAAAAAAAAAAAANj+c3n+Ypm+oeYI4KWI4MieAtkdQbleoJcLcjmeswmN4Rit4KgdMKUYQJKUAQSnILL0kMNlMSTngimOoNPF0hlOQBBgkNOlkRS3MHIjUhk+IPf8wKLUYsjM0AAAASTngAAAAAAAAPfckbdLIbdrYUWIgegsgce70knfEAAAAknfENOVkGHi8YaaIjnvEdgMUhkuAQSG8aca0hleQUh9YLjOM4nOEMgtMcbaYWa6YemO02ltkKhNktgLodYZEPXJEyi8kKesktfLUzj84cWYMiluckZ5YJXJYeW4Y0k9YKfs4yjs0pc6YHZaUviskLfMkqmugak+cqkNcViNcqeK4Iaq4XRmYGPmYMKDsFJTstgr0LdL0ti84CCQ4BCQ4Qgc8rlt8XjN8shcQsi8wZSGgEP2cRMEUDKkUAAAD///8dmvEamfExo/EXmPEWl/ERlvElnvEsofEjnfETl/Enn/Ezo/E4pvEvovEfm/E1pPEzpPEvofEOlfEpoPEamPEQlfEYmfE6p/EgnPEVlvEroPE3pfE2pfENk/Ern/E3pPEcmfEfmvEnnvBlufT6/P0soPAknPDd7/zs9vzo9PxBqfItofAqoPD9/f3B4/q43/mx2/l/xfZ6w/Vxv/VtvfVgt/RXtPNTsfNEq/L3+/31+v3a7fvR6vvH5fqs2vmc0/jx+P3v9/3h8fzW7PvV7PvL5/q13fmo1/mh1PiY0fiNy/aHyfZ2wfVou/Vdt/RPsPM3oeoQkuowmeAgjdgcgMQbeLrw9/3k8vy74Pm63/mX0PdYtfNNr/Ikm+4wnOchkuAVjOAfdrMVcrOdoJikAAAAcnRSTlMAIQ8IzzweFwf+/fvw8P79+/Xt7e3p6eji4d7U08y8qZyTiIWDgn53bWxqaWBKQ0JBOjUwMCkoJCEfHBkT/vz8/Pv7+vr69/b29PTy7ezm5ubm5N7e29vQ0M/Pv7+4uLW1pqaWloWDg3x7e21mUVFFRUXdPracAAAEbElEQVRIx4WUZbvaQBCFF+ru7u7u7u7u7t4mvVwSoBC0JIUCLRQolLq7u7vr/+nMLkmQyvlwyfPcd86e3ZldUqwyQ/p329J+XfutPQYOLUP+q55rFtQJRvY79+xxlZTUWbKpz7/xrrMr2+3BoNPpdLn2lJQ4HEeqLOr1d7z7XNkesQed4A848G63Oy4Gmg/6Mz542QvZbqe8C/Ig73CLYiYTrtLmT3zfqbIcAR7y4wIqH/B6M9Fo0+Ldb6sM9ph/v4ozPuz12mxRofaAAr7jCNkuoz/jNf9AGHibkBCm51fsGKvxsAGWx4H+jBcEi6V2birDpCL/9Klrd1KHbiSvPWP8V0tTnTfO03iXi57P6WNHOVUf44IFdFDRz6pV5fw8Zy5z3JVH5+R48OwxqDiGvKJIY9R+9JsCuJ5HPg74OVEMpz+nbdEPUHEWeEk6IDUnTC1l5r+f8uffc0cfxc8fS17kLso24SwUPFDA/6DE82xKDOPliJ7n/GGOOyWK9zD9CdjvOfg9Dv6AH+AX04LW9gj2i8W/APx1UbxwCAu+wPmcpgUKL/EHdvtq4uwaZwCuznPJVY5LHhED15G/isd5Hz4eKui/e/du02YoKFeD5mHzHIN/nxEDe25gQQwKorAid04CfyzwL4XutXvl1Pt1guMOwwKPkU8mYIFT8JHK+vv8prpDScUVL+j8s3lOctw1GIhbWHAS+HgKPk7xPM/4UtNAYmzizJkf6NgTb/gM8jePQLsewMdthS3g95tMpT1IhVm6v1s8fYmLeb13Odwp8Fh5KY048y/d14WUrwrb1e/X/rNp73nkD8kWS+wi/MZ4XuetG4mhKubJm3/WNEvi8SHwB56nPKjUam0LBdp9ARwupFemTYudvgN/L1+A/Ko/LGBuS8pPy+YR1fuCTWNKnUyoeUyYx2o2dyEVGmr5xTD42xzvkD16+Pb9WIIH6fmt1r3mbsTY7Bvw+n23naT8BUWh86bz6G/e259UXPUK3gfAxQDlo7Rpx3Geqb2e3wp83SGEdKpB7zvwYbzvT2n65xLwbH6YP+M9C8vA8E1wxLU8gkCbdhXGUyrMgwVrcbzLHonr78lzDvWM3q/C/HtDlXoSUIe3YkblhRPIX4E8Oo/9siLv8dRjV7SBlkdgTXvKS7nzsA/9AfeEuhKq9T8zWIDv1Sd6ETAP4D6/H/1V+1BojvruNa4SZXz4JhY84dV5MOF5agUvu5OsOo+KRpG30KalEnoeDccFlutPZYs38D5n3zcpr1/0fBhfb3DOY1z2tSAgLxWezz6zuoHhfUmOejf6blHQH/sFuJYfcMZX307ytKvRa3ifoV/586P5j+tICtS77BuJxzxYAPZsntX8k3eSIhlajK4p8b7iefCEKs03kD/I2LnxL9ovH+43y4fAv1YrI/mzDBsavAX/UppfzVOrZT/ydxk6lJ047MfLfVbcb6hS9ZEzWxekKQ5WrtPqZg3rV6tWrX6Tle3KQZj/q6KxQnmDoXwFY0VSrN9e8FRXBCTAvwAAAABJRU5ErkJggg==" class="img img-fluid"></a></p>
      </div>
      <div class="col-sm-10">
        <p class="help-block">{{ lang.user.pushover_info|format(mailcow_cc_username)|raw }}</p>
        <p class="help-block">{{ lang.edit.pushover_vars|raw }}: <code>{SUBJECT}</code>, <code>{SENDER}</code>, <code>{SENDER_ADDRESS}</code>, <code>{SENDER_NAME}</code>, <code>{TO_NAME}</code>, <code>{TO_ADDRESS}</code></p>
        <div class="form-group">
          <div class="row">
            <div class="col-sm-6">
              <div class="form-group">
                <label for="token">API Token/Key (Application)</label>
                <input type="text" class="form-control" name="token" maxlength="30" value="{{ pushover_data.token }}" required>
>>>>>>> ff4f2ae0
              </div>
              <div class="col-sm-6 mb-2">
                <div class="form-group">
                  <label for="key">User/Group Key</label>
                  <input type="text" class="form-control" name="key" maxlength="30" value="{{ pushover_data.key }}" required>
                </div>
              </div>
              <div class="col-sm-6 mb-2">
                <div class="form-group">
                  <label for="title">{{ lang.user.pushover_title }}</label>
                  <input type="text" class="form-control" name="title" value="{{ pushover_data.title }}" placeholder="Mail">
                </div>
              </div>
              <div class="col-sm-6 mb-2">
                <div class="form-group">
                  <label for="text">{{ lang.user.pushover_text }}</label>
                  <input type="text" class="form-control" name="text" value="{{ pushover_data.text }}" placeholder="You've got mail 📧">
                </div>
              </div>
              <div class="col-sm-12 mb-4">
                <div class="form-group">
                  <label for="text">{{ lang.user.pushover_sender_array|raw }}</label>
                  <input type="text" class="form-control" name="senders" value="{{ pushover_data.senders }}" placeholder="sender1@example.com, sender2@example.com">
                </div>
              </div>
<<<<<<< HEAD
              <div class="col-sm-12 mb-2">
                <div class="checkbox">
                  <label><input type="checkbox" value="1" name="active"{% if pushover_data.active == '1' %} checked{% endif %}> {{ lang.user.active }}</label>
                </div>
=======
            </div>
            <div class="col-sm-12">
              <div class="form-group">
                <label for="sound">{{ lang.edit.pushover_sound }}</label><br>
                <select name="sound" class="form-control">
                  <option value="pushover"{% if pushover_data.attributes.sound == 'pushover' %} selected{% endif %}>Pushover (default)</option>
                  <option value="bike"{% if pushover_data.attributes.sound == 'bike' %} selected{% endif %}>Bike</option>
                  <option value="bugle"{% if pushover_data.attributes.sound == 'bugle' %} selected{% endif %}>Bugle</option>
                  <option value="cashregister"{% if pushover_data.attributes.sound == 'cashregister' %} selected{% endif %}>Cash Register</option>
                  <option value="classical"{% if pushover_data.attributes.sound == 'classical' %} selected{% endif %}>Classical</option>
                  <option value="cosmic"{% if pushover_data.attributes.sound == 'cosmic' %} selected{% endif %}>Cosmic</option>
                  <option value="falling"{% if pushover_data.attributes.sound == 'falling' %} selected{% endif %}>Falling</option>
                  <option value="gamelan"{% if pushover_data.attributes.sound == 'gamelan' %} selected{% endif %}>Gamelan</option>
                  <option value="incoming"{% if pushover_data.attributes.sound == 'incoming' %} selected{% endif %}>Incoming</option>
                  <option value="intermission"{% if pushover_data.attributes.sound == 'intermission' %} selected{% endif %}>Intermission</option>
                  <option value="magic"{% if pushover_data.attributes.sound == 'magic' %} selected{% endif %}>Magic</option>
                  <option value="mechanical"{% if pushover_data.attributes.sound == 'mechanical' %} selected{% endif %}>Mechanical</option>
                  <option value="pianobar"{% if pushover_data.attributes.sound == 'pianobar' %} selected{% endif %}>Piano Bar</option>
                  <option value="siren"{% if pushover_data.attributes.sound == 'siren' %} selected{% endif %}>Siren</option>
                  <option value="spacealarm"{% if pushover_data.attributes.sound == 'spacealarm' %} selected{% endif %}>Space Alarm</option>
                  <option value="tugboat"{% if pushover_data.attributes.sound == 'tugboat' %} selected{% endif %}>Tug Boat</option>
                  <option value="alien"{% if pushover_data.attributes.sound == 'alien' %} selected{% endif %}>Alien Alarm (long)</option>
                  <option value="climb"{% if pushover_data.attributes.sound == 'climb' %} selected{% endif %}>Climb (long)</option>
                  <option value="persistent"{% if pushover_data.attributes.sound == 'persistent' %} selected{% endif %}>Persistent (long)</option>
                  <option value="echo"{% if pushover_data.attributes.sound == 'echo' %} selected{% endif %}>Pushover Echo (long)</option>
                  <option value="updown"{% if pushover_data.attributes.sound == 'updown' %} selected{% endif %}>Up Down (long)</option>
                  <option value="vibrate"{% if pushover_data.attributes.sound == 'vibrate' %} selected{% endif %}>Vibrate Only</option>
                  <option value="none"{% if pushover_data.attributes.sound == 'none' %} selected{% endif %}> None (silent) </option>
                </select>
              </div>
            </div>
            <div class="col-sm-12">
              <div class="checkbox">
                <label><input type="checkbox" value="1" name="active"{% if pushover_data.active == '1' %} checked{% endif %}> {{ lang.user.active }}</label>
>>>>>>> ff4f2ae0
              </div>
              <div class="col-sm-12">
                <legend style="cursor:pointer;margin-top:10px" data-bs-target="#po_advanced" unselectable="on" data-bs-toggle="collapse">
                  <i style="font-size:10pt;" class="bi bi-plus-square"></i> {{ lang.user.advanced_settings }}
                </legend>
                <hr />
              </div>
              <div class="col-sm-12 mb-4">
                <div id="po_advanced" class="collapse">
                  <div class="form-group">
                    <label for="text">{{ lang.user.pushover_sender_regex }}</label>
                    <input type="text" class="form-control mb-4" name="senders_regex" value="{{ pushover_data.senders_regex }}" placeholder="/(.*@example\.org$|^foo@example\.com$)/i" regex="true">
                    <div class="checkbox">
                      <label><input type="checkbox" value="1" name="evaluate_x_prio"{% if pushover_data.attributes.evaluate_x_prio == '1' %} checked{% endif %}> {{ lang.user.pushover_evaluate_x_prio|raw }}</label>
                    </div>
                    <div class="checkbox">
                      <label><input type="checkbox" value="1" name="only_x_prio"{% if pushover_data.attributes.only_x_prio == '1' %} checked{% endif %}> {{ lang.user.pushover_only_x_prio|raw }}</label>
                    </div>
                  </div>
                </div>
              </div>
            </div>
            <div class="btn-group mass-actions-user mb-2" data-acl="{{ acl.pushover }}">
              <a class="btn btn-sm btn-xs-half d-block d-sm-inline btn-success" data-action="edit_selected" data-id="pushover" data-item="{{ mailcow_cc_username }}" data-api-url='edit/pushover' data-api-attr='{}' href="#">{{ lang.user.save }}</a>
              <a class="btn btn-sm btn-xs-half d-block d-sm-inline btn-secondary" data-action="edit_selected" data-id="pushover-test" data-item="{{ mailcow_cc_username }}" data-api-url='edit/pushover-test' data-api-attr='{}' href="#"><i class="bi bi-check-all"></i> {{ lang.user.pushover_verify }}</a>
              <a id="pushover_delete" class="btn btn-sm d-block d-sm-inline btn-danger" data-action="edit_selected" data-id="pushover-delete" data-item="{{ mailcow_cc_username }}" data-api-url='edit/pushover' data-api-attr='{"delete":"true"}' href="#"><i class="bi bi-trash"></i> {{ lang.user.remove }}</a>
            </div>
          </div>
        </div>
      </form>
    </div>
  </div>
</div><|MERGE_RESOLUTION|>--- conflicted
+++ resolved
@@ -1,4 +1,3 @@
-<<<<<<< HEAD
 <div role="tabpanel" class="tab-pane fade" id="Pushover" role="tabpanel" aria-labelledby="Pushover">
   <div class="card mb-4">
     <div class="card-header d-flex fs-5">
@@ -18,33 +17,13 @@
           </div>
           <div class="col-sm-10">
             <p class="text-muted">{{ lang.user.pushover_info|format(mailcow_cc_username)|raw }}</p>
-            <p class="text-muted">{{ lang.user.pushover_vars|raw }}: <code>{SUBJECT}</code>, <code>{SENDER}</code></p>
+            <p class="text-muted">{{ lang.edit.pushover_vars|raw }}: <code>{SUBJECT}</code>, <code>{SENDER}</code>, <code>{SENDER_ADDRESS}</code>, <code>{SENDER_NAME}</code>, <code>{TO_NAME}</code>, <code>{TO_ADDRESS}</code></p>
             <div class="row">
               <div class="col-sm-6 mb-2">
                 <div class="form-group">
                   <label for="token">API Token/Key (Application)</label>
                   <input type="text" class="form-control" name="token" maxlength="30" value="{{ pushover_data.token }}" required>
                 </div>
-=======
-<div role="tabpanel" class="tab-pane" id="Pushover">
-  <form data-id="pushover" class="form well" method="post">
-    <input type="hidden" value="0" name="evaluate_x_prio">
-    <input type="hidden" value="0" name="only_x_prio">
-    <input type="hidden" value="0" name="active">
-    <div class="row">
-      <div class="col-sm-1">
-        <p class="help-block"><a href="https://pushover.net" target="_blank"><img src="data:image/png;base64,iVBORw0KGgoAAAANSUhEUgAAADAAAAAwCAMAAABg3Am1AAACglBMVEUAAAAAAAEAAAAilecFGigAAAAAAAAAAAAAAAANj+c3n+Ypm+oeYI4KWI4MieAtkdQbleoJcLcjmeswmN4Rit4KgdMKUYQJKUAQSnILL0kMNlMSTngimOoNPF0hlOQBBgkNOlkRS3MHIjUhk+IPf8wKLUYsjM0AAAASTngAAAAAAAAPfckbdLIbdrYUWIgegsgce70knfEAAAAknfENOVkGHi8YaaIjnvEdgMUhkuAQSG8aca0hleQUh9YLjOM4nOEMgtMcbaYWa6YemO02ltkKhNktgLodYZEPXJEyi8kKesktfLUzj84cWYMiluckZ5YJXJYeW4Y0k9YKfs4yjs0pc6YHZaUviskLfMkqmugak+cqkNcViNcqeK4Iaq4XRmYGPmYMKDsFJTstgr0LdL0ti84CCQ4BCQ4Qgc8rlt8XjN8shcQsi8wZSGgEP2cRMEUDKkUAAAD///8dmvEamfExo/EXmPEWl/ERlvElnvEsofEjnfETl/Enn/Ezo/E4pvEvovEfm/E1pPEzpPEvofEOlfEpoPEamPEQlfEYmfE6p/EgnPEVlvEroPE3pfE2pfENk/Ern/E3pPEcmfEfmvEnnvBlufT6/P0soPAknPDd7/zs9vzo9PxBqfItofAqoPD9/f3B4/q43/mx2/l/xfZ6w/Vxv/VtvfVgt/RXtPNTsfNEq/L3+/31+v3a7fvR6vvH5fqs2vmc0/jx+P3v9/3h8fzW7PvV7PvL5/q13fmo1/mh1PiY0fiNy/aHyfZ2wfVou/Vdt/RPsPM3oeoQkuowmeAgjdgcgMQbeLrw9/3k8vy74Pm63/mX0PdYtfNNr/Ikm+4wnOchkuAVjOAfdrMVcrOdoJikAAAAcnRSTlMAIQ8IzzweFwf+/fvw8P79+/Xt7e3p6eji4d7U08y8qZyTiIWDgn53bWxqaWBKQ0JBOjUwMCkoJCEfHBkT/vz8/Pv7+vr69/b29PTy7ezm5ubm5N7e29vQ0M/Pv7+4uLW1pqaWloWDg3x7e21mUVFFRUXdPracAAAEbElEQVRIx4WUZbvaQBCFF+ru7u7u7u7u7t4mvVwSoBC0JIUCLRQolLq7u7vr/+nMLkmQyvlwyfPcd86e3ZldUqwyQ/p329J+XfutPQYOLUP+q55rFtQJRvY79+xxlZTUWbKpz7/xrrMr2+3BoNPpdLn2lJQ4HEeqLOr1d7z7XNkesQed4A848G63Oy4Gmg/6Mz542QvZbqe8C/Ig73CLYiYTrtLmT3zfqbIcAR7y4wIqH/B6M9Fo0+Ldb6sM9ph/v4ozPuz12mxRofaAAr7jCNkuoz/jNf9AGHibkBCm51fsGKvxsAGWx4H+jBcEi6V2birDpCL/9Klrd1KHbiSvPWP8V0tTnTfO03iXi57P6WNHOVUf44IFdFDRz6pV5fw8Zy5z3JVH5+R48OwxqDiGvKJIY9R+9JsCuJ5HPg74OVEMpz+nbdEPUHEWeEk6IDUnTC1l5r+f8uffc0cfxc8fS17kLso24SwUPFDA/6DE82xKDOPliJ7n/GGOOyWK9zD9CdjvOfg9Dv6AH+AX04LW9gj2i8W/APx1UbxwCAu+wPmcpgUKL/EHdvtq4uwaZwCuznPJVY5LHhED15G/isd5Hz4eKui/e/du02YoKFeD5mHzHIN/nxEDe25gQQwKorAid04CfyzwL4XutXvl1Pt1guMOwwKPkU8mYIFT8JHK+vv8prpDScUVL+j8s3lOctw1GIhbWHAS+HgKPk7xPM/4UtNAYmzizJkf6NgTb/gM8jePQLsewMdthS3g95tMpT1IhVm6v1s8fYmLeb13Odwp8Fh5KY048y/d14WUrwrb1e/X/rNp73nkD8kWS+wi/MZ4XuetG4mhKubJm3/WNEvi8SHwB56nPKjUam0LBdp9ARwupFemTYudvgN/L1+A/Ko/LGBuS8pPy+YR1fuCTWNKnUyoeUyYx2o2dyEVGmr5xTD42xzvkD16+Pb9WIIH6fmt1r3mbsTY7Bvw+n23naT8BUWh86bz6G/e259UXPUK3gfAxQDlo7Rpx3Geqb2e3wp83SGEdKpB7zvwYbzvT2n65xLwbH6YP+M9C8vA8E1wxLU8gkCbdhXGUyrMgwVrcbzLHonr78lzDvWM3q/C/HtDlXoSUIe3YkblhRPIX4E8Oo/9siLv8dRjV7SBlkdgTXvKS7nzsA/9AfeEuhKq9T8zWIDv1Sd6ETAP4D6/H/1V+1BojvruNa4SZXz4JhY84dV5MOF5agUvu5OsOo+KRpG30KalEnoeDccFlutPZYs38D5n3zcpr1/0fBhfb3DOY1z2tSAgLxWezz6zuoHhfUmOejf6blHQH/sFuJYfcMZX307ytKvRa3ifoV/586P5j+tICtS77BuJxzxYAPZsntX8k3eSIhlajK4p8b7iefCEKs03kD/I2LnxL9ovH+43y4fAv1YrI/mzDBsavAX/UppfzVOrZT/ydxk6lJ047MfLfVbcb6hS9ZEzWxekKQ5WrtPqZg3rV6tWrX6Tle3KQZj/q6KxQnmDoXwFY0VSrN9e8FRXBCTAvwAAAABJRU5ErkJggg==" class="img img-fluid"></a></p>
-      </div>
-      <div class="col-sm-10">
-        <p class="help-block">{{ lang.user.pushover_info|format(mailcow_cc_username)|raw }}</p>
-        <p class="help-block">{{ lang.edit.pushover_vars|raw }}: <code>{SUBJECT}</code>, <code>{SENDER}</code>, <code>{SENDER_ADDRESS}</code>, <code>{SENDER_NAME}</code>, <code>{TO_NAME}</code>, <code>{TO_ADDRESS}</code></p>
-        <div class="form-group">
-          <div class="row">
-            <div class="col-sm-6">
-              <div class="form-group">
-                <label for="token">API Token/Key (Application)</label>
-                <input type="text" class="form-control" name="token" maxlength="30" value="{{ pushover_data.token }}" required>
->>>>>>> ff4f2ae0
               </div>
               <div class="col-sm-6 mb-2">
                 <div class="form-group">
@@ -70,14 +49,7 @@
                   <input type="text" class="form-control" name="senders" value="{{ pushover_data.senders }}" placeholder="sender1@example.com, sender2@example.com">
                 </div>
               </div>
-<<<<<<< HEAD
               <div class="col-sm-12 mb-2">
-                <div class="checkbox">
-                  <label><input type="checkbox" value="1" name="active"{% if pushover_data.active == '1' %} checked{% endif %}> {{ lang.user.active }}</label>
-                </div>
-=======
-            </div>
-            <div class="col-sm-12">
               <div class="form-group">
                 <label for="sound">{{ lang.edit.pushover_sound }}</label><br>
                 <select name="sound" class="form-control">
@@ -108,9 +80,9 @@
               </div>
             </div>
             <div class="col-sm-12">
-              <div class="checkbox">
-                <label><input type="checkbox" value="1" name="active"{% if pushover_data.active == '1' %} checked{% endif %}> {{ lang.user.active }}</label>
->>>>>>> ff4f2ae0
+                <div class="checkbox">
+                  <label><input type="checkbox" value="1" name="active"{% if pushover_data.active == '1' %} checked{% endif %}> {{ lang.user.active }}</label>
+                </div>
               </div>
               <div class="col-sm-12">
                 <legend style="cursor:pointer;margin-top:10px" data-bs-target="#po_advanced" unselectable="on" data-bs-toggle="collapse">
