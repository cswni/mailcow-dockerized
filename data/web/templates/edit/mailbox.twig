{% extends 'edit.twig' %}

{% block inner_content %}
{% if result %}
<ul class="nav nav-tabs" role="tablist">
  <li role="presentation" class="nav-item"><button class="nav-link active" data-bs-toggle="tab" data-bs-target="#medit">{{ lang.edit.mailbox }}</button></li>
  <li role="presentation" class="nav-item"><button class="nav-link" data-bs-toggle="tab" data-bs-target="#mpushover">{{ lang.edit.pushover }}</button></li>
  <li role="presentation" class="nav-item"><button class="nav-link" data-bs-toggle="tab" data-bs-target="#macl">{{ lang.edit.acl }}</button></li>
  <li role="presentation" class="nav-item"><button class="nav-link" data-bs-toggle="tab" data-bs-target="#mrl">{{ lang.edit.ratelimit }}</button></li>
</ul>
<hr>
<div class="tab-content">
  <div id="medit" class="tab-pane fade show active" role="tabpanel" aria-labelledby="mailbox-edit">
    <form class="form-horizontal" data-id="editmailbox" role="form" method="post">
      <input type="hidden" value="default" name="sender_acl">
      <input type="hidden" value="0" name="force_pw_update">
      <input type="hidden" value="0" name="sogo_access">
      <input type="hidden" value="0" name="protocol_access">
      <div class="row">
        <label class="control-label col-sm-2" for="name">{{ lang.edit.full_name }}</label>
        <div class="col-sm-10">
          <input type="text" class="form-control" name="name" value="{{ result.name }}">
        </div>
      </div>
<<<<<<< HEAD
      <div class="form-group">
        <label class="control-label col-sm-2">{{ lang.add.tags }}</label>
        <div class="col-sm-10">
          <div class="form-control tag-box">
            {% for tag in mailbox_details.tags %}
              <span data-action='delete_selected' data-item="{{ tag }}" data-id="mailbox_tag_{{ tag }}" data-api-url='delete/mailbox/tag/{{ mailbox }}' class="badge badge-primary tag-badge btn-badge">
                <i class="bi bi-tag-fill"></i> 
                {{ tag }}
              </span>
            {% endfor %}
            <input type="text" class="tag-input">
            <span class="btn tag-add"><i class="bi bi-plus-lg"></i></span>
            <input type="hidden" value="" name="tags" class="tag-values" />
          </div>
        </div>
      </div>
      <div class="form-group">
=======
      <div class="row">
>>>>>>> 37b4ff81
        <label class="control-label col-sm-2" for="quota">{{ lang.edit.quota_mb }}
          <br><span id="quotaBadge" class="badge">max. {{ (result.max_new_quota / 1048576) }} MiB</span>
        </label>
        <div class="col-sm-10">
          <input type="number" name="quota" style="width:100%" min="0" max="{{ (result.max_new_quota / 1048576) }}" value="{{ (result.quota / 1048576) }}" class="form-control">
          <small class="text-muted">0 = ∞</small>
        </div>
      </div>
      <div class="row">
        <label class="control-label col-sm-2" for="sender_acl">{{ lang.edit.sender_acl }}</label>
        <div class="col-sm-10">
          <select data-live-search="true" data-width="100%" style="width:100%" id="editSelectSenderACL" name="sender_acl" size="10" multiple>
            {% for domain in sender_acl_handles.sender_acl_domains.ro %}
              <option data-subtext="Admin" value="{{ domain }}" disabled selected>
                {{ lang.edit.dont_check_sender_acl|format(domain) }}
              </option>
            {% endfor %}
            {% for alias in sender_acl_handles.sender_acl_addresses.ro %}
              <option data-subtext="Admin" disabled selected>
                {{ alias }}
              </option>
            {% endfor %}
            {% for alias in sender_acl_handles.fixed_sender_aliases %}
              <option data-subtext="Alias" disabled selected>{{ alias }}</option>
            {% endfor %}
            {% for domain in sender_acl_handles.sender_acl_domains.rw %}
              <option value="{{ domain }}" selected>
                {{ lang.edit.dont_check_sender_acl|format(domain) }}
              </option>
            {% endfor %}
            {% for domain in sender_acl_handles.sender_acl_domains.selectable %}
              <option value="{{ domain }}">
                {{ lang.edit.dont_check_sender_acl|format(domain) }}
              </option>
            {% endfor %}
            {% for address in sender_acl_handles.sender_acl_addresses.rw %}
              <option selected>{{ address }}</option>
            {% endfor %}
            {% for address in sender_acl_handles.sender_acl_addresses.selectable %}
              <option>{{ address }}</option>
            {% endfor %}
          </select>
          <div id="sender_acl_disabled"><i class="bi bi-shield-exclamation"></i> {{ lang.edit.sender_acl_disabled|raw }}</div>
          <small class="text-muted">{{ lang.edit.sender_acl_info|raw }}</small>
        </div>
      </div>
      <div class="row">
        <label class="control-label col-sm-2" for="relayhost">{{ lang.edit.relayhost }}</label>
        <div class="col-sm-10">
          <select data-acl="{{ acl.mailbox_relayhost }}" data-live-search="true" id="relayhost" name="relayhost" class="form-control mb-4">
            {% for rlyhost in rlyhosts %}
              <option
                style="{% if rlyhost.active != '1' %}background: #ff4136; color: #fff{% endif %}"
                {% if result.attributes.relayhost == rlyhost.id %} selected{% endif %}
                value="{{ rlyhost.id }}">
              ID {{ rlyhost.id }}: {{ rlyhost.hostname }} ({{ rlyhost.username }})
              </option>
            {% endfor %}
            <option value=""{% if not result.attributes.relayhost %} selected{% endif %}>
              {{ lang.edit.none_inherit }}
            </option>
          </select>
          <p class="d-block d-sm-none" style="margin: 0;padding: 0">&nbsp;</p>
          <small class="text-muted">{{ lang.edit.mailbox_relayhost_info }}</small>
        </div>
      </div>
      <div class="row">
        <label class="control-label col-sm-2">{{ lang.user.quarantine_notification }}</label>
        <div class="col-sm-10">
          <div class="btn-group" data-acl="{{ acl.quarantine_notification }}">
            <button type="button" class="btn btn-sm btn-xs-quart d-block d-sm-inline btn-secondary{% if quarantine_notification == 'never' %} active{% endif %}"
            data-action="edit_selected"
            data-item="{{ mailbox }}"
            data-id="quarantine_notification"
            data-api-url='edit/quarantine_notification'
            data-api-attr='{"quarantine_notification":"never"}'>{{ lang.user.never }}</button>
            <button type="button" class="btn btn-sm btn-xs-quart d-block d-sm-inline btn-secondary{% if quarantine_notification == 'hourly' %} active{% endif %}"
            data-action="edit_selected"
            data-item="{{ mailbox }}"
            data-id="quarantine_notification"
            data-api-url='edit/quarantine_notification'
            data-api-attr='{"quarantine_notification":"hourly"}'>{{ lang.user.hourly }}</button>
            <button type="button" class="btn btn-sm btn-xs-quart d-block d-sm-inline btn-secondary{% if quarantine_notification == 'daily' %} active{% endif %}"
            data-action="edit_selected"
            data-item="{{ mailbox }}"
            data-id="quarantine_notification"
            data-api-url='edit/quarantine_notification'
            data-api-attr='{"quarantine_notification":"daily"}'>{{ lang.user.daily }}</button>
            <button type="button" class="btn btn-sm btn-xs-quart d-block d-sm-inline btn-secondary{% if quarantine_notification == 'weekly' %} active{% endif %}"
            data-action="edit_selected"
            data-item="{{ mailbox }}"
            data-id="quarantine_notification"
            data-api-url='edit/quarantine_notification'
            data-api-attr='{"quarantine_notification":"weekly"}'>{{ lang.user.weekly }}</button>
          </div>
          <p class="text-muted"><small>{{ lang.user.quarantine_notification_info }}</small></p>
        </div>
      </div>
      <div class="row">
        <label class="control-label col-sm-2">{{ lang.user.quarantine_category }}</label>
        <div class="col-sm-10">
          <div class="btn-group" data-acl="{{ acl.quarantine_category }}">
            <button type="button" class="btn btn-sm btn-xs-third d-block d-sm-inline btn-secondary{% if quarantine_category == 'reject' %} active{% endif %}"
            data-action="edit_selected"
            data-item="{{ mailbox }}"
            data-id="quarantine_category"
            data-api-url='edit/quarantine_category'
            data-api-attr='{"quarantine_category":"reject"}'>{{ lang.user.q_reject }}</button>
            <button type="button" class="btn btn-sm btn-xs-third d-block d-sm-inline btn-secondary{% if quarantine_category == 'add_header' %} active{% endif %}"
            data-action="edit_selected"
            data-item="{{ mailbox }}"
            data-id="quarantine_category"
            data-api-url='edit/quarantine_category'
            data-api-attr='{"quarantine_category":"add_header"}'>{{ lang.user.q_add_header }}</button>
            <button type="button" class="btn btn-sm btn-xs-third d-block d-sm-inline btn-secondary{% if quarantine_category == 'all' %} active{% endif %}"
            data-action="edit_selected"
            data-item="{{ mailbox }}"
            data-id="quarantine_category"
            data-api-url='edit/quarantine_category'
            data-api-attr='{"quarantine_category":"all"}'>{{ lang.user.q_all }}</button>
          </div>
          <p class="text-muted"><small>{{ lang.user.quarantine_category_info }}</small></p>
        </div>
      </div>
      <div class="row">
        <label class="control-label col-sm-2" for="sender_acl">{{ lang.user.tls_policy }}</label>
        <div class="col-sm-10">
          <div class="btn-group" data-acl="{{ acl.tls_policy }}">
<<<<<<< HEAD
            <button type="button" class="btn btn-sm btn-xs-half visible-xs-block visible-sm-inline visible-md-inline visible-lg-inline btn-default{% if get_tls_policy.tls_enforce_in == '1' %} active"{% endif %}"
            role="switch"
            aria-checked="{% if get_tls_policy.tls_enforce_in == '1' %}true{% else %}false{% endif %}"
=======
            <button type="button" class="btn btn-sm btn-xs-half d-block d-sm-inline btn-secondary{% if get_tls_policy.tls_enforce_in == '1' %} active"{% endif %}"
>>>>>>> 37b4ff81
            data-action="edit_selected"
            data-item="{{ mailbox }}"
            data-id="tls_policy"
            data-api-url='edit/tls_policy'
            data-api-attr='{"tls_enforce_in": {% if get_tls_policy.tls_enforce_in == '1' %}0{% else %}1{% endif %} }'>{{ lang.user.tls_enforce_in }}</button>
<<<<<<< HEAD
            <button type="button" class="btn btn-sm btn-xs-half visible-xs-block visible-sm-inline visible-md-inline visible-lg-inline btn-default{% if get_tls_policy.tls_enforce_out == '1' %} active"{% endif %}"
            role="switch"
            aria-checked="{% if get_tls_policy.tls_enforce_out == '1' %}true{% else %}false{% endif %}"
=======
            <button type="button" class="btn btn-sm btn-xs-half d-block d-sm-inline btn-secondary{% if get_tls_policy.tls_enforce_out == '1' %} active"{% endif %}"
>>>>>>> 37b4ff81
            data-action="edit_selected"
            data-item="{{ mailbox }}"
            data-id="tls_policy"
            data-api-url='edit/tls_policy'
            data-api-attr='{"tls_enforce_out": {% if get_tls_policy.tls_enforce_out == '1' %}0{% else %}1{% endif %} }'>{{ lang.user.tls_enforce_out }}</button>
          </div>
        </div>
      </div>
      <div class="row">
        <label class="control-label col-sm-2" for="password">{{ lang.edit.password }} (<a href="#" class="generate_password">{{ lang.edit.generate }}</a>)</label>
        <div class="col-sm-10">
          <input type="password" data-pwgen-field="true" data-hibp="true" class="form-control" name="password" placeholder="{{ lang.edit.unchanged_if_empty }}" autocomplete="new-password">
        </div>
      </div>
      <div class="row">
        <label class="control-label col-sm-2" for="password2">{{ lang.edit.password_repeat }}</label>
        <div class="col-sm-10">
          <input type="password" data-pwgen-field="true" class="form-control" name="password2" autocomplete="new-password">
        </div>
      </div>
      <div data-acl="{{ acl.extend_sender_acl }}" class="row">
        <label class="control-label col-sm-2" for="extended_sender_acl">{{ lang.edit.extended_sender_acl }}</label>
        <div class="col-sm-10">
          {% if sender_acl_handles.external_sender_aliases %}
            {% set ext_sender_acl = sender_acl_handles.external_sender_aliases|join(', ') %}
          {% endif %}
          <input type="text" class="form-control" name="extended_sender_acl" value="{{ ext_sender_acl }}" placeholder="user1@example.com, user2@example.org, @example.com, ...">
          <small class="text-muted">{{ lang.edit.extended_sender_acl_info|raw }}</small>
        </div>
      </div>
      <div class="row">
        <label class="control-label col-sm-2" for="protocol_access">{{ lang.edit.allowed_protocols }}</label>
        <div class="col-sm-10">
          <select data-acl="{{ acl.protocol_access }}" name="protocol_access" multiple class="form-control">
            <option value="imap"{% if result.attributes.imap_access == '1' %} selected{% endif %}>IMAP</option>
            <option value="pop3"{% if result.attributes.pop3_access == '1' %} selected{% endif %}>POP3</option>
            <option value="smtp"{% if result.attributes.smtp_access == '1' %} selected{% endif %}>SMTP</option>
            <option value="sieve"{% if result.attributes.sieve_access == '1' %} selected{% endif %}>Sieve</option>
          </select>
        </div>
      </div>
      <div hidden data-acl="{{ acl.smtp_ip_access }}" class="row">
        <label class="control-label col-sm-2" for="allow_from_smtp">{{ lang.edit.allow_from_smtp }}</label>
        <div class="col-sm-10">
          <input type="text" class="form-control" name="allow_from_smtp" value="{{ allow_from_smtp }}" placeholder="1.1.1.1, 10.2.0.0/24, ...">
          <small class="text-muted">{{ lang.edit.allow_from_smtp_info }}</small>
        </div>
      </div>
      <hr>
      <div class="row">
        <div class="offset-sm-2 col-sm-10">
          <select name="active" class="form-control">
            <option value="1"{% if result.active == '1' %} selected{% endif %}>{{ lang.edit.active }}</option>
            <option value="2"{% if result.active == '2' %} selected{% endif %}>{{ lang.edit.disable_login }}</option>
            <option value="0"{% if result.active == '0' %} selected{% endif %}>{{ lang.edit.inactive }}</option>
          </select>
        </div>
      </div>
      <div class="row">
        <div class="offset-sm-2 col-sm-10">
          <div class="checkbox">
            <label><input type="checkbox" value="1" name="force_pw_update"{% if result.attributes.force_pw_update == '1' %} checked{% endif %}> {{ lang.edit.force_pw_update }}</label>
            <small class="text-muted">{{ lang.edit.force_pw_update_info|format(ui_texts.main_name) }}</small>
          </div>
        </div>
      </div>
      {% if not skip_sogo %}
      <div data-acl="{{ acl.sogo_access }}" class="row">
        <div class="offset-sm-2 col-sm-10">
          <div class="checkbox">
            <label><input type="checkbox" value="1" name="sogo_access"{% if result.attributes.sogo_access == '1' %} checked{% endif %}> {{ lang.edit.sogo_access }}</label>
            <small class="text-muted">{{ lang.edit.sogo_access_info }}</small>
          </div>
        </div>
      </div>
      {% endif %}
      <div class="row">
        <div class="offset-sm-2 col-sm-10">
          <button class="btn btn-xs-lg d-block d-sm-inline btn-success" data-action="edit_selected" data-id="editmailbox" data-item="{{ result.username }}" data-api-url='edit/mailbox' data-api-attr='{}' href="#">{{ lang.edit.save }}</button>
        </div>
      </div>
    </form>
  </div>
  <div id="mpushover" class="tab-pane fade" role="tabpanel" aria-labelledby="mailbox-pushover">
    <form data-id="pushover" class="form well" method="post">
      <input type="hidden" value="0" name="evaluate_x_prio">
      <input type="hidden" value="0" name="only_x_prio">
      <input type="hidden" value="0" name="active">
      <div class="row">
        <div class="col-sm-1">
          <p class="text-muted"><a href="https://pushover.net" target="_blank"><img src="data:image/png;base64,iVBORw0KGgoAAAANSUhEUgAAADAAAAAwCAMAAABg3Am1AAACglBMVEUAAAAAAAEAAAAilecFGigAAAAAAAAAAAAAAAANj+c3n+Ypm+oeYI4KWI4MieAtkdQbleoJcLcjmeswmN4Rit4KgdMKUYQJKUAQSnILL0kMNlMSTngimOoNPF0hlOQBBgkNOlkRS3MHIjUhk+IPf8wKLUYsjM0AAAASTngAAAAAAAAPfckbdLIbdrYUWIgegsgce70knfEAAAAknfENOVkGHi8YaaIjnvEdgMUhkuAQSG8aca0hleQUh9YLjOM4nOEMgtMcbaYWa6YemO02ltkKhNktgLodYZEPXJEyi8kKesktfLUzj84cWYMiluckZ5YJXJYeW4Y0k9YKfs4yjs0pc6YHZaUviskLfMkqmugak+cqkNcViNcqeK4Iaq4XRmYGPmYMKDsFJTstgr0LdL0ti84CCQ4BCQ4Qgc8rlt8XjN8shcQsi8wZSGgEP2cRMEUDKkUAAAD///8dmvEamfExo/EXmPEWl/ERlvElnvEsofEjnfETl/Enn/Ezo/E4pvEvovEfm/E1pPEzpPEvofEOlfEpoPEamPEQlfEYmfE6p/EgnPEVlvEroPE3pfE2pfENk/Ern/E3pPEcmfEfmvEnnvBlufT6/P0soPAknPDd7/zs9vzo9PxBqfItofAqoPD9/f3B4/q43/mx2/l/xfZ6w/Vxv/VtvfVgt/RXtPNTsfNEq/L3+/31+v3a7fvR6vvH5fqs2vmc0/jx+P3v9/3h8fzW7PvV7PvL5/q13fmo1/mh1PiY0fiNy/aHyfZ2wfVou/Vdt/RPsPM3oeoQkuowmeAgjdgcgMQbeLrw9/3k8vy74Pm63/mX0PdYtfNNr/Ikm+4wnOchkuAVjOAfdrMVcrOdoJikAAAAcnRSTlMAIQ8IzzweFwf+/fvw8P79+/Xt7e3p6eji4d7U08y8qZyTiIWDgn53bWxqaWBKQ0JBOjUwMCkoJCEfHBkT/vz8/Pv7+vr69/b29PTy7ezm5ubm5N7e29vQ0M/Pv7+4uLW1pqaWloWDg3x7e21mUVFFRUXdPracAAAEbElEQVRIx4WUZbvaQBCFF+ru7u7u7u7u7t4mvVwSoBC0JIUCLRQolLq7u7vr/+nMLkmQyvlwyfPcd86e3ZldUqwyQ/p329J+XfutPQYOLUP+q55rFtQJRvY79+xxlZTUWbKpz7/xrrMr2+3BoNPpdLn2lJQ4HEeqLOr1d7z7XNkesQed4A848G63Oy4Gmg/6Mz542QvZbqe8C/Ig73CLYiYTrtLmT3zfqbIcAR7y4wIqH/B6M9Fo0+Ldb6sM9ph/v4ozPuz12mxRofaAAr7jCNkuoz/jNf9AGHibkBCm51fsGKvxsAGWx4H+jBcEi6V2birDpCL/9Klrd1KHbiSvPWP8V0tTnTfO03iXi57P6WNHOVUf44IFdFDRz6pV5fw8Zy5z3JVH5+R48OwxqDiGvKJIY9R+9JsCuJ5HPg74OVEMpz+nbdEPUHEWeEk6IDUnTC1l5r+f8uffc0cfxc8fS17kLso24SwUPFDA/6DE82xKDOPliJ7n/GGOOyWK9zD9CdjvOfg9Dv6AH+AX04LW9gj2i8W/APx1UbxwCAu+wPmcpgUKL/EHdvtq4uwaZwCuznPJVY5LHhED15G/isd5Hz4eKui/e/du02YoKFeD5mHzHIN/nxEDe25gQQwKorAid04CfyzwL4XutXvl1Pt1guMOwwKPkU8mYIFT8JHK+vv8prpDScUVL+j8s3lOctw1GIhbWHAS+HgKPk7xPM/4UtNAYmzizJkf6NgTb/gM8jePQLsewMdthS3g95tMpT1IhVm6v1s8fYmLeb13Odwp8Fh5KY048y/d14WUrwrb1e/X/rNp73nkD8kWS+wi/MZ4XuetG4mhKubJm3/WNEvi8SHwB56nPKjUam0LBdp9ARwupFemTYudvgN/L1+A/Ko/LGBuS8pPy+YR1fuCTWNKnUyoeUyYx2o2dyEVGmr5xTD42xzvkD16+Pb9WIIH6fmt1r3mbsTY7Bvw+n23naT8BUWh86bz6G/e259UXPUK3gfAxQDlo7Rpx3Geqb2e3wp83SGEdKpB7zvwYbzvT2n65xLwbH6YP+M9C8vA8E1wxLU8gkCbdhXGUyrMgwVrcbzLHonr78lzDvWM3q/C/HtDlXoSUIe3YkblhRPIX4E8Oo/9siLv8dRjV7SBlkdgTXvKS7nzsA/9AfeEuhKq9T8zWIDv1Sd6ETAP4D6/H/1V+1BojvruNa4SZXz4JhY84dV5MOF5agUvu5OsOo+KRpG30KalEnoeDccFlutPZYs38D5n3zcpr1/0fBhfb3DOY1z2tSAgLxWezz6zuoHhfUmOejf6blHQH/sFuJYfcMZX307ytKvRa3ifoV/586P5j+tICtS77BuJxzxYAPZsntX8k3eSIhlajK4p8b7iefCEKs03kD/I2LnxL9ovH+43y4fAv1YrI/mzDBsavAX/UppfzVOrZT/ydxk6lJ047MfLfVbcb6hS9ZEzWxekKQ5WrtPqZg3rV6tWrX6Tle3KQZj/q6KxQnmDoXwFY0VSrN9e8FRXBCTAvwAAAABJRU5ErkJggg==" class="img img-fluid"></a></p>
        </div>
        <div class="col-sm-10">
          <p class="text-muted">{{ lang.user.pushover_info|format(mailbox)|raw }}</p>
          <p class="text-muted">{{ lang.edit.pushover_vars|raw }}: <code>{SUBJECT}</code>, <code>{SENDER}</code></p>
          <div class="row">
            <div class="row">
              <div class="col-sm-6">
                <div class="row">
                  <label for="token">API Token/Key (Application)</label>
                  <input type="text" class="form-control" name="token" maxlength="30" value="{{ pushover_data.token }}" required>
                </div>
              </div>
              <div class="col-sm-6">
                <div class="row">
                  <label for="key">User/Group Key</label>
                  <input type="text" class="form-control" name="key" maxlength="30" value="{{ pushover_data.key }}" required>
                </div>
              </div>
              <div class="col-sm-6">
                <div class="row">
                  <label for="title">{{ lang.edit.pushover_title }}</label>
                  <input type="text" class="form-control" name="title" value="{{ pushover_data.title }}" placeholder="Mail">
                </div>
              </div>
              <div class="col-sm-6">
                <div class="row">
                  <label for="text">{{ lang.edit.pushover_text }}</label>
                  <input type="text" class="form-control" name="text" value="{{ pushover_data.text }}" placeholder="You've got mail 📧">
                </div>
              </div>
              <div class="col-sm-12">
                <div class="row">
                  <label for="text">{{ lang.edit.pushover_sender_array|raw }}</label>
                  <input type="text" class="form-control" name="senders" value="{{ pushover_data.senders }}" placeholder="sender1@example.com, sender2@example.com">
                </div>
              </div>
              <div class="col-sm-12">
                <div class="checkbox">
                  <label><input type="checkbox" value="1" name="active"{% if pushover_data.active == '1' %} checked{% endif %}> {{ lang.edit.active }}</label>
                </div>
              </div>
              <div class="col-sm-12">
                <legend style="cursor:pointer;margin-top:10px" data-bs-target="#po_advanced" unselectable="on" data-bs-toggle="collapse">
                  <i class="bi bi-plus"></i> {{ lang.edit.advanced_settings }}
                </legend>
                <hr />
              </div>
              <div class="col-sm-12">
                <div id="po_advanced" class="collapse">
                  <div class="row">
                    <label for="text">{{ lang.edit.pushover_sender_regex }}</label>
                    <input type="text" class="form-control" name="senders_regex" value="{{ pushover_data.senders_regex }}" placeholder="/(.*@example\.org$|^foo@example\.com$)/i" regex="true">
                    <div class="checkbox">
                      <label><input type="checkbox" value="1" name="evaluate_x_prio"{% if pushover_data.attributes.evaluate_x_prio == '1' %} checked{% endif %}> {{ lang.edit.pushover_evaluate_x_prio|raw }}</label>
                    </div>
                    <div class="checkbox">
                      <label><input type="checkbox" value="1" name="only_x_prio"{% if pushover_data.attributes.only_x_prio == '1' %} checked{% endif %}> {{ lang.edit.pushover_only_x_prio|raw }}</label>
                    </div>
                  </div>
                </div>
              </div>
            </div>
          </div>
          <div class="btn-group" data-acl="{{ acl.pushover }}">
            <a class="btn btn-sm btn-xs-half d-block d-sm-inline btn-success" data-action="edit_selected" data-id="pushover" data-item="{{ mailbox }}" data-api-url='edit/pushover' data-api-attr='{}' href="#">{{ lang.edit.save }}</a>
            <a class="btn btn-sm btn-xs-half d-block d-sm-inline btn-secondary" data-action="edit_selected" data-id="pushover-test" data-item="{{ mailbox }}" data-api-url='edit/pushover-test' data-api-attr='{}' href="#"><i class="bi bi-check-lg"></i> {{ lang.edit.pushover_verify }}</a>
            <a id="pushover_delete" class="btn btn-sm d-block d-sm-inline btn-danger" data-action="edit_selected" data-id="pushover-delete" data-item="{{ mailbox }}" data-api-url='edit/pushover' data-api-attr='{"delete":"true"}' href="#"><i class="bi bi-trash"></i> {{ lang.edit.remove }}</a>
          </div>
        </div>
      </div>
    </form>
  </div>
  <div id="macl" class="tab-pane fade" role="tabpanel" aria-labelledby="mailbox-acl">
    <form data-id="useracl" class="form-inline well" method="post">
      <div class="row">
        <div class="col-sm-1">
          <p class="text-muted">ACL</p>
        </div>
        <div class="col-sm-10">
          <div class="row">
            <select id="user_acl" name="user_acl" size="10" multiple>
              {% for acl, val in user_acls %}
                <option value="{{ acl }}"{% if val == 1 %} selected{% endif %}>{{ lang.acl[acl] }}</option>
              {% endfor %}
            </select>
          </div>
          <div class="row">
            <button class="btn btn-xs-lg d-block d-sm-inline btn-secondary" data-action="edit_selected" data-id="useracl" data-item="{{ mailbox }}" data-api-url='edit/user-acl' data-api-attr='{}' href="#">{{ lang.edit.save }}</button>
          </div>
        </div>
      </div>
    </form>
  </div>
  <div id="mrl" class="tab-pane fade" role="tabpanel" aria-labelledby="mailbox-rl">
    <form data-id="mboxratelimit" class="form-inline well" method="post">
      <div class="row">
        <div class="col-sm-1">
          <p class="text-muted">{{ lang.acl.ratelimit }}</p>
        </div>
        <div class="col-sm-10">
          <div class="row">
            <input name="rl_value" type="number" autocomplete="off" value="{{ rl.value }}" class="form-control" placeholder="{{ lang.ratelimit.disabled }}">
          </div>
          <div class="row">
            <select name="rl_frame" class="form-control">
              {% include 'mailbox/rl-frame.twig' %}
            </select>
          </div>
          <div class="row">
            <button class="btn btn-xs-lg d-block d-sm-inline btn-secondary" data-action="edit_selected" data-id="mboxratelimit" data-item="{{ mailbox }}" data-api-url='edit/rl-mbox' data-api-attr='{}' href="#">{{ lang.edit.save }}</button>
          </div>
          <p class="text-muted">{{ lang.edit.mbox_rl_info }}</p>
        </div>
      </div>
    </form>
  </div>
</div>
{% else %}
  {{ parent() }}
{% endif %}
{% endblock %}<|MERGE_RESOLUTION|>--- conflicted
+++ resolved
@@ -22,7 +22,6 @@
           <input type="text" class="form-control" name="name" value="{{ result.name }}">
         </div>
       </div>
-<<<<<<< HEAD
       <div class="form-group">
         <label class="control-label col-sm-2">{{ lang.add.tags }}</label>
         <div class="col-sm-10">
@@ -40,9 +39,6 @@
         </div>
       </div>
       <div class="form-group">
-=======
-      <div class="row">
->>>>>>> 37b4ff81
         <label class="control-label col-sm-2" for="quota">{{ lang.edit.quota_mb }}
           <br><span id="quotaBadge" class="badge">max. {{ (result.max_new_quota / 1048576) }} MiB</span>
         </label>
@@ -171,25 +167,13 @@
         <label class="control-label col-sm-2" for="sender_acl">{{ lang.user.tls_policy }}</label>
         <div class="col-sm-10">
           <div class="btn-group" data-acl="{{ acl.tls_policy }}">
-<<<<<<< HEAD
-            <button type="button" class="btn btn-sm btn-xs-half visible-xs-block visible-sm-inline visible-md-inline visible-lg-inline btn-default{% if get_tls_policy.tls_enforce_in == '1' %} active"{% endif %}"
-            role="switch"
-            aria-checked="{% if get_tls_policy.tls_enforce_in == '1' %}true{% else %}false{% endif %}"
-=======
-            <button type="button" class="btn btn-sm btn-xs-half d-block d-sm-inline btn-secondary{% if get_tls_policy.tls_enforce_in == '1' %} active"{% endif %}"
->>>>>>> 37b4ff81
+            <button type="button" class="btn btn-sm btn-xs-half d-block d-sm-inline btn-secondary{% if get_tls_policy.tls_enforce_in == '1' %} active"{% endif %}">
             data-action="edit_selected"
             data-item="{{ mailbox }}"
             data-id="tls_policy"
             data-api-url='edit/tls_policy'
             data-api-attr='{"tls_enforce_in": {% if get_tls_policy.tls_enforce_in == '1' %}0{% else %}1{% endif %} }'>{{ lang.user.tls_enforce_in }}</button>
-<<<<<<< HEAD
-            <button type="button" class="btn btn-sm btn-xs-half visible-xs-block visible-sm-inline visible-md-inline visible-lg-inline btn-default{% if get_tls_policy.tls_enforce_out == '1' %} active"{% endif %}"
-            role="switch"
-            aria-checked="{% if get_tls_policy.tls_enforce_out == '1' %}true{% else %}false{% endif %}"
-=======
-            <button type="button" class="btn btn-sm btn-xs-half d-block d-sm-inline btn-secondary{% if get_tls_policy.tls_enforce_out == '1' %} active"{% endif %}"
->>>>>>> 37b4ff81
+            <button type="button" class="btn btn-sm btn-xs-half d-block d-sm-inline btn-secondary{% if get_tls_policy.tls_enforce_out == '1' %} active"{% endif %}">
             data-action="edit_selected"
             data-item="{{ mailbox }}"
             data-id="tls_policy"
