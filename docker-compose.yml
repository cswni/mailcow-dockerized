services:

    unbound-mailcow:
      image: mailcow/unbound:1.23
      environment:
        - TZ=${TZ}
        - SKIP_UNBOUND_HEALTHCHECK=${SKIP_UNBOUND_HEALTHCHECK:-n}
      volumes:
        - ./data/hooks/unbound:/hooks:Z
        - ./data/conf/unbound/unbound.conf:/etc/unbound/unbound.conf:ro,Z
      restart: always
      tty: true
      networks:
        mailcow-network:
          ipv4_address: ${IPV4_NETWORK:-172.22.1}.254
          aliases:
            - unbound

    mysql-mailcow:
      image: mariadb:10.5
      depends_on:
        - unbound-mailcow
        - netfilter-mailcow
      stop_grace_period: 45s
      volumes:
        - mysql-vol-1:/var/lib/mysql/
        - mysql-socket-vol-1:/var/run/mysqld/
        - ./data/conf/mysql/:/etc/mysql/conf.d/:ro,Z
      environment:
        - TZ=${TZ}
        - MYSQL_ROOT_PASSWORD=${DBROOT}
        - MYSQL_DATABASE=${DBNAME}
        - MYSQL_USER=${DBUSER}
        - MYSQL_PASSWORD=${DBPASS}
        - MYSQL_INITDB_SKIP_TZINFO=1
      restart: always
      ports:
        - "${SQL_PORT:-127.0.0.1:13306}:3306"
      networks:
        mailcow-network:
          aliases:
            - mysql

    redis-mailcow:
      image: redis:7-alpine
      volumes:
        - redis-vol-1:/data/
      restart: always
      depends_on:
        - netfilter-mailcow
      ports:
        - "${REDIS_PORT:-127.0.0.1:7654}:6379"
      environment:
        - TZ=${TZ}
      sysctls:
        - net.core.somaxconn=4096
      networks:
        mailcow-network:
          ipv4_address: ${IPV4_NETWORK:-172.22.1}.249
          aliases:
            - redis

    clamd-mailcow:
      image: mailcow/clamd:1.66
      restart: always
      depends_on:
        unbound-mailcow:
          condition: service_healthy
      dns:
        - ${IPV4_NETWORK:-172.22.1}.254
      environment:
        - TZ=${TZ}
        - SKIP_CLAMD=${SKIP_CLAMD:-n}
      volumes:
        - ./data/conf/clamav/:/etc/clamav/:Z
        - clamd-db-vol-1:/var/lib/clamav
      networks:
        mailcow-network:
          aliases:
            - clamd

    rspamd-mailcow:
      image: mailcow/rspamd:1.97
      stop_grace_period: 30s
      depends_on:
        - dovecot-mailcow
      environment:
        - TZ=${TZ}
        - IPV4_NETWORK=${IPV4_NETWORK:-172.22.1}
        - IPV6_NETWORK=${IPV6_NETWORK:-fd4d:6169:6c63:6f77::/64}
        - REDIS_SLAVEOF_IP=${REDIS_SLAVEOF_IP:-}
        - REDIS_SLAVEOF_PORT=${REDIS_SLAVEOF_PORT:-}
        - SPAMHAUS_DQS_KEY=${SPAMHAUS_DQS_KEY:-}
      volumes:
        - ./data/hooks/rspamd:/hooks:Z
        - ./data/conf/rspamd/custom/:/etc/rspamd/custom:z
        - ./data/conf/rspamd/override.d/:/etc/rspamd/override.d:Z
        - ./data/conf/rspamd/local.d/:/etc/rspamd/local.d:Z
        - ./data/conf/rspamd/plugins.d/:/etc/rspamd/plugins.d:Z
        - ./data/conf/rspamd/lua/:/etc/rspamd/lua/:ro,Z
        - ./data/conf/rspamd/rspamd.conf.local:/etc/rspamd/rspamd.conf.local:Z
        - ./data/conf/rspamd/rspamd.conf.override:/etc/rspamd/rspamd.conf.override:Z
        - rspamd-vol-1:/var/lib/rspamd
      restart: always
      hostname: rspamd
      dns:
        - ${IPV4_NETWORK:-172.22.1}.254
      networks:
        mailcow-network:
          aliases:
            - rspamd

    php-fpm-mailcow:
      image: mailcow/phpfpm:1.89
      command: "php-fpm -d date.timezone=${TZ} -d expose_php=0"
      depends_on:
        - redis-mailcow
      volumes:
        - ./data/hooks/phpfpm:/hooks:Z
        - ./data/web:/web:z
        - ./data/conf/rspamd/dynmaps:/dynmaps:ro,z
        - ./data/conf/rspamd/custom/:/rspamd_custom_maps:z
        - ./data/conf/dovecot/auth/mailcowauth.php:/mailcowauth/mailcowauth.php:z
        - ./data/web/inc/functions.inc.php:/mailcowauth/functions.inc.php:z
        - ./data/web/inc/functions.auth.inc.php:/mailcowauth/functions.auth.inc.php:z
        - ./data/web/inc/sessions.inc.php:/mailcowauth/sessions.inc.php:z
        - ./data/web/inc/functions.mailbox.inc.php:/mailcowauth/functions.mailbox.inc.php:z
        - ./data/web/inc/functions.ratelimit.inc.php:/mailcowauth/functions.ratelimit.inc.php:z
        - rspamd-vol-1:/var/lib/rspamd
        - mysql-socket-vol-1:/var/run/mysqld/
        - ./data/conf/sogo/:/etc/sogo/:z
        - ./data/conf/rspamd/meta_exporter:/meta_exporter:ro,z
        - ./data/conf/phpfpm/crons:/crons:z
        - ./data/conf/phpfpm/sogo-sso/:/etc/sogo-sso/:z
        - ./data/conf/phpfpm/php-fpm.d/pools.conf:/usr/local/etc/php-fpm.d/z-pools.conf:Z
        - ./data/conf/phpfpm/php-conf.d/opcache-recommended.ini:/usr/local/etc/php/conf.d/opcache-recommended.ini:Z
        - ./data/conf/phpfpm/php-conf.d/upload.ini:/usr/local/etc/php/conf.d/upload.ini:Z
        - ./data/conf/phpfpm/php-conf.d/other.ini:/usr/local/etc/php/conf.d/zzz-other.ini:Z
        - ./data/conf/dovecot/global_sieve_before:/global_sieve/before:z
        - ./data/conf/dovecot/global_sieve_after:/global_sieve/after:z
        - ./data/assets/templates:/tpls:z
        - ./data/conf/nginx/:/etc/nginx/conf.d/:z
      dns:
        - ${IPV4_NETWORK:-172.22.1}.254
      environment:
        - REDIS_SLAVEOF_IP=${REDIS_SLAVEOF_IP:-}
        - REDIS_SLAVEOF_PORT=${REDIS_SLAVEOF_PORT:-}
        - LOG_LINES=${LOG_LINES:-9999}
        - TZ=${TZ}
        - DBNAME=${DBNAME}
        - DBUSER=${DBUSER}
        - DBPASS=${DBPASS}
        - MAILCOW_HOSTNAME=${MAILCOW_HOSTNAME}
        - MAILCOW_PASS_SCHEME=${MAILCOW_PASS_SCHEME:-BLF-CRYPT}
        - IMAP_PORT=${IMAP_PORT:-143}
        - IMAPS_PORT=${IMAPS_PORT:-993}
        - POP_PORT=${POP_PORT:-110}
        - POPS_PORT=${POPS_PORT:-995}
        - SIEVE_PORT=${SIEVE_PORT:-4190}
        - IPV4_NETWORK=${IPV4_NETWORK:-172.22.1}
        - IPV6_NETWORK=${IPV6_NETWORK:-fd4d:6169:6c63:6f77::/64}
        - SUBMISSION_PORT=${SUBMISSION_PORT:-587}
        - SMTPS_PORT=${SMTPS_PORT:-465}
        - SMTP_PORT=${SMTP_PORT:-25}
        - API_KEY=${API_KEY:-invalid}
        - API_KEY_READ_ONLY=${API_KEY_READ_ONLY:-invalid}
        - API_ALLOW_FROM=${API_ALLOW_FROM:-invalid}
        - COMPOSE_PROJECT_NAME=${COMPOSE_PROJECT_NAME:-mailcow-dockerized}
        - SKIP_SOLR=${SKIP_SOLR:-y}
        - SKIP_CLAMD=${SKIP_CLAMD:-n}
        - SKIP_SOGO=${SKIP_SOGO:-n}
        - ALLOW_ADMIN_EMAIL_LOGIN=${ALLOW_ADMIN_EMAIL_LOGIN:-n}
        - MASTER=${MASTER:-y}
        - DEV_MODE=${DEV_MODE:-n}
        - DEMO_MODE=${DEMO_MODE:-n}
        - WEBAUTHN_ONLY_TRUSTED_VENDORS=${WEBAUTHN_ONLY_TRUSTED_VENDORS:-n}
        - CLUSTERMODE=${CLUSTERMODE:-}
        - FLATCURVE_EXPERIMENTAL=${FLATCURVE_EXPERIMENTAL:-}
      restart: always
      labels:
        ofelia.enabled: "true"
        ofelia.job-exec.phpfpm_keycloak_sync.schedule: "@every 1m"
        ofelia.job-exec.phpfpm_keycloak_sync.no-overlap: "true"
        ofelia.job-exec.phpfpm_keycloak_sync.command: "/bin/bash -c \"php /crons/keycloak-sync.php || exit 0\""
        ofelia.job-exec.phpfpm_ldap_sync.schedule: "@every 1m"
        ofelia.job-exec.phpfpm_ldap_sync.no-overlap: "true"
        ofelia.job-exec.phpfpm_ldap_sync.command: "/bin/bash -c \"php /crons/ldap-sync.php || exit 0\""
      networks:
        mailcow-network:
          aliases:
            - phpfpm

    sogo-mailcow:
<<<<<<< HEAD
      image: mailcow/sogo:nightly-20240813
=======
      image: mailcow/sogo:1.125
>>>>>>> b70bcd36
      environment:
        - DBNAME=${DBNAME}
        - DBUSER=${DBUSER}
        - DBPASS=${DBPASS}
        - TZ=${TZ}
        - LOG_LINES=${LOG_LINES:-9999}
        - MAILCOW_HOSTNAME=${MAILCOW_HOSTNAME}
        - MAILCOW_PASS_SCHEME=${MAILCOW_PASS_SCHEME:-BLF-CRYPT}
        - ACL_ANYONE=${ACL_ANYONE:-disallow}
        - ALLOW_ADMIN_EMAIL_LOGIN=${ALLOW_ADMIN_EMAIL_LOGIN:-n}
        - IPV4_NETWORK=${IPV4_NETWORK:-172.22.1}
        - SOGO_EXPIRE_SESSION=${SOGO_EXPIRE_SESSION:-480}
        - SKIP_SOGO=${SKIP_SOGO:-n}
        - MASTER=${MASTER:-y}
        - REDIS_SLAVEOF_IP=${REDIS_SLAVEOF_IP:-}
        - REDIS_SLAVEOF_PORT=${REDIS_SLAVEOF_PORT:-}
      dns:
        - ${IPV4_NETWORK:-172.22.1}.254
      volumes:
        - ./data/hooks/sogo:/hooks:Z
        - ./data/conf/sogo/:/etc/sogo/:z
        - ./data/web/inc/init_db.inc.php:/init_db.inc.php:z
        - ./data/conf/sogo/custom-favicon.ico:/usr/lib/GNUstep/SOGo/WebServerResources/img/sogo.ico:z
        - ./data/conf/sogo/custom-theme.js:/usr/lib/GNUstep/SOGo/WebServerResources/js/theme.js:z
        - ./data/conf/sogo/custom-sogo.js:/usr/lib/GNUstep/SOGo/WebServerResources/js/custom-sogo.js:z
        - mysql-socket-vol-1:/var/run/mysqld/
        - sogo-web-vol-1:/sogo_web
        - sogo-userdata-backup-vol-1:/sogo_backup
      labels:
        ofelia.enabled: "true"
        ofelia.job-exec.sogo_sessions.schedule: "@every 1m"
        ofelia.job-exec.sogo_sessions.command: "/bin/bash -c \"[[ $${MASTER} == y ]] && /usr/local/bin/gosu sogo /usr/sbin/sogo-tool -v expire-sessions $${SOGO_EXPIRE_SESSION} || exit 0\""
        ofelia.job-exec.sogo_ealarms.schedule: "@every 1m"
        ofelia.job-exec.sogo_ealarms.command: "/bin/bash -c \"[[ $${MASTER} == y ]] && /usr/local/bin/gosu sogo /usr/sbin/sogo-ealarms-notify -p /etc/sogo/sieve.creds || exit 0\""
        ofelia.job-exec.sogo_eautoreply.schedule: "@every 5m"
        ofelia.job-exec.sogo_eautoreply.command: "/bin/bash -c \"[[ $${MASTER} == y ]] && /usr/local/bin/gosu sogo /usr/sbin/sogo-tool update-autoreply -p /etc/sogo/sieve.creds || exit 0\""
        ofelia.job-exec.sogo_backup.schedule: "@every 24h"
        ofelia.job-exec.sogo_backup.command: "/bin/bash -c \"[[ $${MASTER} == y ]] && /usr/local/bin/gosu sogo /usr/sbin/sogo-tool backup /sogo_backup ALL || exit 0\""
      restart: always
      networks:
        mailcow-network:
          ipv4_address: ${IPV4_NETWORK:-172.22.1}.248
          aliases:
            - sogo

    dovecot-mailcow:
<<<<<<< HEAD
      image: mailcow/dovecot:nightly-20240814
=======
      image: mailcow/dovecot:2.1
>>>>>>> b70bcd36
      depends_on:
        - mysql-mailcow
        - netfilter-mailcow
      dns:
        - ${IPV4_NETWORK:-172.22.1}.254
      cap_add:
        - NET_BIND_SERVICE
      volumes:
        - ./data/hooks/dovecot:/hooks:Z
        - ./data/conf/dovecot:/etc/dovecot:z
        - ./data/assets/ssl:/etc/ssl/mail/:ro,z
        - ./data/conf/sogo/:/etc/sogo/:z
        - ./data/conf/phpfpm/sogo-sso/:/etc/phpfpm/:z
        - vmail-vol-1:/var/vmail
        - vmail-index-vol-1:/var/vmail_index
        - crypt-vol-1:/mail_crypt/
        - ./data/conf/rspamd/custom/:/etc/rspamd/custom:z
        - ./data/assets/templates:/templates:z
        - rspamd-vol-1:/var/lib/rspamd
        - mysql-socket-vol-1:/var/run/mysqld/
      environment:
        - DOVECOT_MASTER_USER=${DOVECOT_MASTER_USER:-}
        - DOVECOT_MASTER_PASS=${DOVECOT_MASTER_PASS:-}
        - MAILCOW_REPLICA_IP=${MAILCOW_REPLICA_IP:-}
        - DOVEADM_REPLICA_PORT=${DOVEADM_REPLICA_PORT:-}
        - LOG_LINES=${LOG_LINES:-9999}
        - DBNAME=${DBNAME}
        - DBUSER=${DBUSER}
        - DBPASS=${DBPASS}
        - TZ=${TZ}
        - MAILCOW_HOSTNAME=${MAILCOW_HOSTNAME}
        - MAILCOW_PASS_SCHEME=${MAILCOW_PASS_SCHEME:-BLF-CRYPT}
        - IPV4_NETWORK=${IPV4_NETWORK:-172.22.1}
        - ALLOW_ADMIN_EMAIL_LOGIN=${ALLOW_ADMIN_EMAIL_LOGIN:-n}
        - MAILDIR_GC_TIME=${MAILDIR_GC_TIME:-7200}
        - ACL_ANYONE=${ACL_ANYONE:-disallow}
        - SKIP_SOLR=${SKIP_SOLR:-y}
        - MAILDIR_SUB=${MAILDIR_SUB:-}
        - MASTER=${MASTER:-y}
        - REDIS_SLAVEOF_IP=${REDIS_SLAVEOF_IP:-}
        - REDIS_SLAVEOF_PORT=${REDIS_SLAVEOF_PORT:-}
        - COMPOSE_PROJECT_NAME=${COMPOSE_PROJECT_NAME:-mailcow-dockerized}
        - FLATCURVE_EXPERIMENTAL=${FLATCURVE_EXPERIMENTAL:-n}
      ports:
        - "${DOVEADM_PORT:-127.0.0.1:19991}:12345"
        - "${IMAP_PORT:-143}:143"
        - "${IMAPS_PORT:-993}:993"
        - "${POP_PORT:-110}:110"
        - "${POPS_PORT:-995}:995"
        - "${SIEVE_PORT:-4190}:4190"
      restart: always
      tty: true
      labels:
        ofelia.enabled: "true"
        ofelia.job-exec.dovecot_imapsync_runner.schedule: "@every 1m"
        ofelia.job-exec.dovecot_imapsync_runner.no-overlap: "true"
        ofelia.job-exec.dovecot_imapsync_runner.command: "/bin/bash -c \"[[ $${MASTER} == y ]] && /usr/local/bin/gosu nobody /usr/local/bin/imapsync_runner.pl || exit 0\""
        ofelia.job-exec.dovecot_trim_logs.schedule: "@every 1m"
        ofelia.job-exec.dovecot_trim_logs.command: "/bin/bash -c \"[[ $${MASTER} == y ]] && /usr/local/bin/gosu vmail /usr/local/bin/trim_logs.sh || exit 0\""
        ofelia.job-exec.dovecot_quarantine.schedule: "@every 20m"
        ofelia.job-exec.dovecot_quarantine.command: "/bin/bash -c \"[[ $${MASTER} == y ]] && /usr/local/bin/gosu vmail /usr/local/bin/quarantine_notify.py || exit 0\""
        ofelia.job-exec.dovecot_clean_q_aged.schedule: "@every 24h"
        ofelia.job-exec.dovecot_clean_q_aged.command: "/bin/bash -c \"[[ $${MASTER} == y ]] && /usr/local/bin/gosu vmail /usr/local/bin/clean_q_aged.sh || exit 0\""
        ofelia.job-exec.dovecot_maildir_gc.schedule: "@every 30m"
        ofelia.job-exec.dovecot_maildir_gc.command: "/bin/bash -c \"source /source_env.sh ; /usr/local/bin/gosu vmail /usr/local/bin/maildir_gc.sh\""
        ofelia.job-exec.dovecot_sarules.schedule: "@every 24h"
        ofelia.job-exec.dovecot_sarules.command: "/bin/bash -c \"/usr/local/bin/sa-rules.sh\""
        ofelia.job-exec.dovecot_fts.schedule: "@every 24h"
        ofelia.job-exec.dovecot_fts.command: "/bin/bash -c \"/usr/local/bin/gosu vmail /usr/local/bin/optimize-fts.sh\""
        ofelia.job-exec.dovecot_repl_health.schedule: "@every 5m"
        ofelia.job-exec.dovecot_repl_health.command: "/bin/bash -c \"/usr/local/bin/gosu vmail /usr/local/bin/repl_health.sh\""
      ulimits:
        nproc: 65535
        nofile:
          soft: 20000
          hard: 40000
      networks:
        mailcow-network:
          ipv4_address: ${IPV4_NETWORK:-172.22.1}.250
          aliases:
            - dovecot

    postfix-mailcow:
      image: mailcow/postfix:1.76
      depends_on:
        mysql-mailcow:
          condition: service_started
        unbound-mailcow:
          condition: service_healthy
      volumes:
        - ./data/hooks/postfix:/hooks:Z
        - ./data/conf/postfix:/opt/postfix/conf:z
        - ./data/assets/ssl:/etc/ssl/mail/:ro,z
        - postfix-vol-1:/var/spool/postfix
        - crypt-vol-1:/var/lib/zeyple
        - rspamd-vol-1:/var/lib/rspamd
        - mysql-socket-vol-1:/var/run/mysqld/
      environment:
        - LOG_LINES=${LOG_LINES:-9999}
        - TZ=${TZ}
        - DBNAME=${DBNAME}
        - DBUSER=${DBUSER}
        - DBPASS=${DBPASS}
        - REDIS_SLAVEOF_IP=${REDIS_SLAVEOF_IP:-}
        - REDIS_SLAVEOF_PORT=${REDIS_SLAVEOF_PORT:-}
        - MAILCOW_HOSTNAME=${MAILCOW_HOSTNAME}
        - SPAMHAUS_DQS_KEY=${SPAMHAUS_DQS_KEY:-}
      cap_add:
        - NET_BIND_SERVICE
      ports:
        - "${SMTP_PORT:-25}:25"
        - "${SMTPS_PORT:-465}:465"
        - "${SUBMISSION_PORT:-587}:587"
      restart: always
      dns:
        - ${IPV4_NETWORK:-172.22.1}.254
      networks:
        mailcow-network:
          ipv4_address: ${IPV4_NETWORK:-172.22.1}.253
          aliases:
            - postfix

    memcached-mailcow:
      image: memcached:alpine
      restart: always
      environment:
        - TZ=${TZ}
      networks:
        mailcow-network:
          aliases:
            - memcached

    nginx-mailcow:
      depends_on:
        - sogo-mailcow
        - php-fpm-mailcow
        - redis-mailcow
      image: nginx:mainline-alpine
      dns:
        - ${IPV4_NETWORK:-172.22.1}.254
      command: /bin/sh -c "envsubst < /etc/nginx/conf.d/templates/listen_plain.template > /etc/nginx/conf.d/listen_plain.active &&
        envsubst < /etc/nginx/conf.d/templates/listen_ssl.template > /etc/nginx/conf.d/listen_ssl.active &&
        envsubst < /etc/nginx/conf.d/templates/sogo.template > /etc/nginx/conf.d/sogo.active &&
        . /etc/nginx/conf.d/templates/server_name.template.sh > /etc/nginx/conf.d/server_name.active &&
        . /etc/nginx/conf.d/templates/sites.template.sh > /etc/nginx/conf.d/sites.active &&
        . /etc/nginx/conf.d/templates/sogo_eas.template.sh > /etc/nginx/conf.d/sogo_eas.active &&
        nginx -qt &&
        until ping phpfpm -c1 > /dev/null; do sleep 1; done &&
        until ping sogo -c1 > /dev/null; do sleep 1; done &&
        until ping redis -c1 > /dev/null; do sleep 1; done &&
        until ping rspamd -c1 > /dev/null; do sleep 1; done &&
        exec nginx -g 'daemon off;'"
      environment:
        - HTTPS_PORT=${HTTPS_PORT:-443}
        - HTTP_PORT=${HTTP_PORT:-80}
        - MAILCOW_HOSTNAME=${MAILCOW_HOSTNAME}
        - IPV4_NETWORK=${IPV4_NETWORK:-172.22.1}
        - TZ=${TZ}
        - SKIP_SOGO=${SKIP_SOGO:-n}
        - ALLOW_ADMIN_EMAIL_LOGIN=${ALLOW_ADMIN_EMAIL_LOGIN:-n}
        - ADDITIONAL_SERVER_NAMES=${ADDITIONAL_SERVER_NAMES:-}
      volumes:
        - ./data/web:/web:ro,z
        - ./data/conf/rspamd/dynmaps:/dynmaps:ro,z
        - ./data/assets/ssl/:/etc/ssl/mail/:ro,z
        - ./data/conf/nginx/:/etc/nginx/conf.d/:z
        - ./data/conf/rspamd/meta_exporter:/meta_exporter:ro,z
        - ./data/conf/dovecot/auth/mailcowauth.php:/mailcowauth/mailcowauth.php:z
        - ./data/web/inc/functions.inc.php:/mailcowauth/functions.inc.php:z
        - ./data/web/inc/functions.auth.inc.php:/mailcowauth/functions.auth.inc.php:z
        - ./data/web/inc/sessions.inc.php:/mailcowauth/sessions.inc.php:z
        - sogo-web-vol-1:/usr/lib/GNUstep/SOGo/
      ports:
        - "${HTTPS_BIND:-}:${HTTPS_PORT:-443}:${HTTPS_PORT:-443}"
        - "${HTTP_BIND:-}:${HTTP_PORT:-80}:${HTTP_PORT:-80}"
      restart: always
      networks:
        mailcow-network:
          aliases:
            - nginx

    acme-mailcow:
      depends_on:
        nginx-mailcow:
          condition: service_started
        unbound-mailcow:
          condition: service_healthy
      image: mailcow/acme:1.90
      dns:
        - ${IPV4_NETWORK:-172.22.1}.254
      environment:
        - LOG_LINES=${LOG_LINES:-9999}
        - ACME_CONTACT=${ACME_CONTACT:-}
        - ADDITIONAL_SAN=${ADDITIONAL_SAN}
        - AUTODISCOVER_SAN=${AUTODISCOVER_SAN:-y}
        - MAILCOW_HOSTNAME=${MAILCOW_HOSTNAME}
        - DBNAME=${DBNAME}
        - DBUSER=${DBUSER}
        - DBPASS=${DBPASS}
        - SKIP_LETS_ENCRYPT=${SKIP_LETS_ENCRYPT:-n}
        - COMPOSE_PROJECT_NAME=${COMPOSE_PROJECT_NAME:-mailcow-dockerized}
        - DIRECTORY_URL=${DIRECTORY_URL:-}
        - ENABLE_SSL_SNI=${ENABLE_SSL_SNI:-n}
        - SKIP_IP_CHECK=${SKIP_IP_CHECK:-n}
        - SKIP_HTTP_VERIFICATION=${SKIP_HTTP_VERIFICATION:-n}
        - ONLY_MAILCOW_HOSTNAME=${ONLY_MAILCOW_HOSTNAME:-n}
        - LE_STAGING=${LE_STAGING:-n}
        - TZ=${TZ}
        - REDIS_SLAVEOF_IP=${REDIS_SLAVEOF_IP:-}
        - REDIS_SLAVEOF_PORT=${REDIS_SLAVEOF_PORT:-}
        - SNAT_TO_SOURCE=${SNAT_TO_SOURCE:-n}
        - SNAT6_TO_SOURCE=${SNAT6_TO_SOURCE:-n}
      volumes:
        - ./data/web/.well-known/acme-challenge:/var/www/acme:z
        - ./data/assets/ssl:/var/lib/acme/:z
        - ./data/assets/ssl-example:/var/lib/ssl-example/:ro,Z
        - mysql-socket-vol-1:/var/run/mysqld/
      restart: always
      networks:
        mailcow-network:
          aliases:
            - acme

    netfilter-mailcow:
      image: mailcow/netfilter:1.59
      stop_grace_period: 30s
      restart: always
      privileged: true
      environment:
        - TZ=${TZ}
        - IPV4_NETWORK=${IPV4_NETWORK:-172.22.1}
        - IPV6_NETWORK=${IPV6_NETWORK:-fd4d:6169:6c63:6f77::/64}
        - SNAT_TO_SOURCE=${SNAT_TO_SOURCE:-n}
        - SNAT6_TO_SOURCE=${SNAT6_TO_SOURCE:-n}
        - REDIS_SLAVEOF_IP=${REDIS_SLAVEOF_IP:-}
        - REDIS_SLAVEOF_PORT=${REDIS_SLAVEOF_PORT:-}
        - MAILCOW_REPLICA_IP=${MAILCOW_REPLICA_IP:-}
        - DISABLE_NETFILTER_ISOLATION_RULE=${DISABLE_NETFILTER_ISOLATION_RULE:-n}
      network_mode: "host"
      volumes:
        - /lib/modules:/lib/modules:ro

    watchdog-mailcow:
      image: mailcow/watchdog:2.05
      dns:
        - ${IPV4_NETWORK:-172.22.1}.254
      tmpfs:
        - /tmp
      volumes:
        - rspamd-vol-1:/var/lib/rspamd
        - mysql-socket-vol-1:/var/run/mysqld/
        - postfix-vol-1:/var/spool/postfix
        - ./data/assets/ssl:/etc/ssl/mail/:ro,z
      restart: always
      depends_on:
        - postfix-mailcow
        - dovecot-mailcow
        - mysql-mailcow
        - acme-mailcow
        - redis-mailcow
      environment:
        - IPV6_NETWORK=${IPV6_NETWORK:-fd4d:6169:6c63:6f77::/64}
        - LOG_LINES=${LOG_LINES:-9999}
        - TZ=${TZ}
        - DBNAME=${DBNAME}
        - DBUSER=${DBUSER}
        - DBPASS=${DBPASS}
        - DBROOT=${DBROOT}
        - USE_WATCHDOG=${USE_WATCHDOG:-n}
        - WATCHDOG_NOTIFY_EMAIL=${WATCHDOG_NOTIFY_EMAIL:-}
        - WATCHDOG_NOTIFY_BAN=${WATCHDOG_NOTIFY_BAN:-y}
        - WATCHDOG_NOTIFY_START=${WATCHDOG_NOTIFY_START:-y}
        - WATCHDOG_SUBJECT=${WATCHDOG_SUBJECT:-Watchdog ALERT}
        - WATCHDOG_NOTIFY_WEBHOOK=${WATCHDOG_NOTIFY_WEBHOOK:-}
        - WATCHDOG_NOTIFY_WEBHOOK_BODY=${WATCHDOG_NOTIFY_WEBHOOK_BODY:-}
        - WATCHDOG_EXTERNAL_CHECKS=${WATCHDOG_EXTERNAL_CHECKS:-n}
        - WATCHDOG_MYSQL_REPLICATION_CHECKS=${WATCHDOG_MYSQL_REPLICATION_CHECKS:-n}
        - WATCHDOG_VERBOSE=${WATCHDOG_VERBOSE:-n}
        - MAILCOW_HOSTNAME=${MAILCOW_HOSTNAME}
        - COMPOSE_PROJECT_NAME=${COMPOSE_PROJECT_NAME:-mailcow-dockerized}
        - IPV4_NETWORK=${IPV4_NETWORK:-172.22.1}
        - IP_BY_DOCKER_API=${IP_BY_DOCKER_API:-0}
        - CHECK_UNBOUND=${CHECK_UNBOUND:-1}
        - SKIP_CLAMD=${SKIP_CLAMD:-n}
        - SKIP_LETS_ENCRYPT=${SKIP_LETS_ENCRYPT:-n}
        - SKIP_SOGO=${SKIP_SOGO:-n}
        - HTTPS_PORT=${HTTPS_PORT:-443}
        - REDIS_SLAVEOF_IP=${REDIS_SLAVEOF_IP:-}
        - REDIS_SLAVEOF_PORT=${REDIS_SLAVEOF_PORT:-}
        - EXTERNAL_CHECKS_THRESHOLD=${EXTERNAL_CHECKS_THRESHOLD:-1}
        - NGINX_THRESHOLD=${NGINX_THRESHOLD:-5}
        - UNBOUND_THRESHOLD=${UNBOUND_THRESHOLD:-5}
        - REDIS_THRESHOLD=${REDIS_THRESHOLD:-5}
        - MYSQL_THRESHOLD=${MYSQL_THRESHOLD:-5}
        - MYSQL_REPLICATION_THRESHOLD=${MYSQL_REPLICATION_THRESHOLD:-1}
        - SOGO_THRESHOLD=${SOGO_THRESHOLD:-3}
        - POSTFIX_THRESHOLD=${POSTFIX_THRESHOLD:-8}
        - CLAMD_THRESHOLD=${CLAMD_THRESHOLD:-15}
        - DOVECOT_THRESHOLD=${DOVECOT_THRESHOLD:-12}
        - DOVECOT_REPL_THRESHOLD=${DOVECOT_REPL_THRESHOLD:-20}
        - PHPFPM_THRESHOLD=${PHPFPM_THRESHOLD:-5}
        - RATELIMIT_THRESHOLD=${RATELIMIT_THRESHOLD:-1}
        - FAIL2BAN_THRESHOLD=${FAIL2BAN_THRESHOLD:-1}
        - ACME_THRESHOLD=${ACME_THRESHOLD:-1}
        - RSPAMD_THRESHOLD=${RSPAMD_THRESHOLD:-5}
        - OLEFY_THRESHOLD=${OLEFY_THRESHOLD:-5}
        - MAILQ_THRESHOLD=${MAILQ_THRESHOLD:-20}
        - MAILQ_CRIT=${MAILQ_CRIT:-30}
      networks:
        mailcow-network:
          aliases:
            - watchdog

    dockerapi-mailcow:
      image: mailcow/dockerapi:2.08
      security_opt:
        - label=disable
      restart: always
      dns:
        - ${IPV4_NETWORK:-172.22.1}.254
      environment:
        - DBROOT=${DBROOT}
        - TZ=${TZ}
        - REDIS_SLAVEOF_IP=${REDIS_SLAVEOF_IP:-}
        - REDIS_SLAVEOF_PORT=${REDIS_SLAVEOF_PORT:-}
      volumes:
        - /var/run/docker.sock:/var/run/docker.sock:ro
      networks:
        mailcow-network:
          aliases:
            - dockerapi

    
    ##### Will be removed soon #####
    solr-mailcow:
      image: mailcow/solr:1.8.3
      restart: always
      depends_on:
        - netfilter-mailcow
      volumes:
        - solr-vol-1:/opt/solr/server/solr/dovecot-fts/data
      ports:
        - "${SOLR_PORT:-127.0.0.1:18983}:8983"
      environment:
        - TZ=${TZ}
        - SOLR_HEAP=${SOLR_HEAP:-1024}
        - SKIP_SOLR=${SKIP_SOLR:-y}
        - FLATCURVE_EXPERIMENTAL=${FLATCURVE_EXPERIMENTAL:-n}
      networks:
        mailcow-network:
          aliases:
            - solr
    ################################

    olefy-mailcow:
      image: mailcow/olefy:1.13
      restart: always
      environment:
        - TZ=${TZ}
        - OLEFY_BINDADDRESS=0.0.0.0
        - OLEFY_BINDPORT=10055
        - OLEFY_TMPDIR=/tmp
        - OLEFY_PYTHON_PATH=/usr/bin/python3
        - OLEFY_OLEVBA_PATH=/usr/bin/olevba
        - OLEFY_LOGLVL=20
        - OLEFY_MINLENGTH=500
        - OLEFY_DEL_TMP=1
      networks:
        mailcow-network:
          aliases:
            - olefy

    ofelia-mailcow:
      image: mcuadros/ofelia:latest
      restart: always
      command: daemon --docker -f label=com.docker.compose.project=${COMPOSE_PROJECT_NAME}
      environment:
        - TZ=${TZ}
        - COMPOSE_PROJECT_NAME=${COMPOSE_PROJECT_NAME}
      depends_on:
        - sogo-mailcow
        - dovecot-mailcow
      labels:
        ofelia.enabled: "true"
      security_opt:
        - label=disable
      volumes:
        - /var/run/docker.sock:/var/run/docker.sock:ro
      networks:
        mailcow-network:
          aliases:
            - ofelia

    ipv6nat-mailcow:
      depends_on:
        - unbound-mailcow
        - mysql-mailcow
        - redis-mailcow
        - clamd-mailcow
        - rspamd-mailcow
        - php-fpm-mailcow
        - sogo-mailcow
        - dovecot-mailcow
        - postfix-mailcow
        - memcached-mailcow
        - nginx-mailcow
        - acme-mailcow
        - netfilter-mailcow
        - watchdog-mailcow
        - dockerapi-mailcow
        - solr-mailcow
      environment:
        - TZ=${TZ}
      image: robbertkl/ipv6nat
      security_opt:
        - label=disable
      restart: always
      privileged: true
      network_mode: "host"
      volumes:
        - /var/run/docker.sock:/var/run/docker.sock:ro
        - /lib/modules:/lib/modules:ro

networks:
  mailcow-network:
    driver: bridge
    driver_opts:
      com.docker.network.bridge.name: br-mailcow
    enable_ipv6: true
    ipam:
      driver: default
      config:
        - subnet: ${IPV4_NETWORK:-172.22.1}.0/24
        - subnet: ${IPV6_NETWORK:-fd4d:6169:6c63:6f77::/64}

volumes:
  vmail-vol-1:
  vmail-index-vol-1:
  mysql-vol-1:
  mysql-socket-vol-1:
  redis-vol-1:
  rspamd-vol-1:
  solr-vol-1:
  postfix-vol-1:
  crypt-vol-1:
  sogo-web-vol-1:
  sogo-userdata-backup-vol-1:
  clamd-db-vol-1:<|MERGE_RESOLUTION|>--- conflicted
+++ resolved
@@ -191,11 +191,7 @@
             - phpfpm
 
     sogo-mailcow:
-<<<<<<< HEAD
-      image: mailcow/sogo:nightly-20240813
-=======
-      image: mailcow/sogo:1.125
->>>>>>> b70bcd36
+      image: mailcow/sogo:nightly-20240819
       environment:
         - DBNAME=${DBNAME}
         - DBUSER=${DBUSER}
@@ -242,11 +238,7 @@
             - sogo
 
     dovecot-mailcow:
-<<<<<<< HEAD
-      image: mailcow/dovecot:nightly-20240814
-=======
-      image: mailcow/dovecot:2.1
->>>>>>> b70bcd36
+      image: mailcow/dovecot:nightly-20240819
       depends_on:
         - mysql-mailcow
         - netfilter-mailcow
